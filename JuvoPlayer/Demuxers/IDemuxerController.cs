<<<<<<< HEAD
/*!
 * https://github.com/SamsungDForum/JuvoPlayer
 * Copyright 2018, Samsung Electronics Co., Ltd
 * Licensed under the MIT license
 *
 * THIS SOFTWARE IS PROVIDED BY THE COPYRIGHT HOLDERS AND CONTRIBUTORS "AS IS"
 * AND ANY EXPRESS OR IMPLIED WARRANTIES, INCLUDING, BUT NOT LIMITED TO, THE
 * IMPLIED WARRANTIES OF MERCHANTABILITY AND FITNESS FOR A PARTICULAR PURPOSE
 * ARE DISCLAIMED. IN NO EVENT SHALL THE COPYRIGHT HOLDER BE LIABLE FOR ANY
 * DIRECT, INDIRECT, INCIDENTAL, SPECIAL, EXEMPLARY, OR CONSEQUENTIAL DAMAGES
 * (INCLUDING, BUT NOT LIMITED TO, PROCUREMENT OF SUBSTITUTE GOODS OR SERVICES;
 * LOSS OF USE, DATA, OR PROFITS; OR BUSINESS INTERRUPTION) HOWEVER CAUSED AND
 * ON ANY THEORY OF LIABILITY, WHETHER IN CONTRACT, STRICT LIABILITY, OR TORT
 * (INCLUDING NEGLIGENCE OR OTHERWISE) ARISING IN ANY WAY OUT OF THE USE OF THIS
 * SOFTWARE, EVEN IF ADVISED OF THE POSSIBILITY OF SUCH DAMAGE.
 */

using System;
using System.Threading.Tasks;
using JuvoPlayer.Common;

namespace JuvoPlayer.Demuxers
{
    public interface IDemuxerController : IDisposable
    {
        void SetDataSource(IObservable<byte[]> dataSource);
        void StartForUrl(string url);
        void StartForEs(InitializationMode mode);
        void Reset();
        Task Flush();
        void Pause();
        void Resume();

        IObservable<StreamConfig> StreamConfigReady();
        IObservable<TimeSpan> ClipDurationFound();
        IObservable<DRMInitData> DrmInitDataFound();
        IObservable<Packet> PacketReady();
        IObservable<string> DemuxerError();
    }
=======
/*!
 *
 * ([https://github.com/SamsungDForum/JuvoPlayer])
 * Copyright 2018, Samsung Electronics Co., Ltd
 * Licensed under the MIT license
 *
 * THIS SOFTWARE IS PROVIDED BY THE COPYRIGHT HOLDERS AND CONTRIBUTORS "AS IS"
 * AND ANY EXPRESS OR IMPLIED WARRANTIES, INCLUDING, BUT NOT LIMITED TO, THE
 * IMPLIED WARRANTIES OF MERCHANTABILITY AND FITNESS FOR A PARTICULAR PURPOSE
 * ARE DISCLAIMED. IN NO EVENT SHALL THE COPYRIGHT HOLDER BE LIABLE FOR ANY
 * DIRECT, INDIRECT, INCIDENTAL, SPECIAL, EXEMPLARY, OR CONSEQUENTIAL DAMAGES
 * (INCLUDING, BUT NOT LIMITED TO, PROCUREMENT OF SUBSTITUTE GOODS OR SERVICES;
 * LOSS OF USE, DATA, OR PROFITS; OR BUSINESS INTERRUPTION) HOWEVER CAUSED AND
 * ON ANY THEORY OF LIABILITY, WHETHER IN CONTRACT, STRICT LIABILITY, OR TORT
 * (INCLUDING NEGLIGENCE OR OTHERWISE) ARISING IN ANY WAY OUT OF THE USE OF THIS
 * SOFTWARE, EVEN IF ADVISED OF THE POSSIBILITY OF SUCH DAMAGE.
 *
 */

using System;
using System.Threading.Tasks;
using JuvoPlayer.Common;

namespace JuvoPlayer.Demuxers
{
    public interface IDemuxerController : IDisposable
    {
        void SetDataSource(IObservable<byte[]> dataSource);
        void StartForUrl(string url);
        void StartForEs();
        void Reset();
        Task Flush();
        void Pause();
        void Resume();

        IObservable<StreamConfig> StreamConfigReady();
        IObservable<TimeSpan> ClipDurationFound();
        IObservable<DRMInitData> DrmInitDataFound();
        IObservable<Packet> PacketReady();
        IObservable<string> DemuxerError();
    }
>>>>>>> 4f85fe0b
}<|MERGE_RESOLUTION|>--- conflicted
+++ resolved
@@ -1,4 +1,3 @@
-<<<<<<< HEAD
 /*!
  * https://github.com/SamsungDForum/JuvoPlayer
  * Copyright 2018, Samsung Electronics Co., Ltd
@@ -26,48 +25,6 @@
     {
         void SetDataSource(IObservable<byte[]> dataSource);
         void StartForUrl(string url);
-        void StartForEs(InitializationMode mode);
-        void Reset();
-        Task Flush();
-        void Pause();
-        void Resume();
-
-        IObservable<StreamConfig> StreamConfigReady();
-        IObservable<TimeSpan> ClipDurationFound();
-        IObservable<DRMInitData> DrmInitDataFound();
-        IObservable<Packet> PacketReady();
-        IObservable<string> DemuxerError();
-    }
-=======
-/*!
- *
- * ([https://github.com/SamsungDForum/JuvoPlayer])
- * Copyright 2018, Samsung Electronics Co., Ltd
- * Licensed under the MIT license
- *
- * THIS SOFTWARE IS PROVIDED BY THE COPYRIGHT HOLDERS AND CONTRIBUTORS "AS IS"
- * AND ANY EXPRESS OR IMPLIED WARRANTIES, INCLUDING, BUT NOT LIMITED TO, THE
- * IMPLIED WARRANTIES OF MERCHANTABILITY AND FITNESS FOR A PARTICULAR PURPOSE
- * ARE DISCLAIMED. IN NO EVENT SHALL THE COPYRIGHT HOLDER BE LIABLE FOR ANY
- * DIRECT, INDIRECT, INCIDENTAL, SPECIAL, EXEMPLARY, OR CONSEQUENTIAL DAMAGES
- * (INCLUDING, BUT NOT LIMITED TO, PROCUREMENT OF SUBSTITUTE GOODS OR SERVICES;
- * LOSS OF USE, DATA, OR PROFITS; OR BUSINESS INTERRUPTION) HOWEVER CAUSED AND
- * ON ANY THEORY OF LIABILITY, WHETHER IN CONTRACT, STRICT LIABILITY, OR TORT
- * (INCLUDING NEGLIGENCE OR OTHERWISE) ARISING IN ANY WAY OUT OF THE USE OF THIS
- * SOFTWARE, EVEN IF ADVISED OF THE POSSIBILITY OF SUCH DAMAGE.
- *
- */
-
-using System;
-using System.Threading.Tasks;
-using JuvoPlayer.Common;
-
-namespace JuvoPlayer.Demuxers
-{
-    public interface IDemuxerController : IDisposable
-    {
-        void SetDataSource(IObservable<byte[]> dataSource);
-        void StartForUrl(string url);
         void StartForEs();
         void Reset();
         Task Flush();
@@ -80,5 +37,4 @@
         IObservable<Packet> PacketReady();
         IObservable<string> DemuxerError();
     }
->>>>>>> 4f85fe0b
 }