// Copyright (c) 2017 Samsung Electronics Co., Ltd All Rights Reserved
// PROPRIETARY/CONFIDENTIAL 
// This software is the confidential and proprietary
// information of SAMSUNG ELECTRONICS ("Confidential Information"). You shall
// not disclose such Confidential Information and shall use it only in
// accordance with the terms of the license agreement you entered into with
// SAMSUNG ELECTRONICS. SAMSUNG make no representations or warranties about the
// suitability of the software, either express or implied, including but not
// limited to the implied warranties of merchantability, fitness for a
// particular purpose, or non-infringement. SAMSUNG shall not be liable for any
// damages suffered by licensee as a result of using, modifying or distributing
// this software or its derivatives.

using System;
using System.Linq;
using System.Collections.Concurrent;
using System.Runtime.CompilerServices;
using System.Runtime.InteropServices;
using System.Threading;
using System.Threading.Tasks;
using JuvoPlayer.Common;
using JuvoPlayer.Drms;
using JuvoLogger;
using Tizen.TV.Multimedia.IPTV;
using StreamType = Tizen.TV.Multimedia.IPTV.StreamType;
using JuvoPlayer.Common.Utils;

namespace JuvoPlayer.Player.SMPlayer
{
    public static class TimeSpanExtensions
    {
        public static ulong TotalNanoseconds(this TimeSpan time)
        {
            return (ulong)(time.TotalMilliseconds * 1000000);
        }

        public static TimeSpan FromNanoseconds(this UInt64 nanoTime)
        {
            return TimeSpan.FromMilliseconds(nanoTime / 1000000);
        }
    }

    public sealed class SMPlayer : IPlayer, IPlayerEventListener
    {
        private enum SMPlayerState
        {
            Uninitialized,
            Ready,
            Playing,
            Paused,
            Stopping
        };

        private class BufferConfiguration : Packet
        {
            private BufferConfiguration() { }
            public static BufferConfiguration Create(StreamConfig config)
            {
                var result = new BufferConfiguration()
                {
                    Config = config,
                    StreamType = config.StreamType(),
                    Pts = TimeSpan.MinValue
                };

                return result;
            }

            public StreamConfig Config { get; private set; }
        };

        private readonly ILogger Logger = LoggerManager.GetInstance().GetLogger("JuvoPlayer");

        public event PlaybackCompleted PlaybackCompleted;
        public event PlaybackError PlaybackError;
        public event PlayerInitialized PlayerInitialized;
        public event SeekCompleted SeekCompleted;
        public event TimeUpdated TimeUpdated;

        private readonly SmplayerWrapper playerInstance;

        private ConcurrentQueue<Packet> audioPacketsQueue;
        private ConcurrentQueue<Packet> videoPacketsQueue;

        private SMPlayerState internalState = SMPlayerState.Uninitialized;

        private bool audioSet, videoSet;
        private bool needDataVideo, needDataAudio;

        private readonly AutoResetEvent submitting = new AutoResetEvent(false);

        private TimeSpan currentTime;

        private TimeSpan seekToTime;
        private bool seekInProgress;

        private bool isDisposed;

        // while SMPlayer is reconfigured after calling Seek we cant upload any packets
        // We need to wait for the first OnSeekData event what means that player is ready
        // to get packets
        private bool smplayerSeekReconfiguration;
        private Task submitPacketTask;

        public SMPlayer()
        {
            try
            {
                Logger.Info("SMPlayer init");

                playerInstance = new SmplayerWrapper();
                playerInstance.RegisterPlayerEventListener(this);

                bool result = playerInstance.Initialize(true);
                if (!result)
                {
                    Logger.Error("playerInstance.Initialize() Failed!!!!!!!");
                    return;
                }
                Logger.Info("playerInstance.Initialize() Success !!!!!!!");

                var playerContainer = new ElmSharp.Window("player");
                playerContainer.Geometry = new ElmSharp.Rect(0, 0, 1920, 1080);
                result = playerInstance.SetDisplay(PlayerDisplayType.Overlay, playerContainer);
                if (!result)
                {
                    Logger.Error("playerInstance.SetDisplay Failed !!!!!!!");
                    return;
                }

                Logger.Info("playerInstance.SetDisplay Success !!!!!!!");
            }
            catch (Exception e)
            {
                Logger.Error("got exception: " + e.Message);
                throw;
            }

            ResetPacketsQueues();
        }

        private void ThrowIfDisposed()
        {
            if (isDisposed)
                throw new ObjectDisposedException("SMPlayer object is already disposed");
        }

        public void AppendPacket(Packet packet)
        {
            ThrowIfDisposed();

            if (packet == null)
                return;

            if (packet.StreamType == Common.StreamType.Video)
                videoPacketsQueue.Enqueue(packet);
            else if (packet.StreamType == Common.StreamType.Audio)
                audioPacketsQueue.Enqueue(packet);
            WakeUpSubmitTask();
        }

        private bool RemovePacket(ConcurrentQueue<Packet> packetQueue)
        {
            if (packetQueue.TryDequeue(out var packet))
            {
                if (packet is EncryptedPacket)
                    (packet as EncryptedPacket).DrmSession.Release();

                return true;
            }

            return false;
        }
        private bool SeekVideo()
        {
            var videoSeekReached = false;
            TimeSpan lastPts;

            while (videoPacketsQueue.TryPeek(out var packet) && !videoSeekReached)
            {
                if (packet.IsEOS || packet is BufferConfiguration)
                {
<<<<<<< HEAD
                    RemovePacket(videoPacketsQueue);
=======
                    SubmitPacket(packet);

                    videoPacketsQueue.TryDequeue(out packet);
>>>>>>> 5fb58f78
                    Logger.Warn("Video EOS/BufferConfiguration packet found during seek!");
                    continue;
                }

                lastPts = packet.Pts;
                if (packet.Pts < seekToTime)
                {
                    RemovePacket(videoPacketsQueue);
                }
                else
                {
                    videoSeekReached = packet.IsKeyFrame;
<<<<<<< HEAD
                    if (packet.IsKeyFrame == false)
                    {
                        if (RemovePacket(videoPacketsQueue))
                        {
                            // We have reached seekToTime, but no key frame found.
                            // increase seek to time to eat away audio data.
                            seekToTime = packet.Pts;
                        }
                    }
                    else
                    {
                        break;
                    }
=======

                    // We have reached seekToTime, but no key frame found.
                    // increase seek to time to eat away audio data.
                    if (!videoSeekReached && videoPacketsQueue.TryDequeue(out packet))
                        seekToTime = packet.Pts;
>>>>>>> 5fb58f78
                }
            }

            Logger.Debug($"Video Seek to {seekToTime} Last PTS {lastPts} Found {videoSeekReached}");
            return videoSeekReached;
        }

        private bool SeekAudio()
        {
            var audioSeekReached = false;
            TimeSpan lastPts;

            while (audioPacketsQueue.TryPeek(out var packet) && !audioSeekReached)
            {
                if (packet.IsEOS || packet is BufferConfiguration)
                {
<<<<<<< HEAD
                    RemovePacket(audioPacketsQueue);
=======
                    SubmitPacket(packet);

                    audioPacketsQueue.TryDequeue(out packet);
>>>>>>> 5fb58f78
                    Logger.Warn("Audio EOS/BufferConfiguration packet found during seek!");
                    continue;
                }

                lastPts = packet.Pts;
                if (packet.Pts < seekToTime)
<<<<<<< HEAD
                {
                    RemovePacket(audioPacketsQueue);
                }
=======
                    audioPacketsQueue.TryDequeue(out packet);
>>>>>>> 5fb58f78
                else
                    audioSeekReached = true;
            }

            Logger.Debug($"Audio Seek to {seekToTime} Last PTS {lastPts} Found {audioSeekReached}");
            return audioSeekReached;
        }

        private bool SeekAV()
        {
            var videoReached = SeekVideo();
            var audioReached = SeekAudio();

            // If Audio & Video have been seeked to seek point, re-enable normal processing
            return !(videoReached && audioReached);
        }

        internal void SubmittingPacketsTask()
        {
            while (internalState != SMPlayerState.Stopping)
            {
                Logger.Debug("AUDIO: " + audioPacketsQueue.Count + ", VIDEO: " + videoPacketsQueue.Count);
                var moreDataToProcess = false;

                if (!smplayerSeekReconfiguration)
                {
                    if (seekInProgress)
                    {
                        // Seek AV returns TRUE when seek point has NOT been reached.
                        seekInProgress = SeekAV();

                        // Exit loop if seek completed;
                        if (seekInProgress == false)
                        {
                            Logger.Info($"Seek Key Frame completed @{seekToTime}");
                            continue;
                        }

                        // Contiue processing ONLY if both queues have data
                        // Data in one queue means one stream reached seek point.
                        // If seek point reach
                        moreDataToProcess = (audioPacketsQueue.Count > 0 && videoPacketsQueue.Count > 0);
                    }
                    else
                    {
                        if (needDataAudio && audioPacketsQueue.TryDequeue(out var packet))
                        {
                            SubmitPacket(packet);
                            moreDataToProcess = true;
                        }

                        if (needDataVideo && videoPacketsQueue.TryDequeue(out packet))
                        {
                            SubmitPacket(packet);
                            moreDataToProcess = true;
                        }
                    }
                }

                if (moreDataToProcess) continue;

                try
                {
                    submitting.WaitOne();
                }
                catch (ObjectDisposedException ex)
                {
                    Logger.Warn(ex.ToString());
                }
            }
        }

        private void SubmitPacket(Packet packet)
        {
            ThrowIfDisposed();

            if (packet.IsEOS)
                SubmitEOSPacket(packet);
            else if (packet is EncryptedPacket)
                SubmitEncryptedPacket((EncryptedPacket)packet);
            else if (packet is BufferConfiguration)
                SubmitStreamConfiguration((BufferConfiguration)packet);
            else
                SubmitDataPacket(packet);
        }

        private void SubmitEncryptedPacket(EncryptedPacket packet)
        {
            try
            {
                using (var decryptedPacket = packet.Decrypt())
                {
                    SubmitDecryptedEmePacket(decryptedPacket as DecryptedEMEPacket);
                }
            }
            catch (ObjectDisposedException)
            {
                // decryptions has been canceled - drm session is already disposed
                Logger.Warn($"Ignoring decryption error - drm session '{packet.DrmSession.ToString()}' has been already closed");
            }
            catch (Exception e)
            {
                //log immediately, since the exception will propagate from the task sometime later
                Logger.Error($"{e}");
                throw;
            }
            finally
            {
                packet.DrmSession.Release();
            }
        }

        private void SubmitDecryptedEmePacket(DecryptedEMEPacket packet)
        {
            var trackType = SMPlayerUtils.GetTrackType(packet);

            EsPlayerDrmInfo drmInfo = new EsPlayerDrmInfo
            {
                drmType = 15,
                tzHandle = packet.HandleSize.handle
            };

            IntPtr pnt = Marshal.AllocHGlobal(Marshal.SizeOf(drmInfo));
            try
            {
                Marshal.StructureToPtr(drmInfo, pnt, false);

                Logger.Debug($"[HQ] send es data to SubmitDecryptedEmePacket: {packet.Pts} {drmInfo.tzHandle} ( {trackType} )");

                if (!playerInstance.SubmitPacket(IntPtr.Zero, packet.HandleSize.size, packet.Pts.TotalNanoseconds(),
                    trackType, pnt))
                {
                    Logger.Error("Submiting encrypted packet failed");
                    return;
                }

                packet.CleanHandle();
            }
            finally
            {
                // Free the unmanaged memory.
                Marshal.FreeHGlobal(pnt);
            }
        }

        private void SubmitDataPacket(Packet packet) // TODO(g.skowinski): Implement it properly.
        {
            // Initialize unmanaged memory to hold the array.
            int size = Marshal.SizeOf(packet.Data[0]) * packet.Data.Length;
            IntPtr pnt = Marshal.AllocHGlobal(size);
            try
            {
                // Copy the array to unmanaged memory. C++ can only use such unmanaged memory
                Marshal.Copy(packet.Data, 0, pnt, packet.Data.Length);

                // Copy the unmanaged array back to another managed array.
                //byte[] managedArray2 = new byte[managedArray.Length];
                //Marshal.Copy(pnt, managedArray2, 0, managedArray.Length);
                var trackType = SMPlayerUtils.GetTrackType(packet);
                Logger.Debug($"[HQ] send es data to SubmitDataPacket: {packet.Pts} ( {trackType} )");

                playerInstance.SubmitPacket(pnt, (uint)packet.Data.Length, packet.Pts.TotalNanoseconds(), trackType, IntPtr.Zero);
            }
            finally
            {
                // Free the unmanaged memory. It need to check, no need to clear here, in Amazon es play case, the es data memory is cleared by decoder or sink element after it is used and played
                Marshal.FreeHGlobal(pnt);
            }
        }

        private void SubmitEOSPacket(Packet packet)
        {
            var trackType = SMPlayerUtils.GetTrackType(packet);

            Logger.Debug($"[HQ] send EOS packet: {packet.Pts} ( {trackType} )");

            playerInstance.SubmitEOSPacket(trackType);
        }

        private void SubmitStreamConfiguration(BufferConfiguration config)
        {
            if (config.StreamType == Common.StreamType.Video)
                SetVideoStreamConfig(config.Config as VideoStreamConfig);
            else if (config.StreamType == Common.StreamType.Audio)
                SetAudioStreamConfig(config.Config as AudioStreamConfig);
        }

        public void Play()
        {
            Logger.Debug("");
            ThrowIfDisposed();

            bool ret;
            if (internalState == SMPlayerState.Paused)
                ret = playerInstance.Resume();
            else
                ret = playerInstance.Play();

            if (ret)
                internalState = SMPlayerState.Playing;
            else
                Logger.Error("Play failed.");
        }

        public void Seek(TimeSpan time)
        {
            Logger.Info("");
            ThrowIfDisposed();

            if (!playerInstance.Pause())
                Logger.Error("Pause Failed. Seek may fail!");

            // Stop appending packests.
            smplayerSeekReconfiguration = true;

            seekToTime = time;
            seekInProgress = true;

            playerInstance.Seek((int)time.TotalMilliseconds);

            // Reset packet queue as late as possible to remove any stale data that might
            // be put there by still running data provider client.
            ResetPacketsQueues();
        }

        private void DisposeEncryptedPackets(ConcurrentQueue<Packet> audio, ConcurrentQueue<Packet> video)
        {
            var ac = audio.Count;
            var vc = video.Count;

            // Runs as a task already. Parallel.Invoke here won't make things faster.
            while (!audio.IsEmpty)
            {
                RemovePacket(audio);
            }

            while (!video.IsEmpty)
            {
                RemovePacket(video);
            }

            Logger.Debug($"Done. Audio Packets: {ac} Video Packets {vc}");
        }

        private void ResetPacketsQueues()
        {
            // Prior to resetting data queues, purge existing. Required to remove reference counts 
            // on possible encrypted packet's sessions. If not done, there will be uncleaned DRM sessions.
            // Will happen if DRM get's changed mid way through playback.
            // Cleanup task can be run completely parallel of SM Player activity.
            //

            // Grab current queue references. Tasks do not start when StartNew/Run is called, however,
            // arguments are collected at actual start, thus need to grab a copy first.
            var audioQueue = audioPacketsQueue;
            var videoQueue = videoPacketsQueue;

            audioPacketsQueue = new ConcurrentQueue<Packet>();
            videoPacketsQueue = new ConcurrentQueue<Packet>();

            Task.Factory.StartNew(() => DisposeEncryptedPackets(audioQueue, videoQueue));
        }

        public void SetStreamConfig(StreamConfig config)
        {
            Logger.Debug($"{config.StreamType()}");
            ThrowIfDisposed();

            if (config.StreamType() != Common.StreamType.Audio
                && config.StreamType() != Common.StreamType.Video)
                throw new NotImplementedException();

            if (internalState != SMPlayerState.Uninitialized)
            {
                EnqueueStreamConfig(config);
                return;
            }

            SetStreamConfigSync(config);

            lock (this)
            {
                if (audioSet && videoSet && internalState == SMPlayerState.Uninitialized)
                    StartEsMode();
            }
        }

        private void StartEsMode()
        {
            // This should not happen. We check state in SetStreamConfig method
            if (submitPacketTask != null && submitPacketTask.IsCompleted == false)
                throw new Exception("Invalid state when starting player es mode");

            if (!playerInstance.PrepareES())
            {
                Logger.Error("playerInstance.PrepareES() Failed");
                throw new Exception("playerInstance.PrepareES() Failed");
            }

            internalState = SMPlayerState.Ready;

            Logger.Debug("Spawning submitter task");

            submitPacketTask = Task.Factory.StartNew(SubmittingPacketsTask, TaskCreationOptions.LongRunning);
        }

        private void SetStreamConfigSync(StreamConfig config)
        {
            switch (config.StreamType())
            {
                case Common.StreamType.Audio:
                    SetAudioStreamConfig(config as AudioStreamConfig);
                    audioSet = true;
                    break;
                case Common.StreamType.Video:
                    SetVideoStreamConfig(config as VideoStreamConfig);
                    videoSet = true;
                    break;
            }
        }

        private void EnqueueStreamConfig(StreamConfig config)
        {
            // This should not happen. We check state in SetStreamConfig method
            if (!audioSet || !videoSet)
                throw new Exception("Invalid state when enqueuing stream configuration");

            var bufferedConfig = BufferConfiguration.Create(config);
            switch (config.StreamType())
            {
                case Common.StreamType.Audio:
                    audioPacketsQueue.Enqueue(bufferedConfig);
                    break;
                case Common.StreamType.Video:
                    videoPacketsQueue.Enqueue(bufferedConfig);
                    break;
            }

            WakeUpSubmitTask();
        }

        private void WakeUpSubmitTask([CallerFilePath] string file = "", [CallerMemberName] string func = "", [CallerLineNumber] int line = 0)
        {
            Logger.Debug($"called from {file.Split('/').Last()}:{line} - {func}()");
            submitting.Set();
        }

        public void SetAudioStreamConfig(AudioStreamConfig config)
        {
            Logger.Debug("");
            ThrowIfDisposed();

            var audioStreamInfo = new AudioStreamInfo
            {
                mime = Marshal.StringToHGlobalAnsi(SMPlayerUtils.GetCodecMimeType(config.Codec)),
                version = SMPlayerUtils.GetCodecVersion(config.Codec),
                drmType = 15,  // 0 for no DRM, 15 for EME
                sampleRate = (uint)config.SampleRate,
                channels = (uint)config.ChannelLayout,
            };

            try
            {
                if (config.CodecExtraData != null && config.CodecExtraData.Length > 0)
                {
                    int size = Marshal.SizeOf(config.CodecExtraData[0]) * config.CodecExtraData.Length;
                    audioStreamInfo.codecExtraData = Marshal.AllocHGlobal(size);
                    audioStreamInfo.extraDataSize = (uint)config.CodecExtraData.Length;
                    Marshal.Copy(config.CodecExtraData, 0, audioStreamInfo.codecExtraData, config.CodecExtraData.Length);
                }

                playerInstance.SetAudioStreamInfo(audioStreamInfo);
            }
            finally
            {
                if (audioStreamInfo.codecExtraData != IntPtr.Zero)
                    Marshal.FreeHGlobal(audioStreamInfo.codecExtraData);
            }
        }

        public void SetVideoStreamConfig(VideoStreamConfig config)
        {
            Logger.Debug("");
            ThrowIfDisposed();

            var videoStreamInfo = new VideoStreamInfo
            {
                mime = Marshal.StringToHGlobalAnsi(SMPlayerUtils.GetCodecMimeType(config.Codec)),
                version = SMPlayerUtils.GetCodecVersion(config.Codec),
                drmType = 15,  // 0 for no DRM, 15 for EME
                framerateNum = (uint)config.FrameRateNum,
                framerateDen = (uint)config.FrameRateDen,
                width = (uint)config.Size.Width,
                maxWidth = (uint)config.Size.Width,
                height = (uint)config.Size.Height,
                maxHeight = (uint)config.Size.Height,
            };

            try
            {
                if (config.CodecExtraData != null && config.CodecExtraData.Length > 0)
                {
                    int size = Marshal.SizeOf(config.CodecExtraData[0]) * config.CodecExtraData.Length;
                    videoStreamInfo.codecExtraData = Marshal.AllocHGlobal(size);
                    videoStreamInfo.extraDataSize = (uint)config.CodecExtraData.Length;
                    Marshal.Copy(config.CodecExtraData, 0, videoStreamInfo.codecExtraData, config.CodecExtraData.Length);
                }

                playerInstance.SetVideoStreamInfo(videoStreamInfo);
            }
            finally
            {
                if (videoStreamInfo.codecExtraData != IntPtr.Zero)
                    Marshal.FreeHGlobal(videoStreamInfo.codecExtraData);
            }
        }

        public void SetDuration(TimeSpan duration)
        {
            Logger.Debug("");
            ThrowIfDisposed();

            playerInstance.SetDuration((uint)duration.TotalMilliseconds);
        }

        public void SetPlaybackRate(float rate)
        {
            Logger.Debug("");
            ThrowIfDisposed();

            playerInstance.SetPlaySpeed(rate);
        }

        public void Stop()
        {
            Logger.Info("");
            ThrowIfDisposed();

            if (internalState == SMPlayerState.Stopping)
                return;

            // Uninitialized state can switch to Ready during SetStreamConfig.
            // Calling stop during SetStreamConfig would silently would silently ignore Stop.
            // Transition from Uninitialized to Ready would occour.
            // Forcing state from uninitialized to Stopping within a lock used in SetStreamConfig
            // should prevent this case
            //
            // TODO: Change state setting to Interlocked.Exchange/Compare (?)
            // Will allow to get rid of lock(). 
            // Note: Interloacked API does not work with enums.
            //
            lock (this)
            {
                if (internalState == SMPlayerState.Uninitialized)
                {
                    internalState = SMPlayerState.Stopping;
                    return;
                }
            }

            internalState = SMPlayerState.Stopping;
            WakeUpSubmitTask();

            try
            {
                submitPacketTask?.Wait();
                ResetPacketsQueues();
            }
            catch (AggregateException ae)
            {
                ae.Flatten().Handle(e =>
                {
                    if (e is DrmException == false)
                        return false;

                    Logger.Error($"{e}");
                    //todo(m.rybinski): notify the user here (or preferably back up)
                    return true;
                });
            }
            finally
            {
                playerInstance.Stop();
                ResetInternalState();
            }
        }

        private void ResetInternalState()
        {
            needDataAudio = false;
            needDataVideo = false;
            audioSet = false;
            videoSet = false;
            smplayerSeekReconfiguration = false;
            seekInProgress = false;

            currentTime = TimeSpan.Zero;

            internalState = SMPlayerState.Uninitialized;
        }

        public void Pause()
        {
            Logger.Debug("");
            ThrowIfDisposed();

            if (playerInstance.Pause())
                internalState = SMPlayerState.Paused;
            else
                Logger.Error("Pause failed.");
        }

        #region IPlayerEventListener
        public void OnEnoughData(StreamType streamType)
        {
            Logger.Debug("Received OnEnoughData: " + streamType);

            if (streamType == StreamType.Audio)
                needDataAudio = false;
            else if (streamType == StreamType.Video)
                needDataVideo = false;
        }

        public void OnNeedData(StreamType streamType, uint size)
        {
            Logger.Debug("Received OnNeedData: " + streamType);

            if (streamType == StreamType.Audio)
                needDataAudio = true;
            else if (streamType == StreamType.Video)
                needDataVideo = true;
            else
                return;

            WakeUpSubmitTask();
        }

        public void OnSeekData(StreamType streamType, System.UInt64 offset)
        {
            Logger.Debug($"Received OnSeekData: {streamType} offset: {offset}");

            if (streamType == StreamType.Audio)
                needDataAudio = true;
            else if (streamType == StreamType.Video)
                needDataVideo = true;
            else
                return;

            // We can start appending packets
            smplayerSeekReconfiguration = false;

            WakeUpSubmitTask();
        }

        public void OnError(PlayerErrorType errorType, string msg)
        {
            Logger.Info($"Type: {errorType} msg: {msg}");

            PlaybackError?.Invoke(msg);
        }

        public void OnMessage(PlayerMsgType msgType)
        {
            Logger.Info("Type" + msgType);
        }

        public void OnInitComplete()
        {
            Logger.Info("");

            PlayerInitialized?.Invoke();
        }

        public void OnInitFailed()
        {
            Logger.Info("");

            PlaybackError?.Invoke("Initialization error.");
        }

        public void OnEndOfStream()
        {
            Logger.Info("");
            PlaybackCompleted?.Invoke();
        }

        public void OnSeekCompleted()
        {
            Logger.Info("");

            if (internalState == SMPlayerState.Playing)
                playerInstance.Resume();

            SeekCompleted?.Invoke();

            TimeUpdated?.Invoke(TimeSpan.FromMilliseconds(playerInstance.currentPosition * 1000));
        }

        public void OnSeekStartedBuffering()
        {
            Logger.Info("");
        }

        public void OnCurrentPosition(uint currTime)
        {
            var currTimeSpan = TimeSpan.FromMilliseconds(currTime);
            if (currentTime == currTimeSpan)
                return;

            Logger.Info("OnCurrentPosition = " + currTimeSpan);

            currentTime = currTimeSpan;

            // TODO: Remove this code when even serialization will be merged.
            // This is a temporary workaround for SM Player to prevent stale time events from 
            // being sent up the pipeline.
            //
            if (seekInProgress)
                return;

            TimeUpdated?.Invoke(currentTime);
        }

        #endregion
        private void ReleaseUnmanagedResources()
        {
            playerInstance?.DestroyHandler();
        }

        public void Dispose()
        {
            if (isDisposed)
                return;

            Stop();
            submitting.Dispose();
            ReleaseUnmanagedResources();

            GC.SuppressFinalize(this);

            isDisposed = true;
        }

        ~SMPlayer()
        {
            ReleaseUnmanagedResources();
        }
    }
}
<|MERGE_RESOLUTION|>--- conflicted
+++ resolved
@@ -1,907 +1,882 @@
-// Copyright (c) 2017 Samsung Electronics Co., Ltd All Rights Reserved
-// PROPRIETARY/CONFIDENTIAL 
-// This software is the confidential and proprietary
-// information of SAMSUNG ELECTRONICS ("Confidential Information"). You shall
-// not disclose such Confidential Information and shall use it only in
-// accordance with the terms of the license agreement you entered into with
-// SAMSUNG ELECTRONICS. SAMSUNG make no representations or warranties about the
-// suitability of the software, either express or implied, including but not
-// limited to the implied warranties of merchantability, fitness for a
-// particular purpose, or non-infringement. SAMSUNG shall not be liable for any
-// damages suffered by licensee as a result of using, modifying or distributing
-// this software or its derivatives.
-
-using System;
-using System.Linq;
-using System.Collections.Concurrent;
-using System.Runtime.CompilerServices;
-using System.Runtime.InteropServices;
-using System.Threading;
-using System.Threading.Tasks;
-using JuvoPlayer.Common;
-using JuvoPlayer.Drms;
-using JuvoLogger;
-using Tizen.TV.Multimedia.IPTV;
-using StreamType = Tizen.TV.Multimedia.IPTV.StreamType;
-using JuvoPlayer.Common.Utils;
-
-namespace JuvoPlayer.Player.SMPlayer
-{
-    public static class TimeSpanExtensions
-    {
-        public static ulong TotalNanoseconds(this TimeSpan time)
-        {
-            return (ulong)(time.TotalMilliseconds * 1000000);
-        }
-
-        public static TimeSpan FromNanoseconds(this UInt64 nanoTime)
-        {
-            return TimeSpan.FromMilliseconds(nanoTime / 1000000);
-        }
-    }
-
-    public sealed class SMPlayer : IPlayer, IPlayerEventListener
-    {
-        private enum SMPlayerState
-        {
-            Uninitialized,
-            Ready,
-            Playing,
-            Paused,
-            Stopping
-        };
-
-        private class BufferConfiguration : Packet
-        {
-            private BufferConfiguration() { }
-            public static BufferConfiguration Create(StreamConfig config)
-            {
-                var result = new BufferConfiguration()
-                {
-                    Config = config,
-                    StreamType = config.StreamType(),
-                    Pts = TimeSpan.MinValue
-                };
-
-                return result;
-            }
-
-            public StreamConfig Config { get; private set; }
-        };
-
-        private readonly ILogger Logger = LoggerManager.GetInstance().GetLogger("JuvoPlayer");
-
-        public event PlaybackCompleted PlaybackCompleted;
-        public event PlaybackError PlaybackError;
-        public event PlayerInitialized PlayerInitialized;
-        public event SeekCompleted SeekCompleted;
-        public event TimeUpdated TimeUpdated;
-
-        private readonly SmplayerWrapper playerInstance;
-
-        private ConcurrentQueue<Packet> audioPacketsQueue;
-        private ConcurrentQueue<Packet> videoPacketsQueue;
-
-        private SMPlayerState internalState = SMPlayerState.Uninitialized;
-
-        private bool audioSet, videoSet;
-        private bool needDataVideo, needDataAudio;
-
-        private readonly AutoResetEvent submitting = new AutoResetEvent(false);
-
-        private TimeSpan currentTime;
-
-        private TimeSpan seekToTime;
-        private bool seekInProgress;
-
-        private bool isDisposed;
-
-        // while SMPlayer is reconfigured after calling Seek we cant upload any packets
-        // We need to wait for the first OnSeekData event what means that player is ready
-        // to get packets
-        private bool smplayerSeekReconfiguration;
-        private Task submitPacketTask;
-
-        public SMPlayer()
-        {
-            try
-            {
-                Logger.Info("SMPlayer init");
-
-                playerInstance = new SmplayerWrapper();
-                playerInstance.RegisterPlayerEventListener(this);
-
-                bool result = playerInstance.Initialize(true);
-                if (!result)
-                {
-                    Logger.Error("playerInstance.Initialize() Failed!!!!!!!");
-                    return;
-                }
-                Logger.Info("playerInstance.Initialize() Success !!!!!!!");
-
-                var playerContainer = new ElmSharp.Window("player");
-                playerContainer.Geometry = new ElmSharp.Rect(0, 0, 1920, 1080);
-                result = playerInstance.SetDisplay(PlayerDisplayType.Overlay, playerContainer);
-                if (!result)
-                {
-                    Logger.Error("playerInstance.SetDisplay Failed !!!!!!!");
-                    return;
-                }
-
-                Logger.Info("playerInstance.SetDisplay Success !!!!!!!");
-            }
-            catch (Exception e)
-            {
-                Logger.Error("got exception: " + e.Message);
-                throw;
-            }
-
-            ResetPacketsQueues();
-        }
-
-        private void ThrowIfDisposed()
-        {
-            if (isDisposed)
-                throw new ObjectDisposedException("SMPlayer object is already disposed");
-        }
-
-        public void AppendPacket(Packet packet)
-        {
-            ThrowIfDisposed();
-
-            if (packet == null)
-                return;
-
-            if (packet.StreamType == Common.StreamType.Video)
-                videoPacketsQueue.Enqueue(packet);
-            else if (packet.StreamType == Common.StreamType.Audio)
-                audioPacketsQueue.Enqueue(packet);
-            WakeUpSubmitTask();
-        }
-
-        private bool RemovePacket(ConcurrentQueue<Packet> packetQueue)
-        {
-            if (packetQueue.TryDequeue(out var packet))
-            {
-                if (packet is EncryptedPacket)
-                    (packet as EncryptedPacket).DrmSession.Release();
-
-                return true;
-            }
-
-            return false;
-        }
-        private bool SeekVideo()
-        {
-            var videoSeekReached = false;
-            TimeSpan lastPts;
-
-            while (videoPacketsQueue.TryPeek(out var packet) && !videoSeekReached)
-            {
-                if (packet.IsEOS || packet is BufferConfiguration)
-                {
-<<<<<<< HEAD
-                    RemovePacket(videoPacketsQueue);
-=======
-                    SubmitPacket(packet);
-
-                    videoPacketsQueue.TryDequeue(out packet);
->>>>>>> 5fb58f78
-                    Logger.Warn("Video EOS/BufferConfiguration packet found during seek!");
-                    continue;
-                }
-
-                lastPts = packet.Pts;
-                if (packet.Pts < seekToTime)
-                {
-                    RemovePacket(videoPacketsQueue);
-                }
-                else
-                {
-                    videoSeekReached = packet.IsKeyFrame;
-<<<<<<< HEAD
-                    if (packet.IsKeyFrame == false)
-                    {
-                        if (RemovePacket(videoPacketsQueue))
-                        {
-                            // We have reached seekToTime, but no key frame found.
-                            // increase seek to time to eat away audio data.
-                            seekToTime = packet.Pts;
-                        }
-                    }
-                    else
-                    {
-                        break;
-                    }
-=======
-
-                    // We have reached seekToTime, but no key frame found.
-                    // increase seek to time to eat away audio data.
-                    if (!videoSeekReached && videoPacketsQueue.TryDequeue(out packet))
-                        seekToTime = packet.Pts;
->>>>>>> 5fb58f78
-                }
-            }
-
-            Logger.Debug($"Video Seek to {seekToTime} Last PTS {lastPts} Found {videoSeekReached}");
-            return videoSeekReached;
-        }
-
-        private bool SeekAudio()
-        {
-            var audioSeekReached = false;
-            TimeSpan lastPts;
-
-            while (audioPacketsQueue.TryPeek(out var packet) && !audioSeekReached)
-            {
-                if (packet.IsEOS || packet is BufferConfiguration)
-                {
-<<<<<<< HEAD
-                    RemovePacket(audioPacketsQueue);
-=======
-                    SubmitPacket(packet);
-
-                    audioPacketsQueue.TryDequeue(out packet);
->>>>>>> 5fb58f78
-                    Logger.Warn("Audio EOS/BufferConfiguration packet found during seek!");
-                    continue;
-                }
-
-                lastPts = packet.Pts;
-                if (packet.Pts < seekToTime)
-<<<<<<< HEAD
-                {
-                    RemovePacket(audioPacketsQueue);
-                }
-=======
-                    audioPacketsQueue.TryDequeue(out packet);
->>>>>>> 5fb58f78
-                else
-                    audioSeekReached = true;
-            }
-
-            Logger.Debug($"Audio Seek to {seekToTime} Last PTS {lastPts} Found {audioSeekReached}");
-            return audioSeekReached;
-        }
-
-        private bool SeekAV()
-        {
-            var videoReached = SeekVideo();
-            var audioReached = SeekAudio();
-
-            // If Audio & Video have been seeked to seek point, re-enable normal processing
-            return !(videoReached && audioReached);
-        }
-
-        internal void SubmittingPacketsTask()
-        {
-            while (internalState != SMPlayerState.Stopping)
-            {
-                Logger.Debug("AUDIO: " + audioPacketsQueue.Count + ", VIDEO: " + videoPacketsQueue.Count);
-                var moreDataToProcess = false;
-
-                if (!smplayerSeekReconfiguration)
-                {
-                    if (seekInProgress)
-                    {
-                        // Seek AV returns TRUE when seek point has NOT been reached.
-                        seekInProgress = SeekAV();
-
-                        // Exit loop if seek completed;
-                        if (seekInProgress == false)
-                        {
-                            Logger.Info($"Seek Key Frame completed @{seekToTime}");
-                            continue;
-                        }
-
-                        // Contiue processing ONLY if both queues have data
-                        // Data in one queue means one stream reached seek point.
-                        // If seek point reach
-                        moreDataToProcess = (audioPacketsQueue.Count > 0 && videoPacketsQueue.Count > 0);
-                    }
-                    else
-                    {
-                        if (needDataAudio && audioPacketsQueue.TryDequeue(out var packet))
-                        {
-                            SubmitPacket(packet);
-                            moreDataToProcess = true;
-                        }
-
-                        if (needDataVideo && videoPacketsQueue.TryDequeue(out packet))
-                        {
-                            SubmitPacket(packet);
-                            moreDataToProcess = true;
-                        }
-                    }
-                }
-
-                if (moreDataToProcess) continue;
-
-                try
-                {
-                    submitting.WaitOne();
-                }
-                catch (ObjectDisposedException ex)
-                {
-                    Logger.Warn(ex.ToString());
-                }
-            }
-        }
-
-        private void SubmitPacket(Packet packet)
-        {
-            ThrowIfDisposed();
-
-            if (packet.IsEOS)
-                SubmitEOSPacket(packet);
-            else if (packet is EncryptedPacket)
-                SubmitEncryptedPacket((EncryptedPacket)packet);
-            else if (packet is BufferConfiguration)
-                SubmitStreamConfiguration((BufferConfiguration)packet);
-            else
-                SubmitDataPacket(packet);
-        }
-
-        private void SubmitEncryptedPacket(EncryptedPacket packet)
-        {
-            try
-            {
-                using (var decryptedPacket = packet.Decrypt())
-                {
-                    SubmitDecryptedEmePacket(decryptedPacket as DecryptedEMEPacket);
-                }
-            }
-            catch (ObjectDisposedException)
-            {
-                // decryptions has been canceled - drm session is already disposed
-                Logger.Warn($"Ignoring decryption error - drm session '{packet.DrmSession.ToString()}' has been already closed");
-            }
-            catch (Exception e)
-            {
-                //log immediately, since the exception will propagate from the task sometime later
-                Logger.Error($"{e}");
-                throw;
-            }
-            finally
-            {
-                packet.DrmSession.Release();
-            }
-        }
-
-        private void SubmitDecryptedEmePacket(DecryptedEMEPacket packet)
-        {
-            var trackType = SMPlayerUtils.GetTrackType(packet);
-
-            EsPlayerDrmInfo drmInfo = new EsPlayerDrmInfo
-            {
-                drmType = 15,
-                tzHandle = packet.HandleSize.handle
-            };
-
-            IntPtr pnt = Marshal.AllocHGlobal(Marshal.SizeOf(drmInfo));
-            try
-            {
-                Marshal.StructureToPtr(drmInfo, pnt, false);
-
-                Logger.Debug($"[HQ] send es data to SubmitDecryptedEmePacket: {packet.Pts} {drmInfo.tzHandle} ( {trackType} )");
-
-                if (!playerInstance.SubmitPacket(IntPtr.Zero, packet.HandleSize.size, packet.Pts.TotalNanoseconds(),
-                    trackType, pnt))
-                {
-                    Logger.Error("Submiting encrypted packet failed");
-                    return;
-                }
-
-                packet.CleanHandle();
-            }
-            finally
-            {
-                // Free the unmanaged memory.
-                Marshal.FreeHGlobal(pnt);
-            }
-        }
-
-        private void SubmitDataPacket(Packet packet) // TODO(g.skowinski): Implement it properly.
-        {
-            // Initialize unmanaged memory to hold the array.
-            int size = Marshal.SizeOf(packet.Data[0]) * packet.Data.Length;
-            IntPtr pnt = Marshal.AllocHGlobal(size);
-            try
-            {
-                // Copy the array to unmanaged memory. C++ can only use such unmanaged memory
-                Marshal.Copy(packet.Data, 0, pnt, packet.Data.Length);
-
-                // Copy the unmanaged array back to another managed array.
-                //byte[] managedArray2 = new byte[managedArray.Length];
-                //Marshal.Copy(pnt, managedArray2, 0, managedArray.Length);
-                var trackType = SMPlayerUtils.GetTrackType(packet);
-                Logger.Debug($"[HQ] send es data to SubmitDataPacket: {packet.Pts} ( {trackType} )");
-
-                playerInstance.SubmitPacket(pnt, (uint)packet.Data.Length, packet.Pts.TotalNanoseconds(), trackType, IntPtr.Zero);
-            }
-            finally
-            {
-                // Free the unmanaged memory. It need to check, no need to clear here, in Amazon es play case, the es data memory is cleared by decoder or sink element after it is used and played
-                Marshal.FreeHGlobal(pnt);
-            }
-        }
-
-        private void SubmitEOSPacket(Packet packet)
-        {
-            var trackType = SMPlayerUtils.GetTrackType(packet);
-
-            Logger.Debug($"[HQ] send EOS packet: {packet.Pts} ( {trackType} )");
-
-            playerInstance.SubmitEOSPacket(trackType);
-        }
-
-        private void SubmitStreamConfiguration(BufferConfiguration config)
-        {
-            if (config.StreamType == Common.StreamType.Video)
-                SetVideoStreamConfig(config.Config as VideoStreamConfig);
-            else if (config.StreamType == Common.StreamType.Audio)
-                SetAudioStreamConfig(config.Config as AudioStreamConfig);
-        }
-
-        public void Play()
-        {
-            Logger.Debug("");
-            ThrowIfDisposed();
-
-            bool ret;
-            if (internalState == SMPlayerState.Paused)
-                ret = playerInstance.Resume();
-            else
-                ret = playerInstance.Play();
-
-            if (ret)
-                internalState = SMPlayerState.Playing;
-            else
-                Logger.Error("Play failed.");
-        }
-
-        public void Seek(TimeSpan time)
-        {
-            Logger.Info("");
-            ThrowIfDisposed();
-
-            if (!playerInstance.Pause())
-                Logger.Error("Pause Failed. Seek may fail!");
-
-            // Stop appending packests.
-            smplayerSeekReconfiguration = true;
-
-            seekToTime = time;
-            seekInProgress = true;
-
-            playerInstance.Seek((int)time.TotalMilliseconds);
-
-            // Reset packet queue as late as possible to remove any stale data that might
-            // be put there by still running data provider client.
-            ResetPacketsQueues();
-        }
-
-        private void DisposeEncryptedPackets(ConcurrentQueue<Packet> audio, ConcurrentQueue<Packet> video)
-        {
-            var ac = audio.Count;
-            var vc = video.Count;
-
-            // Runs as a task already. Parallel.Invoke here won't make things faster.
-            while (!audio.IsEmpty)
-            {
-                RemovePacket(audio);
-            }
-
-            while (!video.IsEmpty)
-            {
-                RemovePacket(video);
-            }
-
-            Logger.Debug($"Done. Audio Packets: {ac} Video Packets {vc}");
-        }
-
-        private void ResetPacketsQueues()
-        {
-            // Prior to resetting data queues, purge existing. Required to remove reference counts 
-            // on possible encrypted packet's sessions. If not done, there will be uncleaned DRM sessions.
-            // Will happen if DRM get's changed mid way through playback.
-            // Cleanup task can be run completely parallel of SM Player activity.
-            //
-
-            // Grab current queue references. Tasks do not start when StartNew/Run is called, however,
-            // arguments are collected at actual start, thus need to grab a copy first.
-            var audioQueue = audioPacketsQueue;
-            var videoQueue = videoPacketsQueue;
-
-            audioPacketsQueue = new ConcurrentQueue<Packet>();
-            videoPacketsQueue = new ConcurrentQueue<Packet>();
-
-            Task.Factory.StartNew(() => DisposeEncryptedPackets(audioQueue, videoQueue));
-        }
-
-        public void SetStreamConfig(StreamConfig config)
-        {
-            Logger.Debug($"{config.StreamType()}");
-            ThrowIfDisposed();
-
-            if (config.StreamType() != Common.StreamType.Audio
-                && config.StreamType() != Common.StreamType.Video)
-                throw new NotImplementedException();
-
-            if (internalState != SMPlayerState.Uninitialized)
-            {
-                EnqueueStreamConfig(config);
-                return;
-            }
-
-            SetStreamConfigSync(config);
-
-            lock (this)
-            {
-                if (audioSet && videoSet && internalState == SMPlayerState.Uninitialized)
-                    StartEsMode();
-            }
-        }
-
-        private void StartEsMode()
-        {
-            // This should not happen. We check state in SetStreamConfig method
-            if (submitPacketTask != null && submitPacketTask.IsCompleted == false)
-                throw new Exception("Invalid state when starting player es mode");
-
-            if (!playerInstance.PrepareES())
-            {
-                Logger.Error("playerInstance.PrepareES() Failed");
-                throw new Exception("playerInstance.PrepareES() Failed");
-            }
-
-            internalState = SMPlayerState.Ready;
-
-            Logger.Debug("Spawning submitter task");
-
-            submitPacketTask = Task.Factory.StartNew(SubmittingPacketsTask, TaskCreationOptions.LongRunning);
-        }
-
-        private void SetStreamConfigSync(StreamConfig config)
-        {
-            switch (config.StreamType())
-            {
-                case Common.StreamType.Audio:
-                    SetAudioStreamConfig(config as AudioStreamConfig);
-                    audioSet = true;
-                    break;
-                case Common.StreamType.Video:
-                    SetVideoStreamConfig(config as VideoStreamConfig);
-                    videoSet = true;
-                    break;
-            }
-        }
-
-        private void EnqueueStreamConfig(StreamConfig config)
-        {
-            // This should not happen. We check state in SetStreamConfig method
-            if (!audioSet || !videoSet)
-                throw new Exception("Invalid state when enqueuing stream configuration");
-
-            var bufferedConfig = BufferConfiguration.Create(config);
-            switch (config.StreamType())
-            {
-                case Common.StreamType.Audio:
-                    audioPacketsQueue.Enqueue(bufferedConfig);
-                    break;
-                case Common.StreamType.Video:
-                    videoPacketsQueue.Enqueue(bufferedConfig);
-                    break;
-            }
-
-            WakeUpSubmitTask();
-        }
-
-        private void WakeUpSubmitTask([CallerFilePath] string file = "", [CallerMemberName] string func = "", [CallerLineNumber] int line = 0)
-        {
-            Logger.Debug($"called from {file.Split('/').Last()}:{line} - {func}()");
-            submitting.Set();
-        }
-
-        public void SetAudioStreamConfig(AudioStreamConfig config)
-        {
-            Logger.Debug("");
-            ThrowIfDisposed();
-
-            var audioStreamInfo = new AudioStreamInfo
-            {
-                mime = Marshal.StringToHGlobalAnsi(SMPlayerUtils.GetCodecMimeType(config.Codec)),
-                version = SMPlayerUtils.GetCodecVersion(config.Codec),
-                drmType = 15,  // 0 for no DRM, 15 for EME
-                sampleRate = (uint)config.SampleRate,
-                channels = (uint)config.ChannelLayout,
-            };
-
-            try
-            {
-                if (config.CodecExtraData != null && config.CodecExtraData.Length > 0)
-                {
-                    int size = Marshal.SizeOf(config.CodecExtraData[0]) * config.CodecExtraData.Length;
-                    audioStreamInfo.codecExtraData = Marshal.AllocHGlobal(size);
-                    audioStreamInfo.extraDataSize = (uint)config.CodecExtraData.Length;
-                    Marshal.Copy(config.CodecExtraData, 0, audioStreamInfo.codecExtraData, config.CodecExtraData.Length);
-                }
-
-                playerInstance.SetAudioStreamInfo(audioStreamInfo);
-            }
-            finally
-            {
-                if (audioStreamInfo.codecExtraData != IntPtr.Zero)
-                    Marshal.FreeHGlobal(audioStreamInfo.codecExtraData);
-            }
-        }
-
-        public void SetVideoStreamConfig(VideoStreamConfig config)
-        {
-            Logger.Debug("");
-            ThrowIfDisposed();
-
-            var videoStreamInfo = new VideoStreamInfo
-            {
-                mime = Marshal.StringToHGlobalAnsi(SMPlayerUtils.GetCodecMimeType(config.Codec)),
-                version = SMPlayerUtils.GetCodecVersion(config.Codec),
-                drmType = 15,  // 0 for no DRM, 15 for EME
-                framerateNum = (uint)config.FrameRateNum,
-                framerateDen = (uint)config.FrameRateDen,
-                width = (uint)config.Size.Width,
-                maxWidth = (uint)config.Size.Width,
-                height = (uint)config.Size.Height,
-                maxHeight = (uint)config.Size.Height,
-            };
-
-            try
-            {
-                if (config.CodecExtraData != null && config.CodecExtraData.Length > 0)
-                {
-                    int size = Marshal.SizeOf(config.CodecExtraData[0]) * config.CodecExtraData.Length;
-                    videoStreamInfo.codecExtraData = Marshal.AllocHGlobal(size);
-                    videoStreamInfo.extraDataSize = (uint)config.CodecExtraData.Length;
-                    Marshal.Copy(config.CodecExtraData, 0, videoStreamInfo.codecExtraData, config.CodecExtraData.Length);
-                }
-
-                playerInstance.SetVideoStreamInfo(videoStreamInfo);
-            }
-            finally
-            {
-                if (videoStreamInfo.codecExtraData != IntPtr.Zero)
-                    Marshal.FreeHGlobal(videoStreamInfo.codecExtraData);
-            }
-        }
-
-        public void SetDuration(TimeSpan duration)
-        {
-            Logger.Debug("");
-            ThrowIfDisposed();
-
-            playerInstance.SetDuration((uint)duration.TotalMilliseconds);
-        }
-
-        public void SetPlaybackRate(float rate)
-        {
-            Logger.Debug("");
-            ThrowIfDisposed();
-
-            playerInstance.SetPlaySpeed(rate);
-        }
-
-        public void Stop()
-        {
-            Logger.Info("");
-            ThrowIfDisposed();
-
-            if (internalState == SMPlayerState.Stopping)
-                return;
-
-            // Uninitialized state can switch to Ready during SetStreamConfig.
-            // Calling stop during SetStreamConfig would silently would silently ignore Stop.
-            // Transition from Uninitialized to Ready would occour.
-            // Forcing state from uninitialized to Stopping within a lock used in SetStreamConfig
-            // should prevent this case
-            //
-            // TODO: Change state setting to Interlocked.Exchange/Compare (?)
-            // Will allow to get rid of lock(). 
-            // Note: Interloacked API does not work with enums.
-            //
-            lock (this)
-            {
-                if (internalState == SMPlayerState.Uninitialized)
-                {
-                    internalState = SMPlayerState.Stopping;
-                    return;
-                }
-            }
-
-            internalState = SMPlayerState.Stopping;
-            WakeUpSubmitTask();
-
-            try
-            {
-                submitPacketTask?.Wait();
-                ResetPacketsQueues();
-            }
-            catch (AggregateException ae)
-            {
-                ae.Flatten().Handle(e =>
-                {
-                    if (e is DrmException == false)
-                        return false;
-
-                    Logger.Error($"{e}");
-                    //todo(m.rybinski): notify the user here (or preferably back up)
-                    return true;
-                });
-            }
-            finally
-            {
-                playerInstance.Stop();
-                ResetInternalState();
-            }
-        }
-
-        private void ResetInternalState()
-        {
-            needDataAudio = false;
-            needDataVideo = false;
-            audioSet = false;
-            videoSet = false;
-            smplayerSeekReconfiguration = false;
-            seekInProgress = false;
-
-            currentTime = TimeSpan.Zero;
-
-            internalState = SMPlayerState.Uninitialized;
-        }
-
-        public void Pause()
-        {
-            Logger.Debug("");
-            ThrowIfDisposed();
-
-            if (playerInstance.Pause())
-                internalState = SMPlayerState.Paused;
-            else
-                Logger.Error("Pause failed.");
-        }
-
-        #region IPlayerEventListener
-        public void OnEnoughData(StreamType streamType)
-        {
-            Logger.Debug("Received OnEnoughData: " + streamType);
-
-            if (streamType == StreamType.Audio)
-                needDataAudio = false;
-            else if (streamType == StreamType.Video)
-                needDataVideo = false;
-        }
-
-        public void OnNeedData(StreamType streamType, uint size)
-        {
-            Logger.Debug("Received OnNeedData: " + streamType);
-
-            if (streamType == StreamType.Audio)
-                needDataAudio = true;
-            else if (streamType == StreamType.Video)
-                needDataVideo = true;
-            else
-                return;
-
-            WakeUpSubmitTask();
-        }
-
-        public void OnSeekData(StreamType streamType, System.UInt64 offset)
-        {
-            Logger.Debug($"Received OnSeekData: {streamType} offset: {offset}");
-
-            if (streamType == StreamType.Audio)
-                needDataAudio = true;
-            else if (streamType == StreamType.Video)
-                needDataVideo = true;
-            else
-                return;
-
-            // We can start appending packets
-            smplayerSeekReconfiguration = false;
-
-            WakeUpSubmitTask();
-        }
-
-        public void OnError(PlayerErrorType errorType, string msg)
-        {
-            Logger.Info($"Type: {errorType} msg: {msg}");
-
-            PlaybackError?.Invoke(msg);
-        }
-
-        public void OnMessage(PlayerMsgType msgType)
-        {
-            Logger.Info("Type" + msgType);
-        }
-
-        public void OnInitComplete()
-        {
-            Logger.Info("");
-
-            PlayerInitialized?.Invoke();
-        }
-
-        public void OnInitFailed()
-        {
-            Logger.Info("");
-
-            PlaybackError?.Invoke("Initialization error.");
-        }
-
-        public void OnEndOfStream()
-        {
-            Logger.Info("");
-            PlaybackCompleted?.Invoke();
-        }
-
-        public void OnSeekCompleted()
-        {
-            Logger.Info("");
-
-            if (internalState == SMPlayerState.Playing)
-                playerInstance.Resume();
-
-            SeekCompleted?.Invoke();
-
-            TimeUpdated?.Invoke(TimeSpan.FromMilliseconds(playerInstance.currentPosition * 1000));
-        }
-
-        public void OnSeekStartedBuffering()
-        {
-            Logger.Info("");
-        }
-
-        public void OnCurrentPosition(uint currTime)
-        {
-            var currTimeSpan = TimeSpan.FromMilliseconds(currTime);
-            if (currentTime == currTimeSpan)
-                return;
-
-            Logger.Info("OnCurrentPosition = " + currTimeSpan);
-
-            currentTime = currTimeSpan;
-
-            // TODO: Remove this code when even serialization will be merged.
-            // This is a temporary workaround for SM Player to prevent stale time events from 
-            // being sent up the pipeline.
-            //
-            if (seekInProgress)
-                return;
-
-            TimeUpdated?.Invoke(currentTime);
-        }
-
-        #endregion
-        private void ReleaseUnmanagedResources()
-        {
-            playerInstance?.DestroyHandler();
-        }
-
-        public void Dispose()
-        {
-            if (isDisposed)
-                return;
-
-            Stop();
-            submitting.Dispose();
-            ReleaseUnmanagedResources();
-
-            GC.SuppressFinalize(this);
-
-            isDisposed = true;
-        }
-
-        ~SMPlayer()
-        {
-            ReleaseUnmanagedResources();
-        }
-    }
-}
+// Copyright (c) 2017 Samsung Electronics Co., Ltd All Rights Reserved
+// PROPRIETARY/CONFIDENTIAL 
+// This software is the confidential and proprietary
+// information of SAMSUNG ELECTRONICS ("Confidential Information"). You shall
+// not disclose such Confidential Information and shall use it only in
+// accordance with the terms of the license agreement you entered into with
+// SAMSUNG ELECTRONICS. SAMSUNG make no representations or warranties about the
+// suitability of the software, either express or implied, including but not
+// limited to the implied warranties of merchantability, fitness for a
+// particular purpose, or non-infringement. SAMSUNG shall not be liable for any
+// damages suffered by licensee as a result of using, modifying or distributing
+// this software or its derivatives.
+
+using System;
+using System.Linq;
+using System.Collections.Concurrent;
+using System.Runtime.CompilerServices;
+using System.Runtime.InteropServices;
+using System.Threading;
+using System.Threading.Tasks;
+using JuvoPlayer.Common;
+using JuvoPlayer.Drms;
+using JuvoLogger;
+using Tizen.TV.Multimedia.IPTV;
+using StreamType = Tizen.TV.Multimedia.IPTV.StreamType;
+using JuvoPlayer.Common.Utils;
+
+namespace JuvoPlayer.Player.SMPlayer
+{
+    public static class TimeSpanExtensions
+    {
+        public static ulong TotalNanoseconds(this TimeSpan time)
+        {
+            return (ulong)(time.TotalMilliseconds * 1000000);
+        }
+
+        public static TimeSpan FromNanoseconds(this UInt64 nanoTime)
+        {
+            return TimeSpan.FromMilliseconds(nanoTime / 1000000);
+        }
+    }
+
+    public sealed class SMPlayer : IPlayer, IPlayerEventListener
+    {
+        private enum SMPlayerState
+        {
+            Uninitialized,
+            Ready,
+            Playing,
+            Paused,
+            Stopping
+        };
+
+        private class BufferConfiguration : Packet
+        {
+            private BufferConfiguration() { }
+            public static BufferConfiguration Create(StreamConfig config)
+            {
+                var result = new BufferConfiguration()
+                {
+                    Config = config,
+                    StreamType = config.StreamType(),
+                    Pts = TimeSpan.MinValue
+                };
+
+                return result;
+            }
+
+            public StreamConfig Config { get; private set; }
+        };
+
+        private readonly ILogger Logger = LoggerManager.GetInstance().GetLogger("JuvoPlayer");
+
+        public event PlaybackCompleted PlaybackCompleted;
+        public event PlaybackError PlaybackError;
+        public event PlayerInitialized PlayerInitialized;
+        public event SeekCompleted SeekCompleted;
+        public event TimeUpdated TimeUpdated;
+
+        private readonly SmplayerWrapper playerInstance;
+
+        private ConcurrentQueue<Packet> audioPacketsQueue;
+        private ConcurrentQueue<Packet> videoPacketsQueue;
+
+        private SMPlayerState internalState = SMPlayerState.Uninitialized;
+
+        private bool audioSet, videoSet;
+        private bool needDataVideo, needDataAudio;
+
+        private readonly AutoResetEvent submitting = new AutoResetEvent(false);
+
+        private TimeSpan currentTime;
+
+        private TimeSpan seekToTime;
+        private bool seekInProgress;
+
+        private bool isDisposed;
+
+        // while SMPlayer is reconfigured after calling Seek we cant upload any packets
+        // We need to wait for the first OnSeekData event what means that player is ready
+        // to get packets
+        private bool smplayerSeekReconfiguration;
+        private Task submitPacketTask;
+
+        public SMPlayer()
+        {
+            try
+            {
+                Logger.Info("SMPlayer init");
+
+                playerInstance = new SmplayerWrapper();
+                playerInstance.RegisterPlayerEventListener(this);
+
+                bool result = playerInstance.Initialize(true);
+                if (!result)
+                {
+                    Logger.Error("playerInstance.Initialize() Failed!!!!!!!");
+                    return;
+                }
+                Logger.Info("playerInstance.Initialize() Success !!!!!!!");
+
+                var playerContainer = new ElmSharp.Window("player");
+                playerContainer.Geometry = new ElmSharp.Rect(0, 0, 1920, 1080);
+                result = playerInstance.SetDisplay(PlayerDisplayType.Overlay, playerContainer);
+                if (!result)
+                {
+                    Logger.Error("playerInstance.SetDisplay Failed !!!!!!!");
+                    return;
+                }
+
+                Logger.Info("playerInstance.SetDisplay Success !!!!!!!");
+            }
+            catch (Exception e)
+            {
+                Logger.Error("got exception: " + e.Message);
+                throw;
+            }
+
+            ResetPacketsQueues();
+        }
+
+        private void ThrowIfDisposed()
+        {
+            if (isDisposed)
+                throw new ObjectDisposedException("SMPlayer object is already disposed");
+        }
+
+        public void AppendPacket(Packet packet)
+        {
+            ThrowIfDisposed();
+
+            if (packet == null)
+                return;
+
+            if (packet.StreamType == Common.StreamType.Video)
+                videoPacketsQueue.Enqueue(packet);
+            else if (packet.StreamType == Common.StreamType.Audio)
+                audioPacketsQueue.Enqueue(packet);
+            WakeUpSubmitTask();
+        }
+
+        private bool RemovePacket(ConcurrentQueue<Packet> packetQueue)
+        {
+            if (packetQueue.TryDequeue(out var packet))
+            {
+                if (packet is EncryptedPacket)
+                    (packet as EncryptedPacket).DrmSession.Release();
+
+                return true;
+            }
+
+            return false;
+        }
+        private bool SeekVideo()
+        {
+            var videoSeekReached = false;
+            TimeSpan lastPts;
+
+            while (videoPacketsQueue.TryPeek(out var packet) && !videoSeekReached)
+            {
+                if (packet.IsEOS || packet is BufferConfiguration)
+                {
+                    SubmitPacket(packet);
+		    RemovePacket(videoPacketsQueue);
+
+                    Logger.Warn("Video EOS/BufferConfiguration packet found during seek!");
+                    continue;
+                }
+
+                lastPts = packet.Pts;
+                if (packet.Pts < seekToTime)
+                {
+                    RemovePacket(videoPacketsQueue);
+                }
+                else
+                {
+                    videoSeekReached = packet.IsKeyFrame;
+
+                    // We have reached seekToTime, but no key frame found.
+                    // increase seek to time to eat away audio data.
+                    if (!videoSeekReached && videoPacketsQueue.TryDequeue(out packet))
+                        seekToTime = packet.Pts;
+                }
+            }
+
+            Logger.Debug($"Video Seek to {seekToTime} Last PTS {lastPts} Found {videoSeekReached}");
+            return videoSeekReached;
+        }
+
+        private bool SeekAudio()
+        {
+            var audioSeekReached = false;
+            TimeSpan lastPts;
+
+            while (audioPacketsQueue.TryPeek(out var packet) && !audioSeekReached)
+            {
+                if (packet.IsEOS || packet is BufferConfiguration)
+                {
+                    SubmitPacket(packet);
+                    RemovePacket(audioPacketsQueue);
+
+                    Logger.Warn("Audio EOS/BufferConfiguration packet found during seek!");
+                    continue;
+                }
+
+                lastPts = packet.Pts;
+                if (packet.Pts < seekToTime)
+                    RemovePacket(audioPacketsQueue);
+                else
+                    audioSeekReached = true;
+            }
+
+            Logger.Debug($"Audio Seek to {seekToTime} Last PTS {lastPts} Found {audioSeekReached}");
+            return audioSeekReached;
+        }
+
+        private bool SeekAV()
+        {
+            var videoReached = SeekVideo();
+            var audioReached = SeekAudio();
+
+            // If Audio & Video have been seeked to seek point, re-enable normal processing
+            return !(videoReached && audioReached);
+        }
+
+        internal void SubmittingPacketsTask()
+        {
+            while (internalState != SMPlayerState.Stopping)
+            {
+                Logger.Debug("AUDIO: " + audioPacketsQueue.Count + ", VIDEO: " + videoPacketsQueue.Count);
+                var moreDataToProcess = false;
+
+                if (!smplayerSeekReconfiguration)
+                {
+                    if (seekInProgress)
+                    {
+                        // Seek AV returns TRUE when seek point has NOT been reached.
+                        seekInProgress = SeekAV();
+
+                        // Exit loop if seek completed;
+                        if (seekInProgress == false)
+                        {
+                            Logger.Info($"Seek Key Frame completed @{seekToTime}");
+                            continue;
+                        }
+
+                        // Contiue processing ONLY if both queues have data
+                        // Data in one queue means one stream reached seek point.
+                        // If seek point reach
+                        moreDataToProcess = (audioPacketsQueue.Count > 0 && videoPacketsQueue.Count > 0);
+                    }
+                    else
+                    {
+                        if (needDataAudio && audioPacketsQueue.TryDequeue(out var packet))
+                        {
+                            SubmitPacket(packet);
+                            moreDataToProcess = true;
+                        }
+
+                        if (needDataVideo && videoPacketsQueue.TryDequeue(out packet))
+                        {
+                            SubmitPacket(packet);
+                            moreDataToProcess = true;
+                        }
+                    }
+                }
+
+                if (moreDataToProcess) continue;
+
+                try
+                {
+                    Logger.Debug("SubmittingPacketsTask: Need to wait one.");
+                    submitting.WaitOne();
+                }
+                catch (ObjectDisposedException ex)
+                {
+                    Logger.Warn(ex.ToString());
+                }
+            }
+        }
+
+        private void SubmitPacket(Packet packet)
+        {
+            ThrowIfDisposed();
+
+            if (packet.IsEOS)
+                SubmitEOSPacket(packet);
+            else if (packet is EncryptedPacket)
+                SubmitEncryptedPacket((EncryptedPacket)packet);
+            else if (packet is BufferConfiguration)
+                SubmitStreamConfiguration((BufferConfiguration)packet);
+            else
+                SubmitDataPacket(packet);
+        }
+
+        private void SubmitEncryptedPacket(EncryptedPacket packet)
+        {
+            try
+            {
+                using (var decryptedPacket = packet.Decrypt())
+                {
+                    SubmitDecryptedEmePacket(decryptedPacket as DecryptedEMEPacket);
+                }
+            }
+            catch (ObjectDisposedException)
+            {
+                // decryptions has been canceled - drm session is already disposed
+                Logger.Warn($"Ignoring decryption error - drm session '{packet.DrmSession.ToString()}' has been already closed");
+            }
+            catch (Exception e)
+            {
+                //log immediately, since the exception will propagate from the task sometime later
+                Logger.Error($"{e}");
+                throw;
+            }
+            finally
+            {
+                packet.DrmSession.Release();
+            }
+        }
+
+        private void SubmitDecryptedEmePacket(DecryptedEMEPacket packet)
+        {
+            var trackType = SMPlayerUtils.GetTrackType(packet);
+
+            EsPlayerDrmInfo drmInfo = new EsPlayerDrmInfo
+            {
+                drmType = 15,
+                tzHandle = packet.HandleSize.handle
+            };
+
+            IntPtr pnt = Marshal.AllocHGlobal(Marshal.SizeOf(drmInfo));
+            try
+            {
+                Marshal.StructureToPtr(drmInfo, pnt, false);
+
+                Logger.Debug($"[HQ] send es data to SubmitDecryptedEmePacket: {packet.Pts} {drmInfo.tzHandle} ( {trackType} )");
+
+                if (!playerInstance.SubmitPacket(IntPtr.Zero, packet.HandleSize.size, packet.Pts.TotalNanoseconds(),
+                    trackType, pnt))
+                {
+                    Logger.Error("Submiting encrypted packet failed");
+                    return;
+                }
+
+                packet.CleanHandle();
+            }
+            finally
+            {
+                // Free the unmanaged memory.
+                Marshal.FreeHGlobal(pnt);
+            }
+        }
+
+
+        private void SubmitDataPacket(Packet packet) // TODO(g.skowinski): Implement it properly.
+        {
+            // Initialize unmanaged memory to hold the array.
+            int size = Marshal.SizeOf(packet.Data[0]) * packet.Data.Length;
+            IntPtr pnt = Marshal.AllocHGlobal(size);
+            try
+            {
+                // Copy the array to unmanaged memory. C++ can only use such unmanaged memory
+                Marshal.Copy(packet.Data, 0, pnt, packet.Data.Length);
+
+                // Copy the unmanaged array back to another managed array.
+                //byte[] managedArray2 = new byte[managedArray.Length];
+                //Marshal.Copy(pnt, managedArray2, 0, managedArray.Length);
+                var trackType = SMPlayerUtils.GetTrackType(packet);
+                Logger.Debug($"[HQ] send es data to SubmitDataPacket: {packet.Pts} ( {trackType} )");
+
+                playerInstance.SubmitPacket(pnt, (uint)packet.Data.Length, packet.Pts.TotalNanoseconds(), trackType, IntPtr.Zero);
+            }
+            finally
+            {
+                // Free the unmanaged memory. It need to check, no need to clear here, in Amazon es play case, the es data memory is cleared by decoder or sink element after it is used and played
+                Marshal.FreeHGlobal(pnt);
+            }
+        }
+
+        private void SubmitEOSPacket(Packet packet)
+        {
+            var trackType = SMPlayerUtils.GetTrackType(packet);
+
+            Logger.Debug($"[HQ] send EOS packet: {packet.Pts} ( {trackType} )");
+
+            playerInstance.SubmitEOSPacket(trackType);
+        }
+
+        private void SubmitStreamConfiguration(BufferConfiguration config)
+        {
+            if (config.StreamType == Common.StreamType.Video)
+                SetVideoStreamConfig(config.Config as VideoStreamConfig);
+            else if (config.StreamType == Common.StreamType.Audio)
+                SetAudioStreamConfig(config.Config as AudioStreamConfig);
+        }
+
+        public void Play()
+        {
+            Logger.Debug("");
+            ThrowIfDisposed();
+
+            bool ret;
+            if (internalState == SMPlayerState.Paused)
+                ret = playerInstance.Resume();
+            else
+                ret = playerInstance.Play();
+
+            if (ret)
+                internalState = SMPlayerState.Playing;
+            else
+                Logger.Error("Play failed.");
+        }
+
+        public void Seek(TimeSpan time)
+        {
+            Logger.Info("");
+            ThrowIfDisposed();
+
+            if (!playerInstance.Pause())
+                Logger.Error("Pause Failed. Seek may fail!");
+            }
+
+            // Stop appending packests.
+            smplayerSeekReconfiguration = true;
+
+            seekToTime = time;
+            seekInProgress = true;
+
+            playerInstance.Seek((int)time.TotalMilliseconds);
+
+            // Reset packet queue as late as possible to remove any stale data that might
+            // be put there by still running data provider client.
+            ResetPacketsQueues();
+        }
+
+        private void DisposeEncryptedPackets(ConcurrentQueue<Packet> audio, ConcurrentQueue<Packet> video)
+        {
+            var ac = audio.Count;
+            var vc = video.Count;
+
+            // Runs as a task already. Parallel.Invoke here won't make things faster.
+            while (!audio.IsEmpty)
+            {
+                RemovePacket(audio);
+            }
+
+            while (!video.IsEmpty)
+            {
+                RemovePacket(video);
+            }
+
+            Logger.Debug($"Done. Audio Packets: {ac} Video Packets {vc}");
+        }
+
+        private void ResetPacketsQueues()
+        {
+            // Prior to resetting data queues, purge existing. Required to remove reference counts 
+            // on possible encrypted packet's sessions. If not done, there will be uncleaned DRM sessions.
+            // Will happen if DRM get's changed mid way through playback.
+            // Cleanup task can be run completely parallel of SM Player activity.
+            //
+
+            // Grab current queue references. Tasks do not start when StartNew/Run is called, however,
+            // arguments are collected at actual start, thus need to grab a copy first.
+            var audioQueue = audioPacketsQueue;
+            var videoQueue = videoPacketsQueue;
+
+            audioPacketsQueue = new ConcurrentQueue<Packet>();
+            videoPacketsQueue = new ConcurrentQueue<Packet>();
+
+            Task.Factory.StartNew(() => DisposeEncryptedPackets(audioQueue, videoQueue));
+        }
+
+        public void SetStreamConfig(StreamConfig config)
+        {
+            Logger.Debug($"{config.StreamType()}");
+            ThrowIfDisposed();
+
+            if (config.StreamType() != Common.StreamType.Audio
+                && config.StreamType() != Common.StreamType.Video)
+                throw new NotImplementedException();
+
+            if (internalState != SMPlayerState.Uninitialized)
+            {
+                EnqueueStreamConfig(config);
+                return;
+            }
+
+            SetStreamConfigSync(config);
+
+            lock (this)
+            {
+                if (audioSet && videoSet && internalState == SMPlayerState.Uninitialized)
+                    StartEsMode();
+            }
+        }
+
+        private void StartEsMode()
+        {
+            // This should not happen. We check state in SetStreamConfig method
+            if (submitPacketTask != null && submitPacketTask.IsCompleted == false)
+                throw new Exception("Invalid state when starting player es mode");
+
+            if (!playerInstance.PrepareES())
+            {
+                Logger.Error("playerInstance.PrepareES() Failed");
+                throw new Exception("playerInstance.PrepareES() Failed");
+            }
+
+            internalState = SMPlayerState.Ready;
+
+            Logger.Debug("Spawning submitter task");
+
+            submitPacketTask = Task.Factory.StartNew(SubmittingPacketsTask, TaskCreationOptions.LongRunning);
+        }
+
+        private void SetStreamConfigSync(StreamConfig config)
+        {
+            switch (config.StreamType())
+            {
+                case Common.StreamType.Audio:
+                    SetAudioStreamConfig(config as AudioStreamConfig);
+                    audioSet = true;
+                    break;
+                case Common.StreamType.Video:
+                    SetVideoStreamConfig(config as VideoStreamConfig);
+                    videoSet = true;
+                    break;
+            }
+        }
+
+        private void EnqueueStreamConfig(StreamConfig config)
+        {
+            // This should not happen. We check state in SetStreamConfig method
+            if (!audioSet || !videoSet)
+                throw new Exception("Invalid state when enqueuing stream configuration");
+
+            var bufferedConfig = BufferConfiguration.Create(config);
+            switch (config.StreamType())
+            {
+                case Common.StreamType.Audio:
+                    audioPacketsQueue.Enqueue(bufferedConfig);
+                    break;
+                case Common.StreamType.Video:
+                    videoPacketsQueue.Enqueue(bufferedConfig);
+                    break;
+            }
+
+            WakeUpSubmitTask();
+        }
+
+        private void WakeUpSubmitTask([CallerFilePath] string file = "", [CallerMemberName] string func = "", [CallerLineNumber] int line = 0)
+        {
+            Logger.Debug($"called from {file.Split('/').Last()}:{line} - {func}()");
+            submitting.Set();
+        }
+
+        public void SetAudioStreamConfig(AudioStreamConfig config)
+        {
+            Logger.Debug("");
+            ThrowIfDisposed();
+
+            var audioStreamInfo = new AudioStreamInfo
+            {
+                mime = Marshal.StringToHGlobalAnsi(SMPlayerUtils.GetCodecMimeType(config.Codec)),
+                version = SMPlayerUtils.GetCodecVersion(config.Codec),
+                drmType = 15,  // 0 for no DRM, 15 for EME
+                sampleRate = (uint)config.SampleRate,
+                channels = (uint)config.ChannelLayout,
+            };
+
+            try
+            {
+                if (config.CodecExtraData != null && config.CodecExtraData.Length > 0)
+                {
+                    int size = Marshal.SizeOf(config.CodecExtraData[0]) * config.CodecExtraData.Length;
+                    audioStreamInfo.codecExtraData = Marshal.AllocHGlobal(size);
+                    audioStreamInfo.extraDataSize = (uint)config.CodecExtraData.Length;
+                    Marshal.Copy(config.CodecExtraData, 0, audioStreamInfo.codecExtraData, config.CodecExtraData.Length);
+                }
+
+                playerInstance.SetAudioStreamInfo(audioStreamInfo);
+            }
+            finally
+            {
+                if (audioStreamInfo.codecExtraData != IntPtr.Zero)
+                    Marshal.FreeHGlobal(audioStreamInfo.codecExtraData);
+            }
+        }
+
+        public void SetVideoStreamConfig(VideoStreamConfig config)
+        {
+            Logger.Debug("");
+            ThrowIfDisposed();
+
+            var videoStreamInfo = new VideoStreamInfo
+            {
+                mime = Marshal.StringToHGlobalAnsi(SMPlayerUtils.GetCodecMimeType(config.Codec)),
+                version = SMPlayerUtils.GetCodecVersion(config.Codec),
+                drmType = 15,  // 0 for no DRM, 15 for EME
+                framerateNum = (uint)config.FrameRateNum,
+                framerateDen = (uint)config.FrameRateDen,
+                width = (uint)config.Size.Width,
+                maxWidth = (uint)config.Size.Width,
+                height = (uint)config.Size.Height,
+                maxHeight = (uint)config.Size.Height,
+            };
+
+            try
+            {
+                if (config.CodecExtraData != null && config.CodecExtraData.Length > 0)
+                {
+                    int size = Marshal.SizeOf(config.CodecExtraData[0]) * config.CodecExtraData.Length;
+                    videoStreamInfo.codecExtraData = Marshal.AllocHGlobal(size);
+                    videoStreamInfo.extraDataSize = (uint)config.CodecExtraData.Length;
+                    Marshal.Copy(config.CodecExtraData, 0, videoStreamInfo.codecExtraData, config.CodecExtraData.Length);
+                }
+
+                playerInstance.SetVideoStreamInfo(videoStreamInfo);
+            }
+            finally
+            {
+                if (videoStreamInfo.codecExtraData != IntPtr.Zero)
+                    Marshal.FreeHGlobal(videoStreamInfo.codecExtraData);
+            }
+        }
+
+        public void SetDuration(TimeSpan duration)
+        {
+            Logger.Debug("");
+            ThrowIfDisposed();
+
+            playerInstance.SetDuration((uint)duration.TotalMilliseconds);
+        }
+
+        public void SetPlaybackRate(float rate)
+        {
+            Logger.Debug("");
+            ThrowIfDisposed();
+
+            playerInstance.SetPlaySpeed(rate);
+        }
+
+        public void Stop()
+        {
+            Logger.Info("");
+            ThrowIfDisposed();
+
+            if (internalState == SMPlayerState.Stopping)
+                return;
+
+            // Uninitialized state can switch to Ready during SetStreamConfig.
+            // Calling stop during SetStreamConfig would silently would silently ignore Stop.
+            // Transition from Uninitialized to Ready would occour.
+            // Forcing state from uninitialized to Stopping within a lock used in SetStreamConfig
+            // should prevent this case
+            //
+            // TODO: Change state setting to Interlocked.Exchange/Compare (?)
+            // Will allow to get rid of lock(). 
+            // Note: Interloacked API does not work with enums.
+            //
+            lock (this)
+            {
+                if (internalState == SMPlayerState.Uninitialized)
+                {
+                    internalState = SMPlayerState.Stopping;
+                    return;
+                }
+            }
+
+
+            internalState = SMPlayerState.Stopping;
+            WakeUpSubmitTask();
+
+            try
+            {
+                submitPacketTask?.Wait();
+                ResetPacketsQueues();
+            }
+            catch (AggregateException ae)
+            {
+                ae.Flatten().Handle(e =>
+                {
+                    if (e is DrmException == false)
+                        return false;
+
+                    Logger.Error($"{e}");
+                    //todo(m.rybinski): notify the user here (or preferably back up)
+                    return true;
+                });
+            }
+            finally
+            {
+                playerInstance.Stop();
+                ResetInternalState();
+            }
+        }
+
+        private void ResetInternalState()
+        {
+            needDataAudio = false;
+            needDataVideo = false;
+            audioSet = false;
+            videoSet = false;
+            smplayerSeekReconfiguration = false;
+            seekInProgress = false;
+
+            currentTime = TimeSpan.Zero;
+
+            internalState = SMPlayerState.Uninitialized;
+        }
+
+        public void Pause()
+        {
+            Logger.Debug("");
+            ThrowIfDisposed();
+
+            if (playerInstance.Pause())
+                internalState = SMPlayerState.Paused;
+            else
+                Logger.Error("Pause failed.");
+        }
+
+        #region IPlayerEventListener
+        public void OnEnoughData(StreamType streamType)
+        {
+            Logger.Debug("Received OnEnoughData: " + streamType);
+
+            if (streamType == StreamType.Audio)
+                needDataAudio = false;
+            else if (streamType == StreamType.Video)
+                needDataVideo = false;
+        }
+
+        public void OnNeedData(StreamType streamType, uint size)
+        {
+            Logger.Debug("Received OnNeedData: " + streamType);
+
+            if (streamType == StreamType.Audio)
+                needDataAudio = true;
+            else if (streamType == StreamType.Video)
+                needDataVideo = true;
+            else
+                return;
+
+            WakeUpSubmitTask();
+        }
+
+        public void OnSeekData(StreamType streamType, System.UInt64 offset)
+        {
+            Logger.Debug($"Received OnSeekData: {streamType} offset: {offset}");
+
+            if (streamType == StreamType.Audio)
+                needDataAudio = true;
+            else if (streamType == StreamType.Video)
+                needDataVideo = true;
+            else
+                return;
+
+            // We can start appending packets
+            smplayerSeekReconfiguration = false;
+
+            WakeUpSubmitTask();
+        }
+
+        public void OnError(PlayerErrorType errorType, string msg)
+        {
+            Logger.Info($"Type: {errorType} msg: {msg}");
+
+            PlaybackError?.Invoke(msg);
+        }
+
+        public void OnMessage(PlayerMsgType msgType)
+        {
+            Logger.Info("Type" + msgType);
+        }
+
+        public void OnInitComplete()
+        {
+            Logger.Info("");
+
+            PlayerInitialized?.Invoke();
+        }
+
+        public void OnInitFailed()
+        {
+            Logger.Info("");
+
+            PlaybackError?.Invoke("Initialization error.");
+        }
+
+        public void OnEndOfStream()
+        {
+            Logger.Info("");
+
+            PlaybackCompleted?.Invoke();
+        }
+
+        public void OnSeekCompleted()
+        {
+            Logger.Info("");
+
+            if (internalState == SMPlayerState.Playing)
+                playerInstance.Resume();
+
+            SeekCompleted?.Invoke();
+
+            TimeUpdated?.Invoke(TimeSpan.FromMilliseconds(playerInstance.currentPosition * 1000));
+        }
+
+        public void OnSeekStartedBuffering()
+        {
+            Logger.Info("");
+        }
+
+        public void OnCurrentPosition(uint currTime)
+        {
+            var currTimeSpan = TimeSpan.FromMilliseconds(currTime);
+            if (currentTime == currTimeSpan)
+                return;
+
+            Logger.Info("OnCurrentPosition = " + currTimeSpan);
+
+            currentTime = currTimeSpan;
+
+            // TODO: Remove this code when even serialization will be merged.
+            // This is a temporary workaround for SM Player to prevent stale time events from 
+            // being sent up the pipeline.
+            //
+            if (seekInProgress)
+                return;
+
+            TimeUpdated?.Invoke(currentTime);
+        }
+
+        #endregion
+        private void ReleaseUnmanagedResources()
+        {
+            playerInstance?.DestroyHandler();
+        }
+
+        public void Dispose()
+        {
+            if (isDisposed)
+                return;
+
+            Stop();
+            submitting.Dispose();
+            ReleaseUnmanagedResources();
+
+            GC.SuppressFinalize(this);
+
+            isDisposed = true;
+        }
+
+        ~SMPlayer()
+        {
+            ReleaseUnmanagedResources();
+        }
+    }
+}