﻿/*!
 * https://github.com/SamsungDForum/JuvoPlayer
 * Copyright 2019, Samsung Electronics Co., Ltd
 * Licensed under the MIT license
 *
 * THIS SOFTWARE IS PROVIDED BY THE COPYRIGHT HOLDERS AND CONTRIBUTORS "AS IS"
 * AND ANY EXPRESS OR IMPLIED WARRANTIES, INCLUDING, BUT NOT LIMITED TO, THE
 * IMPLIED WARRANTIES OF MERCHANTABILITY AND FITNESS FOR A PARTICULAR PURPOSE
 * ARE DISCLAIMED. IN NO EVENT SHALL THE COPYRIGHT HOLDER BE LIABLE FOR ANY
 * DIRECT, INDIRECT, INCIDENTAL, SPECIAL, EXEMPLARY, OR CONSEQUENTIAL DAMAGES
 * (INCLUDING, BUT NOT LIMITED TO, PROCUREMENT OF SUBSTITUTE GOODS OR SERVICES;
 * LOSS OF USE, DATA, OR PROFITS; OR BUSINESS INTERRUPTION) HOWEVER CAUSED AND
 * ON ANY THEORY OF LIABILITY, WHETHER IN CONTRACT, STRICT LIABILITY, OR TORT
 * (INCLUDING NEGLIGENCE OR OTHERWISE) ARISING IN ANY WAY OUT OF THE USE OF THIS
 * SOFTWARE, EVEN IF ADVISED OF THE POSSIBILITY OF SUCH DAMAGE.
 */

using System;
using System.Reactive.Concurrency;
using System.Reactive.Linq;
using System.Reactive.Subjects;
using System.Reactive.Threading.Tasks;
using System.Threading;
using Configuration;
using JuvoLogger;

namespace JuvoPlayer.Player.EsPlayer
{
    internal class DataClockProvider : IDisposable
    {
        private static readonly ILogger Logger = LoggerManager.GetInstance().GetLogger("JuvoPlayer");
        private TimeSpan _dataLimit = DataClockProviderConfig.TimeBufferDepthDefault;
<<<<<<< HEAD

=======
>>>>>>> 7321ef08
        private TimeSpan _sourceClock;

        // Start / Stop may be called from multiple threads.
        private volatile IDisposable _dataClockConnection;
        private readonly IScheduler _scheduler;

        // Do not filter output to distinct values. Clients may start listening (without re-subscription)
        // at their discretion.
        private readonly IConnectableObservable<TimeSpan> _dataClockSource;
        private readonly IObservable<TimeSpan> _dataClockObservable;
        private readonly Subject<TimeSpan> _dataClockSubject = new Subject<TimeSpan>();
        private readonly PlayerClockProvider _playerClock;

        private bool _isDisposed;

        public DataClockProvider(IScheduler scheduler, PlayerClockProvider playerClock)
        {
            _scheduler = scheduler;
            _playerClock = playerClock;

            _dataClockSource =
                Observable.Interval(DataClockProviderConfig.ClockInterval, _scheduler)
                    .TakeWhile(_ => !_isDisposed)
                    .Select(GetDataClock)
                    .Multicast(_dataClockSubject);

            // Defer connection of IConnectObservable till very first subscription
            _dataClockObservable = Observable.Defer(StartOnSubscription);

            Logger.Info($"Initial Data Clock: {_sourceClock + _dataLimit}");
        }

        public IObservable<TimeSpan> DataClock()
        {
            return _dataClockObservable;
        }

<<<<<<< HEAD
        public void SetClock(TimeSpan newClock, CancellationToken token)
        {
            Observable.Start(() =>
            {
                if (token.IsCancellationRequested)
                {
                    Logger.Info("SetClock cancelled");
                    return;
                }
                _sourceClock = newClock;
                Logger.Info($"Clock set: {_sourceClock}");
            }, _scheduler);

        }

        public void UpdateBufferDepth(TimeSpan newDataLimit)
        {
            Observable.Start(() =>
            {
                _dataLimit = newDataLimit;
                Logger.Info($"A/V Buffer depth set to {newDataLimit}");

            }, _scheduler);
=======
        public Task SetClock(TimeSpan newClock, CancellationToken token)
        {
            Logger.Info("");

            return Observable.Start(() =>
            {
                if (token.IsCancellationRequested)
                {
                    Logger.Info($"Clock set: {newClock} Cancelled");
                    return;
                }

                _sourceClock = newClock;
                Logger.Info($"Clock set: {_sourceClock}");
            }, _scheduler).ToTask(token);
        }

        public Task UpdateBufferDepth(TimeSpan newDataLimit, CancellationToken token)
        {
            Logger.Info("");

            return Observable.Start(() =>
            {
                if (token.IsCancellationRequested)
                {
                    Logger.Info($"A/V Buffer depth set to: {newDataLimit} Cancelled");
                    return;
                }
                _dataLimit = newDataLimit;
                Logger.Info($"A/V Buffer depth set to: {_dataLimit}");
            }, _scheduler).ToTask(token);
>>>>>>> 7321ef08
        }

        private IObservable<TimeSpan> StartOnSubscription()
        {
            Start();

            return _dataClockSource.AsObservable();
        }

        private TimeSpan GetDataClock(long i)
        {
            // NOTE:
            // DataClockProvider runs off player clock, emitting data requests
            // as player clock + data limit
            // Requirements:
            // - Player clock HAS TO start within time defined by DataLimit.
            //   If not, data providers will not be able to source new data.
            // - Live content. Player clock needs to start within first segment.
            // - Packet drop during seek (clock matching) cannot exceed  data limit
            //   If not, data providers will not be able to source new data.
            //
            // Data Limit   - Data limit is not enough to start player clock, consider 
            //                sourcing clock from raw packets. Do note, raw packet clocks may have 
            //                holes, old values, discontinuities or not yet seen fiendish imps.
            // Live Content - MPD based initial clock update may be required.
            // Packet drops - Notify data provided on dropped packets OR what is common clock
            //                so counting of buffered data can be done from that point.
            //
            var playerClock = _playerClock.LastClock;

            // Don't set lower clock value then already present.
            // When clock starts, it may report lower value then set via SetClock.
            // this may halt downloaders relying on data clock due to lack of buffers
            if (playerClock > _sourceClock)
                _sourceClock = playerClock;

            return _sourceClock + _dataLimit;
        }

        public void Stop()
        {
            _dataClockConnection?.Dispose();
            _dataClockConnection = null;
            _dataClockSubject.OnNext(PlayerClockProviderConfig.InvalidClock);
            Logger.Info("");
        }

        public void Start()
        {
<<<<<<< HEAD
=======
            Logger.Info("");
>>>>>>> 7321ef08
            if (_dataClockConnection != null) return;

            _dataClockConnection = _dataClockSource.Connect();
            Logger.Info($"Started. SourceClock {_sourceClock} Limit {_dataLimit}");
        }

        public void Dispose()
        {
            if (_isDisposed)
                return;

            _isDisposed = true;

            _dataClockConnection?.Dispose();
            _dataClockConnection = null;
            _dataClockSubject.Dispose();

            Logger.Info("");
        }
    }
}<|MERGE_RESOLUTION|>--- conflicted
+++ resolved
@@ -19,7 +19,6 @@
 using System.Reactive.Concurrency;
 using System.Reactive.Linq;
 using System.Reactive.Subjects;
-using System.Reactive.Threading.Tasks;
 using System.Threading;
 using Configuration;
 using JuvoLogger;
@@ -30,10 +29,6 @@
     {
         private static readonly ILogger Logger = LoggerManager.GetInstance().GetLogger("JuvoPlayer");
         private TimeSpan _dataLimit = DataClockProviderConfig.TimeBufferDepthDefault;
-<<<<<<< HEAD
-
-=======
->>>>>>> 7321ef08
         private TimeSpan _sourceClock;
 
         // Start / Stop may be called from multiple threads.
@@ -71,7 +66,6 @@
             return _dataClockObservable;
         }
 
-<<<<<<< HEAD
         public void SetClock(TimeSpan newClock, CancellationToken token)
         {
             Observable.Start(() =>
@@ -95,44 +89,15 @@
                 Logger.Info($"A/V Buffer depth set to {newDataLimit}");
 
             }, _scheduler);
-=======
-        public Task SetClock(TimeSpan newClock, CancellationToken token)
-        {
-            Logger.Info("");
-
-            return Observable.Start(() =>
-            {
-                if (token.IsCancellationRequested)
-                {
-                    Logger.Info($"Clock set: {newClock} Cancelled");
-                    return;
-                }
-
-                _sourceClock = newClock;
-                Logger.Info($"Clock set: {_sourceClock}");
-            }, _scheduler).ToTask(token);
-        }
-
-        public Task UpdateBufferDepth(TimeSpan newDataLimit, CancellationToken token)
-        {
-            Logger.Info("");
-
-            return Observable.Start(() =>
-            {
-                if (token.IsCancellationRequested)
-                {
-                    Logger.Info($"A/V Buffer depth set to: {newDataLimit} Cancelled");
-                    return;
-                }
-                _dataLimit = newDataLimit;
-                Logger.Info($"A/V Buffer depth set to: {_dataLimit}");
-            }, _scheduler).ToTask(token);
->>>>>>> 7321ef08
         }
 
         private IObservable<TimeSpan> StartOnSubscription()
         {
-            Start();
+            // Null identifies very fist subscription. 
+            // internal enable/disabled is done with _disabledClock to differentiate
+            // between first/connection, any subsequent connections.
+            if (_dataClockConnection == null)
+                _dataClockConnection = _dataClockSource.Connect();
 
             return _dataClockSource.AsObservable();
         }
@@ -157,11 +122,7 @@
             //                so counting of buffered data can be done from that point.
             //
             var playerClock = _playerClock.LastClock;
-
-            // Don't set lower clock value then already present.
-            // When clock starts, it may report lower value then set via SetClock.
-            // this may halt downloaders relying on data clock due to lack of buffers
-            if (playerClock > _sourceClock)
+            if (playerClock != PlayerClockProviderConfig.InvalidClock)
                 _sourceClock = playerClock;
 
             return _sourceClock + _dataLimit;
@@ -177,14 +138,10 @@
 
         public void Start()
         {
-<<<<<<< HEAD
-=======
-            Logger.Info("");
->>>>>>> 7321ef08
             if (_dataClockConnection != null) return;
 
             _dataClockConnection = _dataClockSource.Connect();
-            Logger.Info($"Started. SourceClock {_sourceClock} Limit {_dataLimit}");
+            Logger.Info("");
         }
 
         public void Dispose()
