--- conflicted
+++ resolved
@@ -21,6 +21,7 @@
 using System.Reactive.Concurrency;
 using System.Reactive.Linq;
 using System.Reactive.Subjects;
+using System.Reactive.Threading.Tasks;
 using System.Threading;
 using ESPlayer = Tizen.TV.Multimedia;
 using System.Threading.Tasks;
@@ -83,7 +84,6 @@
         private readonly IScheduler _clockScheduler = new EventLoopScheduler();
         private readonly PlayerClockProvider _playerClock;
         private readonly DataClockProvider _dataClock;
-
         private TimeSpan _suspendClock;
         private ESPlayer.ESPlayerState _suspendState;
 
@@ -94,8 +94,6 @@
         public void Initialize(StreamType stream)
         {
             logger.Info(stream.ToString());
-
-            OpenPlayer();
 
             if (esStreams[(int)stream] != null)
             {
@@ -127,28 +125,21 @@
             if (SynchronizationContext.Current == null)
                 throw new ArgumentNullException(nameof(SynchronizationContext.Current));
 
-<<<<<<< HEAD
             _syncCtx = SynchronizationContext.Current;
 
             _playerClock = new PlayerClockProvider(_clockScheduler);
             _dataClock = new DataClockProvider(_clockScheduler, _playerClock);
-=======
-            packetStorage = storage;
->>>>>>> 7321ef08
 
             // Create placeholder to data streams & chunk states
             esStreams = new EsStream[(int)StreamType.Count];
             streamReconfigureSubs = new IDisposable[(int)StreamType.Count];
             playbackErrorSubs = new IDisposable[(int)StreamType.Count];
             dataSynchronizer = new Synchronizer(_playerClock);
-<<<<<<< HEAD
 
             packetStorage = storage;
             displayWindow = window;
 
             OpenPlayer();
-=======
->>>>>>> 7321ef08
         }
 
         private PlayerClockFn CreatePlayerClockFunction(ESPlayer.ESPlayer playerInstance)
@@ -193,7 +184,6 @@
             AttachEventHandlers();
         }
 
-
         private void AttachEventHandlers()
         {
             player.EOSEmitted += OnEos;
@@ -212,10 +202,8 @@
 
             logger.Info($"{streamType}: {config.GetType()}");
 
-            var token = activeTaskCts.Token;
-            if (config is BufferStreamConfig metaData)
-            {
-<<<<<<< HEAD
+            try
+            {
                 if (config is BufferStreamConfig metaData)
                 {
                     // Use video for buffer depth control.
@@ -236,50 +224,19 @@
                 // configuration is needed in order to restore player configuration.
                 esStreams[(int)streamType].StoreStreamConfiguration(config);
 
-                // Check if all initialized streams are configured
-                if (!AllStreamsHaveConfiguration)
+                // Check if all initialized streams have configuration &
+                // can be started
+                if (!AllStreamsHaveConfiguration || activeTaskCts.IsCancellationRequested)
                     return;
 
-                if (activeTaskCts.IsCancellationRequested)
-                    return;
-
-                var token = activeTaskCts.Token;
-
                 SetPlayerConfiguration();
-                await PreparePlayback(token);
+                await PreparePlayback(activeTaskCts.Token);
                 SetState(PlayerState.Prepared);
 
             }
             catch (OperationCanceledException)
             {
                 logger.Info("Operation cancelled");
-=======
-                // Use video only for buffer depth.
-                if (streamType != StreamType.Video) return;
-
-                await _dataClock.UpdateBufferDepth(metaData.BufferDuration, token);
-                return;
-            }
-
-            esStreams[(int)streamType].StoreConfiguration(config);
-            if (esStreams[(int)streamType].IsConfigured)
-            {
-                AppendPacket(BufferConfigurationPacket.Create(config));
-                return;
-            }
-
-            if (!esStreams[(int)StreamType.Audio].HaveConfig || !esStreams[(int)StreamType.Video].HaveConfig)
-                return;
-
-            try
-            {
-                esStreams[(int)StreamType.Video].PushStreamConfiguration();
-                esStreams[(int)StreamType.Audio].PushStreamConfiguration();
-
-                await StreamPrepare(token);
-                logger.Info($"{streamType}: Prepare Done");
-
->>>>>>> 7321ef08
             }
             catch (NullReferenceException)
             {
@@ -329,13 +286,8 @@
                         return;
 
                     case ESPlayer.ESPlayerState.Ready:
-<<<<<<< HEAD
                         player.Start();
                         break;
-=======
-                        await StreamStart(token);
-                        return;
->>>>>>> 7321ef08
 
                     case ESPlayer.ESPlayerState.Paused:
                         StartClockGenerator();
@@ -389,13 +341,7 @@
                 StopClockGenerator();
 
                 player.Stop();
-<<<<<<< HEAD
                 SetState(PlayerState.Idle);
-=======
-                ClosePlayer();
-
-                stateChangedSubject.OnNext(PlayerState.Idle);
->>>>>>> 7321ef08
             }
             catch (InvalidOperationException ioe)
             {
@@ -410,9 +356,9 @@
 
             try
             {
-                using (await asyncOpSerializer.LockAsync(token))
+                var resumeNeeded = player.GetState() == ESPlayer.ESPlayerState.Paused;
+                if (resumeNeeded)
                 {
-<<<<<<< HEAD
 
                     await stateChangedSubject
                         .AsObservable()
@@ -440,16 +386,6 @@
                     await StreamSeek(seekToTime, resumeNeeded, token);
                 }
 
-=======
-                    await SeekStreamInitialize(token);
-                    var seekToTime = await Client.Seek(time, token);
-                    EnableInput();
-                    await _dataClock.SetClock(time, token);
-                    _dataClock.Start();
-                    await StreamSeek(seekToTime, token);
-                }
-
->>>>>>> 7321ef08
             }
             catch (SeekException e)
             {
@@ -500,7 +436,6 @@
             _suspendState = player.GetState();
             logger.Info($"Current State: {_suspendState}");
 
-            // Pause player "directly". Reusing PausePlayback 
             switch (_suspendState)
             {
                 // Suspend while playing. Pause playback.
@@ -521,8 +456,6 @@
                     StopClockGenerator();
                     break;
             }
-
-
 
             logger.Info($"Suspended State/Clock: {_suspendState}/{_suspendClock}");
         }
@@ -636,7 +569,6 @@
                     SetState(PlayerState.Playing);
                     break;
             }
-
         }
         #endregion
 
@@ -750,23 +682,6 @@
             stateChangedSubject.OnNext(newState);
         }
 
-<<<<<<< HEAD
-=======
-        private async Task ExecutePrepareAsync(CancellationToken token)
-        {
-            _suspendResumeLogic.SetBuffering(true);
-            esStreams[(int)StreamType.Video].RequestFirstDataPacketNotification();
-
-            dataSynchronizer.Prepare();
-
-            logger.Info("Player.PrepareAsync()");
-
-            await player.PrepareAsync(EnableTransfer).WithCancellation(token);
-
-            _suspendResumeLogic.SetBuffering(false);
-            logger.Info("Player.PrepareAsync() Completed");
-        }
->>>>>>> 7321ef08
         /// <summary>
         /// Method executes PrepareAsync on ESPlayer. On success, notifies
         /// event PlayerInitialized. At this time player is ALREADY PLAYING
@@ -790,7 +705,6 @@
                     logger.Info("Player.PrepareAsync()");
 
                     var asyncOp = player.PrepareAsync(async stream => await StartTransfer(stream, token));
-                    dataSynchronizer.SetAsyncOperation(asyncOp);
                     await asyncOp.WithCancellation(token);
 
                     logger.Info("Player.PrepareAsync() Done");
@@ -813,7 +727,6 @@
                 logger.Error(e);
                 playbackErrorSubject.OnNext("Start Failed");
             }
-
         }
 
         private void PausePlayback()
@@ -858,14 +771,6 @@
                 await PreparePlayback(token);
                 player.Start();
 
-<<<<<<< HEAD
-=======
-                    player.Start();
-                    StartClockGenerator();
-                    await _dataClock.SetClock(_suspendClock, token);
-                    _dataClock.Start();
-                }
->>>>>>> 7321ef08
             }
             catch (OperationCanceledException)
             {
@@ -879,7 +784,6 @@
             }
         }
 
-<<<<<<< HEAD
         private void SetPlayerConfiguration()
         {
             logger.Info("");
@@ -892,29 +796,6 @@
         }
 
         private void ClosePlayer()
-=======
-        private void ClosePlayer()
-        {
-            if (player == null)
-                return;
-
-            _playerClock.SetPlayerClockSource(null);
-            DetachEventHandlers();
-            player.Dispose();
-            player = null;
-        }
-        private void OpenPlayer()
-        {
-            if (player != null)
-                return;
-
-            logger.Info("");
-            CreatePlayer();
-            AttachEventHandlers();
-        }
-
-        private void RecreatePlayer()
->>>>>>> 7321ef08
         {
             logger.Info("");
 
@@ -945,25 +826,16 @@
             await WaitForAsyncOperationsCompletionAsync().WithCancellation(token);
 
             EmptyStreams();
-<<<<<<< HEAD
-            logger.Info("Buffer reset confirmed");
-=======
-            token.ThrowIfCancellationRequested();
-
-            esStreams[(int)StreamType.Video].RequestFirstDataPacketNotification();
->>>>>>> 7321ef08
-        }
-
-        private async Task StreamSeek(TimeSpan time, CancellationToken token)
-        {
-<<<<<<< HEAD
+        }
+
+        private async Task StreamSeek(TimeSpan time, bool resumeNeeded, CancellationToken token)
+        {
             dataSynchronizer.Prepare();
 
             logger.Info($"Player.SeekAsync(): Resume needed: {resumeNeeded} {player.GetState()}");
 
             var asyncOp = player.SeekAsync(time, async (s, t) => await StartTransfer(s, token));
 
-            dataSynchronizer.SetAsyncOperation(asyncOp);
             await asyncOp.WithCancellation(token);
 
             logger.Info($"Player.SeekAsync() Completed {player.GetState()}");
@@ -975,18 +847,6 @@
 
             StartClockGenerator();
 
-=======
-            token.ThrowIfCancellationRequested();
-
-            dataSynchronizer.Prepare();
-
-            await player.SeekAsync(time, EnableTransfer).WithCancellation(token);
-            logger.Info("Player.SeekAsync() Completed");
-
-            token.ThrowIfCancellationRequested();
-
-            StartClockGenerator();
->>>>>>> 7321ef08
         }
 
         /// <summary>
@@ -1011,23 +871,24 @@
 
         private void EmptyStreams()
         {
-            logger.Info("Emptying all buffers");
             foreach (var stream in esStreams)
                 stream?.EmptyStorage();
         }
 
         private void EnableInput()
         {
-            logger.Info("Enable all buffers");
             foreach (var stream in esStreams)
                 stream?.EnableInput();
         }
 
+        /// <summary>
+        /// Disables all initialized data streams preventing
+        /// any further new input collection
+        /// </summary>
         private void DisableInput()
         {
-            logger.Info("Disable all buffers");
-            foreach (var stream in esStreams)
-                stream?.DisableInput();
+            foreach (var esStream in esStreams)
+                esStream?.DisableInput();
         }
 
         private async ValueTask StartTransfer(ESPlayer.StreamType stream, CancellationToken token)
@@ -1126,7 +987,7 @@
             logger.Info("Stopping playback");
             try
             {
-                player?.Stop();
+                player.Stop();
             }
             catch (Exception e)
             {
@@ -1149,14 +1010,13 @@
             // Shut down player
             logger.Info("Disposing ESPlayer");
             // Don't call Close. Dispose does that. Otherwise exceptions will fly
-            player?.Dispose();
+            player.Dispose();
             if (usesExternalWindow == false)
                 WindowUtils.DestroyElmSharpWindow(displayWindow);
 
             logger.Info("Disposing Tokens");
             // Clean up internal object
             activeTaskCts.Dispose();
-            activeTaskCts = null;
 
             isDisposed = true;
         }
@@ -1174,9 +1034,6 @@
             // Detach event handlers
             logger.Info("Detaching event handlers");
 
-            if (player == null)
-                return;
-
             player.EOSEmitted -= OnEos;
             player.ErrorOccurred -= OnESPlayerError;
             player.BufferStatusChanged -= OnBufferStatusChanged;
@@ -1188,7 +1045,6 @@
             playbackErrorSubject.Dispose();
             stateChangedSubject.OnCompleted();
             stateChangedSubject.Dispose();
-
         }
 
         private void DisposeAllSubscriptions()
@@ -1201,7 +1057,6 @@
 
         #endregion
 
-
         public IObservable<PlayerState> StateChanged()
         {
             return stateChangedSubject.AsObservable();
