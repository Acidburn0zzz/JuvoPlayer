/*!
 * https://github.com/SamsungDForum/JuvoPlayer
 * Copyright 2018, Samsung Electronics Co., Ltd
 * Licensed under the MIT license
 *
 * THIS SOFTWARE IS PROVIDED BY THE COPYRIGHT HOLDERS AND CONTRIBUTORS "AS IS"
 * AND ANY EXPRESS OR IMPLIED WARRANTIES, INCLUDING, BUT NOT LIMITED TO, THE
 * IMPLIED WARRANTIES OF MERCHANTABILITY AND FITNESS FOR A PARTICULAR PURPOSE
 * ARE DISCLAIMED. IN NO EVENT SHALL THE COPYRIGHT HOLDER BE LIABLE FOR ANY
 * DIRECT, INDIRECT, INCIDENTAL, SPECIAL, EXEMPLARY, OR CONSEQUENTIAL DAMAGES
 * (INCLUDING, BUT NOT LIMITED TO, PROCUREMENT OF SUBSTITUTE GOODS OR SERVICES;
 * LOSS OF USE, DATA, OR PROFITS; OR BUSINESS INTERRUPTION) HOWEVER CAUSED AND
 * ON ANY THEORY OF LIABILITY, WHETHER IN CONTRACT, STRICT LIABILITY, OR TORT
 * (INCLUDING NEGLIGENCE OR OTHERWISE) ARISING IN ANY WAY OUT OF THE USE OF THIS
 * SOFTWARE, EVEN IF ADVISED OF THE POSSIBILITY OF SUCH DAMAGE.
 */

using System;
using System.IO;
using System.Linq;
using System.Net.Http;
using System.Net.Http.Headers;
using System.Runtime.InteropServices;
using System.Text;
using System.Text.RegularExpressions;
using System.Threading;
using System.Threading.Tasks;
using JuvoPlayer.Common;
using JuvoLogger;
using Nito.AsyncEx;
using Tizen.TV.Security.DrmDecrypt;
using Tizen.TV.Security.DrmDecrypt.emeCDM;
using JuvoPlayer.Common.Utils.IReferenceCountable;

namespace JuvoPlayer.Drms.Cenc
{
    internal sealed class CencSession : IEventListener, IDrmSession
    {
        private readonly ILogger Logger = LoggerManager.GetInstance().GetLogger("JuvoPlayer");

        private IEME CDMInstance;
        private readonly DRMInitData initData;
        private string currentSessionId;
        private bool licenceInstalled;

        private readonly DRMDescription drmDescription;
        private readonly AsyncContextThread thread = new AsyncContextThread();
        private readonly AsyncLock threadLock = new AsyncLock();

        // Cross CencSession license installation lock.
        private static readonly AsyncLock licenseLock = new AsyncLock();

        private bool isDisposed;
        private readonly CancellationTokenSource cancellationTokenSource;
        private TaskCompletionSource<byte[]> requestDataCompletionSource;

        private int counter;
        ref int IReferenceCountable.Count => ref counter;

        //Additional error code returned by drm_decrypt api when there is no space in TrustZone
        private const int E_DECRYPT_BUFFER_FULL = 2;
        private const int MaxDecryptRetries = 5;
        private static readonly TimeSpan DecryptBufferFullSleepTime = TimeSpan.FromMilliseconds(1000);

        private CencUtils.DrmType drmType;

        private CencSession(DRMInitData initData, DRMDescription drmDescription)
        {
            if (string.IsNullOrEmpty(drmDescription?.LicenceUrl))
            {
                Logger.Error("Licence url is null");
                throw new NullReferenceException("Licence url is null");
            }

            this.initData = initData;
            this.drmDescription = drmDescription;
            cancellationTokenSource = new CancellationTokenSource();
            drmType = CencUtils.GetDrmType(this.drmDescription.Scheme);
        }

        private void DestroyCDM()
        {
            if (CDMInstance == null)
                return;

            if (currentSessionId != null)
            {
                CDMInstance.session_close(currentSessionId);
                Logger.Info($"CencSession: {currentSessionId} closed");
                currentSessionId = null;
            }

            IEME.destroy(CDMInstance);
            CDMInstance = null;
        }

        public override void Dispose()
        {
            Logger.Info($"Disposing CencSession: {currentSessionId}");
            if (isDisposed)
                return;

            cancellationTokenSource?.Cancel();

            thread.Factory.Run(() => DestroyCDM()); //will do nothing on a disposed AsyncContextThread
            // thread.dispose is not waiting until thread ends. thread Join waits and calls dispose
            thread.Join();
            base.Dispose();

            GC.SuppressFinalize(this);

            isDisposed = true;
        }

        private static string Encode(byte[] initData)
        {
            return Encoding.GetEncoding(437).GetString(initData);
        }

        public static CencSession Create(DRMInitData initData, DRMDescription drmDescription)
        {
            return new CencSession(initData, drmDescription);
        }

        public Task<Packet> DecryptPacket(EncryptedPacket packet, CancellationToken token)
        {
            ThrowIfDisposed();
            return thread.Factory.Run(() => DecryptPacketOnIemeThread(packet, token));
        }

        private static byte[] PadIv(byte[] iv)
        {
            var paddedIv = new byte[]
            {
                0x00, 0x00, 0x00, 0x00, 0x00, 0x00, 0x00, 0x00,
                0x00, 0x00, 0x00, 0x00, 0x00, 0x00, 0x00, 0x00
            };

            Buffer.BlockCopy(iv, 0, paddedIv, 0, iv.Length);

            return paddedIv;
        }

        private async Task<Packet> DecryptPacketOnIemeThread(EncryptedPacket packet, CancellationToken token)
        {
            using (var linkedToken =
                CancellationTokenSource.CreateLinkedTokenSource(cancellationTokenSource.Token, token))
            using (await threadLock.LockAsync(linkedToken.Token))
                unsafe
                {
                    if (licenceInstalled == false)
                    {
                        Logger.Error("No licence installed");
                        throw new DrmException("No licence installed");
                    }

                    HandleSize[] pHandleArray = new HandleSize[1];
                    var numofparam = 1;

                    sMsdCipherParam[] param = new sMsdCipherParam[1];
                    param[0].algorithm = eMsdCipherAlgorithm.MSD_AES128_CTR;
                    param[0].format = eMsdMediaFormat.MSD_FORMAT_FMP4;
                    param[0].phase = eMsdCipherPhase.MSD_PHASE_NONE;
                    param[0].buseoutbuf = false;

                    // Do padding only for Widevine with keys shorter then 16 bytes
                    // Shorter keys need to be zero padded, not PCKS#7

                    if (drmType == CencUtils.DrmType.Widevine && packet.Iv.Length < 16)
                        packet.Iv = PadIv(packet.Iv);

                    fixed (byte* pdata = packet.Data, piv = packet.Iv, pkid = packet.KeyId)
                    {
                        param[0].pdata = pdata;
                        param[0].udatalen = (uint) packet.Data.Length;
                        param[0].poutbuf = null;
                        param[0].uoutbuflen = 0;
                        param[0].piv = piv;
                        param[0].uivlen = (uint) packet.Iv.Length;
                        param[0].pkid = pkid;
                        param[0].ukidlen = (uint) packet.KeyId.Length;

                        var subsamplePointer = IntPtr.Zero;

                        MSD_FMP4_DATA subData;
                        if (packet.Subsamples != null)
                        {
                            var subsamples = packet.Subsamples.Select(o =>
                                    new MSD_SUBSAMPLE_INFO
                                        {uBytesOfClearData = o.ClearData, uBytesOfEncryptedData = o.EncData})
                                .ToArray();

                            subsamplePointer = MarshalSubsampleArray(subsamples);

                            subData = new MSD_FMP4_DATA
                            {
                                uSubSampleCount = (uint) packet.Subsamples.Length,
                                pSubSampleInfo = subsamplePointer
                            };
                        }
                        else
                        {
                            subData = new MSD_FMP4_DATA
                            {
                                uSubSampleCount = 0,
                                pSubSampleInfo = IntPtr.Zero
                            };
                        }

                        var subdataPointer = Marshal.AllocHGlobal(Marshal.SizeOf(subData));
                        Marshal.StructureToPtr(subData, subdataPointer, false);
                        param[0].psubdata = subdataPointer;
                        param[0].psplitoffsets = IntPtr.Zero;

                        try
                        {
                            var ret = DecryptData(param, numofparam, ref pHandleArray, packet.StreamType,
                                linkedToken.Token);
                            if (ret == (int) eCDMReturnType.E_SUCCESS)
                            {
                                return new DecryptedEMEPacket(thread)
                                {
                                    Dts = packet.Dts,
                                    Pts = packet.Pts,
                                    StreamType = packet.StreamType,
                                    IsEOS = packet.IsEOS,
                                    IsKeyFrame = packet.IsKeyFrame,
                                    Duration = packet.Duration,
                                    HandleSize = pHandleArray[0]
                                };
                            }
                            else
                            {
                                Logger.Error($"Decryption failed: {packet.StreamType} - {ret}");
                                throw new DrmException($"Decryption failed: {packet.StreamType} - {ret}");
                            }
                        }
                        finally
                        {
                            if (subsamplePointer != IntPtr.Zero)
                                Marshal.FreeHGlobal(subsamplePointer);

                            Marshal.FreeHGlobal(subdataPointer);
                        }
                    }
                }
        }

        private eCDMReturnType DecryptData(sMsdCipherParam[] param, int numofparam, ref HandleSize[] pHandleArray,
            StreamType type, CancellationToken token)
        {
            var errorCount = 0;
            eCDMReturnType res;

            while (true)
            {
                token.ThrowIfCancellationRequested();

                res = API.EmeDecryptarray((eCDMReturnType) CDMInstance.getDecryptor(), ref param, numofparam,
                    IntPtr.Zero,
                    0, ref pHandleArray);

                if ((int) res == E_DECRYPT_BUFFER_FULL && errorCount < MaxDecryptRetries)
                {
                    Logger.Warn($"{type}: E_DECRYPT_BUFFER_FULL ({errorCount}/{MaxDecryptRetries})");

                    token.ThrowIfCancellationRequested();

                    ++errorCount;
                    Task.Delay(DecryptBufferFullSleepTime, token).Wait(token);

                    continue;
                }

                break;
            }

            return res;
        }

        private static unsafe IntPtr MarshalSubsampleArray(MSD_SUBSAMPLE_INFO[] subsamples)
        {
            int sizeOfSubsample = Marshal.SizeOf(typeof(MSD_SUBSAMPLE_INFO));
            int totalSize = sizeOfSubsample * subsamples.Length;
            var resultPointer = Marshal.AllocHGlobal(totalSize);
            byte* subsamplePointer = (byte*) (resultPointer.ToPointer());

            for (var i = 0; i < subsamples.Length; i++, subsamplePointer += (sizeOfSubsample))
            {
                IntPtr subsamplePointerIntPtr = new IntPtr(subsamplePointer);
                Marshal.StructureToPtr(subsamples[i], subsamplePointerIntPtr, false);
            }

            return resultPointer;
        }

        public override void onMessage(string sessionId, MessageType messageType, string message)
        {
            Logger.Info("Got Ieme message: " + sessionId);

            if (!sessionId.Equals(currentSessionId))
                return;

            switch (messageType)
            {
                case MessageType.kLicenseRequest:
                case MessageType.kIndividualizationRequest:
                {
                    requestDataCompletionSource?.TrySetResult(Encoding.GetEncoding(437).GetBytes(message));
                    break;
                }
                default:
                    Logger.Warn($"unknown message: {messageType}");
                    break;
            }
        }

        // There has been a change in the keys in the session or their status.
        public override void onKeyStatusesChange(string sessionId)
        {
        }

        // A remove() operation has been completed.
        public override void onRemoveComplete(string sessionId)
        {
        }

        public Task Initialize()
        {
            Logger.Info("");
            ThrowIfDisposed();
            return thread.Factory.Run(InitializeOnIemeThread);
        }

        private void ThrowIfDisposed()
        {
            if (isDisposed)
                throw new ObjectDisposedException("CencSession is already disposed");
        }

        private async Task InitializeOnIemeThread()
        {
            var cancellationToken = cancellationTokenSource.Token;
            using (await threadLock.LockAsync(cancellationToken))
            {
                CreateIeme();
                cancellationToken.ThrowIfCancellationRequested();

                currentSessionId = CreateSession();
                Logger.Info($"CencSession ID {currentSessionId}");
                cancellationToken.ThrowIfCancellationRequested();

                var requestData = await GetRequestData();
                cancellationToken.ThrowIfCancellationRequested();

                var responseText = await AcquireLicenceFromServer(requestData);
                cancellationToken.ThrowIfCancellationRequested();

                await InstallLicence(responseText);
                licenceInstalled = true;
            }
        }

        private void CreateIeme()
        {
            var keySystem = CencUtils.GetKeySystemName(initData.SystemId);
            CDMInstance = IEME.create(this, keySystem, false, CDM_MODEL.E_CDM_MODEL_DEFAULT);
            if (CDMInstance == null)
                throw new DrmException(ErrorMessage.Generic);
        }

        private string CreateSession()
        {
            string sessionId = null;
            var status = CDMInstance.session_create(SessionType.kTemporary, ref sessionId);
            if (status != Status.kSuccess)
                throw new DrmException(EmeStatusConverter.Convert(status));
            Logger.Info("Created session: " + sessionId);
            return sessionId;
        }

        private async Task<byte[]> GetRequestData()
        {
            if (initData.InitData == null)
                throw new DrmException(ErrorMessage.InvalidArgument);

            requestDataCompletionSource = new TaskCompletionSource<byte[]>();

            var status =
                CDMInstance.session_generateRequest(currentSessionId, InitDataType.kCenc, Encode(initData.InitData));
            if (status != Status.kSuccess)
                throw new DrmException(EmeStatusConverter.Convert(status));

            var requestData = await requestDataCompletionSource.Task.WaitAsync(cancellationTokenSource.Token);
            requestDataCompletionSource = null;
            return requestData;
        }

        private async Task<string> AcquireLicenceFromServer(byte[] requestData)
        {
            using(var client = new HttpClient()) {
                var licenceUrl = new Uri(drmDescription.LicenceUrl);
                client.BaseAddress = licenceUrl;
                Logger.Info(licenceUrl.AbsoluteUri);
                HttpContent content = new ByteArrayContent(requestData);
                content.Headers.ContentLength = requestData.Length;

                if (drmDescription.KeyRequestProperties != null)
                {
                    foreach (var property in drmDescription.KeyRequestProperties)
                    {
                        if (!property.Key.ToLowerInvariant().Equals("content-type"))
                            client.DefaultRequestHeaders.Add(property.Key, property.Value);
                        else if (MediaTypeHeaderValue.TryParse(property.Value, out var mediaType))
                            content.Headers.ContentType = mediaType;
                    }
                }

                var responseTask = await client.PostAsync(licenceUrl, content, cancellationTokenSource.Token);

                // TODO: Add retries. Net failures are expected

<<<<<<< HEAD
            Logger.Info("Response: " + responseTask);
            var receiveStream = responseTask.Content.ReadAsStreamAsync();
            var readStream = new StreamReader(await receiveStream, Encoding.GetEncoding(437));
            var responseText = await readStream.ReadToEndAsync();
            if (!responseText.StartsWith("GLS/1.0 0 OK"))
                return responseText;

            var lines = Regex.Split(responseText, "\r\n\r\n");
            if (lines.Length == 2)
                responseText = lines[1];

            return responseText;
=======
                Logger.Info("Response: " + responseTask);
                var receiveStream = responseTask.Content.ReadAsStreamAsync();
                var readStream = new StreamReader(await receiveStream, Encoding.GetEncoding(437));
                var responseText = await readStream.ReadToEndAsync();
                if (responseText.IndexOf("<?xml", StringComparison.Ordinal) > 0)
                    responseText = responseText.Substring(responseText.IndexOf("<?xml", StringComparison.Ordinal));
                return responseText;
            }            
>>>>>>> e0315137
        }

        private async Task InstallLicence(string responseText)
        {
            Logger.Info($"Installing CencSession: {currentSessionId}");
            try
            {
                var cancellationToken = cancellationTokenSource.Token;
                Status status;
                using (await licenseLock.LockAsync(cancellationToken))
                {
                    status = CDMInstance.session_update(currentSessionId, responseText);
                }

                Logger.Info($"Install CencSession ${currentSessionId} result: {status}");

                if (status != Status.kSuccess)
                {
                    Logger.Error($"License Installation failure {EmeStatusConverter.Convert(status)}");
                    throw new DrmException(EmeStatusConverter.Convert(status));
                }
            }
            catch (Exception e)
            {
                //Something went wrong i.e. communication with the license server failed
                //TODO Show to the user as 'DRM license session error!' on the screen.
                throw new DrmException(EmeStatusConverter.Convert(Status.kUnexpectedError) + " - Exception message: " +
                                       e.Message);
            }
        }

        public override string ToString()
        {
            return currentSessionId;
        }
    }
}<|MERGE_RESOLUTION|>--- conflicted
+++ resolved
@@ -1,482 +1,474 @@
-/*!
- * https://github.com/SamsungDForum/JuvoPlayer
- * Copyright 2018, Samsung Electronics Co., Ltd
- * Licensed under the MIT license
- *
- * THIS SOFTWARE IS PROVIDED BY THE COPYRIGHT HOLDERS AND CONTRIBUTORS "AS IS"
- * AND ANY EXPRESS OR IMPLIED WARRANTIES, INCLUDING, BUT NOT LIMITED TO, THE
- * IMPLIED WARRANTIES OF MERCHANTABILITY AND FITNESS FOR A PARTICULAR PURPOSE
- * ARE DISCLAIMED. IN NO EVENT SHALL THE COPYRIGHT HOLDER BE LIABLE FOR ANY
- * DIRECT, INDIRECT, INCIDENTAL, SPECIAL, EXEMPLARY, OR CONSEQUENTIAL DAMAGES
- * (INCLUDING, BUT NOT LIMITED TO, PROCUREMENT OF SUBSTITUTE GOODS OR SERVICES;
- * LOSS OF USE, DATA, OR PROFITS; OR BUSINESS INTERRUPTION) HOWEVER CAUSED AND
- * ON ANY THEORY OF LIABILITY, WHETHER IN CONTRACT, STRICT LIABILITY, OR TORT
- * (INCLUDING NEGLIGENCE OR OTHERWISE) ARISING IN ANY WAY OUT OF THE USE OF THIS
- * SOFTWARE, EVEN IF ADVISED OF THE POSSIBILITY OF SUCH DAMAGE.
- */
-
-using System;
-using System.IO;
-using System.Linq;
-using System.Net.Http;
-using System.Net.Http.Headers;
-using System.Runtime.InteropServices;
-using System.Text;
-using System.Text.RegularExpressions;
-using System.Threading;
-using System.Threading.Tasks;
-using JuvoPlayer.Common;
-using JuvoLogger;
-using Nito.AsyncEx;
-using Tizen.TV.Security.DrmDecrypt;
-using Tizen.TV.Security.DrmDecrypt.emeCDM;
-using JuvoPlayer.Common.Utils.IReferenceCountable;
-
-namespace JuvoPlayer.Drms.Cenc
-{
-    internal sealed class CencSession : IEventListener, IDrmSession
-    {
-        private readonly ILogger Logger = LoggerManager.GetInstance().GetLogger("JuvoPlayer");
-
-        private IEME CDMInstance;
-        private readonly DRMInitData initData;
-        private string currentSessionId;
-        private bool licenceInstalled;
-
-        private readonly DRMDescription drmDescription;
-        private readonly AsyncContextThread thread = new AsyncContextThread();
-        private readonly AsyncLock threadLock = new AsyncLock();
-
-        // Cross CencSession license installation lock.
-        private static readonly AsyncLock licenseLock = new AsyncLock();
-
-        private bool isDisposed;
-        private readonly CancellationTokenSource cancellationTokenSource;
-        private TaskCompletionSource<byte[]> requestDataCompletionSource;
-
-        private int counter;
-        ref int IReferenceCountable.Count => ref counter;
-
-        //Additional error code returned by drm_decrypt api when there is no space in TrustZone
-        private const int E_DECRYPT_BUFFER_FULL = 2;
-        private const int MaxDecryptRetries = 5;
-        private static readonly TimeSpan DecryptBufferFullSleepTime = TimeSpan.FromMilliseconds(1000);
-
-        private CencUtils.DrmType drmType;
-
-        private CencSession(DRMInitData initData, DRMDescription drmDescription)
-        {
-            if (string.IsNullOrEmpty(drmDescription?.LicenceUrl))
-            {
-                Logger.Error("Licence url is null");
-                throw new NullReferenceException("Licence url is null");
-            }
-
-            this.initData = initData;
-            this.drmDescription = drmDescription;
-            cancellationTokenSource = new CancellationTokenSource();
-            drmType = CencUtils.GetDrmType(this.drmDescription.Scheme);
-        }
-
-        private void DestroyCDM()
-        {
-            if (CDMInstance == null)
-                return;
-
-            if (currentSessionId != null)
-            {
-                CDMInstance.session_close(currentSessionId);
-                Logger.Info($"CencSession: {currentSessionId} closed");
-                currentSessionId = null;
-            }
-
-            IEME.destroy(CDMInstance);
-            CDMInstance = null;
-        }
-
-        public override void Dispose()
-        {
-            Logger.Info($"Disposing CencSession: {currentSessionId}");
-            if (isDisposed)
-                return;
-
-            cancellationTokenSource?.Cancel();
-
-            thread.Factory.Run(() => DestroyCDM()); //will do nothing on a disposed AsyncContextThread
-            // thread.dispose is not waiting until thread ends. thread Join waits and calls dispose
-            thread.Join();
-            base.Dispose();
-
-            GC.SuppressFinalize(this);
-
-            isDisposed = true;
-        }
-
-        private static string Encode(byte[] initData)
-        {
-            return Encoding.GetEncoding(437).GetString(initData);
-        }
-
-        public static CencSession Create(DRMInitData initData, DRMDescription drmDescription)
-        {
-            return new CencSession(initData, drmDescription);
-        }
-
-        public Task<Packet> DecryptPacket(EncryptedPacket packet, CancellationToken token)
-        {
-            ThrowIfDisposed();
-            return thread.Factory.Run(() => DecryptPacketOnIemeThread(packet, token));
-        }
-
-        private static byte[] PadIv(byte[] iv)
-        {
-            var paddedIv = new byte[]
-            {
-                0x00, 0x00, 0x00, 0x00, 0x00, 0x00, 0x00, 0x00,
-                0x00, 0x00, 0x00, 0x00, 0x00, 0x00, 0x00, 0x00
-            };
-
-            Buffer.BlockCopy(iv, 0, paddedIv, 0, iv.Length);
-
-            return paddedIv;
-        }
-
-        private async Task<Packet> DecryptPacketOnIemeThread(EncryptedPacket packet, CancellationToken token)
-        {
-            using (var linkedToken =
-                CancellationTokenSource.CreateLinkedTokenSource(cancellationTokenSource.Token, token))
-            using (await threadLock.LockAsync(linkedToken.Token))
-                unsafe
-                {
-                    if (licenceInstalled == false)
-                    {
-                        Logger.Error("No licence installed");
-                        throw new DrmException("No licence installed");
-                    }
-
-                    HandleSize[] pHandleArray = new HandleSize[1];
-                    var numofparam = 1;
-
-                    sMsdCipherParam[] param = new sMsdCipherParam[1];
-                    param[0].algorithm = eMsdCipherAlgorithm.MSD_AES128_CTR;
-                    param[0].format = eMsdMediaFormat.MSD_FORMAT_FMP4;
-                    param[0].phase = eMsdCipherPhase.MSD_PHASE_NONE;
-                    param[0].buseoutbuf = false;
-
-                    // Do padding only for Widevine with keys shorter then 16 bytes
-                    // Shorter keys need to be zero padded, not PCKS#7
-
-                    if (drmType == CencUtils.DrmType.Widevine && packet.Iv.Length < 16)
-                        packet.Iv = PadIv(packet.Iv);
-
-                    fixed (byte* pdata = packet.Data, piv = packet.Iv, pkid = packet.KeyId)
-                    {
-                        param[0].pdata = pdata;
-                        param[0].udatalen = (uint) packet.Data.Length;
-                        param[0].poutbuf = null;
-                        param[0].uoutbuflen = 0;
-                        param[0].piv = piv;
-                        param[0].uivlen = (uint) packet.Iv.Length;
-                        param[0].pkid = pkid;
-                        param[0].ukidlen = (uint) packet.KeyId.Length;
-
-                        var subsamplePointer = IntPtr.Zero;
-
-                        MSD_FMP4_DATA subData;
-                        if (packet.Subsamples != null)
-                        {
-                            var subsamples = packet.Subsamples.Select(o =>
-                                    new MSD_SUBSAMPLE_INFO
-                                        {uBytesOfClearData = o.ClearData, uBytesOfEncryptedData = o.EncData})
-                                .ToArray();
-
-                            subsamplePointer = MarshalSubsampleArray(subsamples);
-
-                            subData = new MSD_FMP4_DATA
-                            {
-                                uSubSampleCount = (uint) packet.Subsamples.Length,
-                                pSubSampleInfo = subsamplePointer
-                            };
-                        }
-                        else
-                        {
-                            subData = new MSD_FMP4_DATA
-                            {
-                                uSubSampleCount = 0,
-                                pSubSampleInfo = IntPtr.Zero
-                            };
-                        }
-
-                        var subdataPointer = Marshal.AllocHGlobal(Marshal.SizeOf(subData));
-                        Marshal.StructureToPtr(subData, subdataPointer, false);
-                        param[0].psubdata = subdataPointer;
-                        param[0].psplitoffsets = IntPtr.Zero;
-
-                        try
-                        {
-                            var ret = DecryptData(param, numofparam, ref pHandleArray, packet.StreamType,
-                                linkedToken.Token);
-                            if (ret == (int) eCDMReturnType.E_SUCCESS)
-                            {
-                                return new DecryptedEMEPacket(thread)
-                                {
-                                    Dts = packet.Dts,
-                                    Pts = packet.Pts,
-                                    StreamType = packet.StreamType,
-                                    IsEOS = packet.IsEOS,
-                                    IsKeyFrame = packet.IsKeyFrame,
-                                    Duration = packet.Duration,
-                                    HandleSize = pHandleArray[0]
-                                };
-                            }
-                            else
-                            {
-                                Logger.Error($"Decryption failed: {packet.StreamType} - {ret}");
-                                throw new DrmException($"Decryption failed: {packet.StreamType} - {ret}");
-                            }
-                        }
-                        finally
-                        {
-                            if (subsamplePointer != IntPtr.Zero)
-                                Marshal.FreeHGlobal(subsamplePointer);
-
-                            Marshal.FreeHGlobal(subdataPointer);
-                        }
-                    }
-                }
-        }
-
-        private eCDMReturnType DecryptData(sMsdCipherParam[] param, int numofparam, ref HandleSize[] pHandleArray,
-            StreamType type, CancellationToken token)
-        {
-            var errorCount = 0;
-            eCDMReturnType res;
-
-            while (true)
-            {
-                token.ThrowIfCancellationRequested();
-
-                res = API.EmeDecryptarray((eCDMReturnType) CDMInstance.getDecryptor(), ref param, numofparam,
-                    IntPtr.Zero,
-                    0, ref pHandleArray);
-
-                if ((int) res == E_DECRYPT_BUFFER_FULL && errorCount < MaxDecryptRetries)
-                {
-                    Logger.Warn($"{type}: E_DECRYPT_BUFFER_FULL ({errorCount}/{MaxDecryptRetries})");
-
-                    token.ThrowIfCancellationRequested();
-
-                    ++errorCount;
-                    Task.Delay(DecryptBufferFullSleepTime, token).Wait(token);
-
-                    continue;
-                }
-
-                break;
-            }
-
-            return res;
-        }
-
-        private static unsafe IntPtr MarshalSubsampleArray(MSD_SUBSAMPLE_INFO[] subsamples)
-        {
-            int sizeOfSubsample = Marshal.SizeOf(typeof(MSD_SUBSAMPLE_INFO));
-            int totalSize = sizeOfSubsample * subsamples.Length;
-            var resultPointer = Marshal.AllocHGlobal(totalSize);
-            byte* subsamplePointer = (byte*) (resultPointer.ToPointer());
-
-            for (var i = 0; i < subsamples.Length; i++, subsamplePointer += (sizeOfSubsample))
-            {
-                IntPtr subsamplePointerIntPtr = new IntPtr(subsamplePointer);
-                Marshal.StructureToPtr(subsamples[i], subsamplePointerIntPtr, false);
-            }
-
-            return resultPointer;
-        }
-
-        public override void onMessage(string sessionId, MessageType messageType, string message)
-        {
-            Logger.Info("Got Ieme message: " + sessionId);
-
-            if (!sessionId.Equals(currentSessionId))
-                return;
-
-            switch (messageType)
-            {
-                case MessageType.kLicenseRequest:
-                case MessageType.kIndividualizationRequest:
-                {
-                    requestDataCompletionSource?.TrySetResult(Encoding.GetEncoding(437).GetBytes(message));
-                    break;
-                }
-                default:
-                    Logger.Warn($"unknown message: {messageType}");
-                    break;
-            }
-        }
-
-        // There has been a change in the keys in the session or their status.
-        public override void onKeyStatusesChange(string sessionId)
-        {
-        }
-
-        // A remove() operation has been completed.
-        public override void onRemoveComplete(string sessionId)
-        {
-        }
-
-        public Task Initialize()
-        {
-            Logger.Info("");
-            ThrowIfDisposed();
-            return thread.Factory.Run(InitializeOnIemeThread);
-        }
-
-        private void ThrowIfDisposed()
-        {
-            if (isDisposed)
-                throw new ObjectDisposedException("CencSession is already disposed");
-        }
-
-        private async Task InitializeOnIemeThread()
-        {
-            var cancellationToken = cancellationTokenSource.Token;
-            using (await threadLock.LockAsync(cancellationToken))
-            {
-                CreateIeme();
-                cancellationToken.ThrowIfCancellationRequested();
-
-                currentSessionId = CreateSession();
-                Logger.Info($"CencSession ID {currentSessionId}");
-                cancellationToken.ThrowIfCancellationRequested();
-
-                var requestData = await GetRequestData();
-                cancellationToken.ThrowIfCancellationRequested();
-
-                var responseText = await AcquireLicenceFromServer(requestData);
-                cancellationToken.ThrowIfCancellationRequested();
-
-                await InstallLicence(responseText);
-                licenceInstalled = true;
-            }
-        }
-
-        private void CreateIeme()
-        {
-            var keySystem = CencUtils.GetKeySystemName(initData.SystemId);
-            CDMInstance = IEME.create(this, keySystem, false, CDM_MODEL.E_CDM_MODEL_DEFAULT);
-            if (CDMInstance == null)
-                throw new DrmException(ErrorMessage.Generic);
-        }
-
-        private string CreateSession()
-        {
-            string sessionId = null;
-            var status = CDMInstance.session_create(SessionType.kTemporary, ref sessionId);
-            if (status != Status.kSuccess)
-                throw new DrmException(EmeStatusConverter.Convert(status));
-            Logger.Info("Created session: " + sessionId);
-            return sessionId;
-        }
-
-        private async Task<byte[]> GetRequestData()
-        {
-            if (initData.InitData == null)
-                throw new DrmException(ErrorMessage.InvalidArgument);
-
-            requestDataCompletionSource = new TaskCompletionSource<byte[]>();
-
-            var status =
-                CDMInstance.session_generateRequest(currentSessionId, InitDataType.kCenc, Encode(initData.InitData));
-            if (status != Status.kSuccess)
-                throw new DrmException(EmeStatusConverter.Convert(status));
-
-            var requestData = await requestDataCompletionSource.Task.WaitAsync(cancellationTokenSource.Token);
-            requestDataCompletionSource = null;
-            return requestData;
-        }
-
-        private async Task<string> AcquireLicenceFromServer(byte[] requestData)
-        {
-            using(var client = new HttpClient()) {
-                var licenceUrl = new Uri(drmDescription.LicenceUrl);
-                client.BaseAddress = licenceUrl;
-                Logger.Info(licenceUrl.AbsoluteUri);
-                HttpContent content = new ByteArrayContent(requestData);
-                content.Headers.ContentLength = requestData.Length;
-
-                if (drmDescription.KeyRequestProperties != null)
-                {
-                    foreach (var property in drmDescription.KeyRequestProperties)
-                    {
-                        if (!property.Key.ToLowerInvariant().Equals("content-type"))
-                            client.DefaultRequestHeaders.Add(property.Key, property.Value);
-                        else if (MediaTypeHeaderValue.TryParse(property.Value, out var mediaType))
-                            content.Headers.ContentType = mediaType;
-                    }
-                }
-
-                var responseTask = await client.PostAsync(licenceUrl, content, cancellationTokenSource.Token);
-
-                // TODO: Add retries. Net failures are expected
-
-<<<<<<< HEAD
-            Logger.Info("Response: " + responseTask);
-            var receiveStream = responseTask.Content.ReadAsStreamAsync();
-            var readStream = new StreamReader(await receiveStream, Encoding.GetEncoding(437));
-            var responseText = await readStream.ReadToEndAsync();
-            if (!responseText.StartsWith("GLS/1.0 0 OK"))
-                return responseText;
-
-            var lines = Regex.Split(responseText, "\r\n\r\n");
-            if (lines.Length == 2)
-                responseText = lines[1];
-
-            return responseText;
-=======
-                Logger.Info("Response: " + responseTask);
-                var receiveStream = responseTask.Content.ReadAsStreamAsync();
-                var readStream = new StreamReader(await receiveStream, Encoding.GetEncoding(437));
-                var responseText = await readStream.ReadToEndAsync();
-                if (responseText.IndexOf("<?xml", StringComparison.Ordinal) > 0)
-                    responseText = responseText.Substring(responseText.IndexOf("<?xml", StringComparison.Ordinal));
-                return responseText;
-            }            
->>>>>>> e0315137
-        }
-
-        private async Task InstallLicence(string responseText)
-        {
-            Logger.Info($"Installing CencSession: {currentSessionId}");
-            try
-            {
-                var cancellationToken = cancellationTokenSource.Token;
-                Status status;
-                using (await licenseLock.LockAsync(cancellationToken))
-                {
-                    status = CDMInstance.session_update(currentSessionId, responseText);
-                }
-
-                Logger.Info($"Install CencSession ${currentSessionId} result: {status}");
-
-                if (status != Status.kSuccess)
-                {
-                    Logger.Error($"License Installation failure {EmeStatusConverter.Convert(status)}");
-                    throw new DrmException(EmeStatusConverter.Convert(status));
-                }
-            }
-            catch (Exception e)
-            {
-                //Something went wrong i.e. communication with the license server failed
-                //TODO Show to the user as 'DRM license session error!' on the screen.
-                throw new DrmException(EmeStatusConverter.Convert(Status.kUnexpectedError) + " - Exception message: " +
-                                       e.Message);
-            }
-        }
-
-        public override string ToString()
-        {
-            return currentSessionId;
-        }
-    }
+/*!
+ * https://github.com/SamsungDForum/JuvoPlayer
+ * Copyright 2018, Samsung Electronics Co., Ltd
+ * Licensed under the MIT license
+ *
+ * THIS SOFTWARE IS PROVIDED BY THE COPYRIGHT HOLDERS AND CONTRIBUTORS "AS IS"
+ * AND ANY EXPRESS OR IMPLIED WARRANTIES, INCLUDING, BUT NOT LIMITED TO, THE
+ * IMPLIED WARRANTIES OF MERCHANTABILITY AND FITNESS FOR A PARTICULAR PURPOSE
+ * ARE DISCLAIMED. IN NO EVENT SHALL THE COPYRIGHT HOLDER BE LIABLE FOR ANY
+ * DIRECT, INDIRECT, INCIDENTAL, SPECIAL, EXEMPLARY, OR CONSEQUENTIAL DAMAGES
+ * (INCLUDING, BUT NOT LIMITED TO, PROCUREMENT OF SUBSTITUTE GOODS OR SERVICES;
+ * LOSS OF USE, DATA, OR PROFITS; OR BUSINESS INTERRUPTION) HOWEVER CAUSED AND
+ * ON ANY THEORY OF LIABILITY, WHETHER IN CONTRACT, STRICT LIABILITY, OR TORT
+ * (INCLUDING NEGLIGENCE OR OTHERWISE) ARISING IN ANY WAY OUT OF THE USE OF THIS
+ * SOFTWARE, EVEN IF ADVISED OF THE POSSIBILITY OF SUCH DAMAGE.
+ */
+
+using System;
+using System.IO;
+using System.Linq;
+using System.Net.Http;
+using System.Net.Http.Headers;
+using System.Runtime.InteropServices;
+using System.Text;
+using System.Text.RegularExpressions;
+using System.Threading;
+using System.Threading.Tasks;
+using JuvoPlayer.Common;
+using JuvoLogger;
+using Nito.AsyncEx;
+using Tizen.TV.Security.DrmDecrypt;
+using Tizen.TV.Security.DrmDecrypt.emeCDM;
+using JuvoPlayer.Common.Utils.IReferenceCountable;
+
+namespace JuvoPlayer.Drms.Cenc
+{
+    internal sealed class CencSession : IEventListener, IDrmSession
+    {
+        private readonly ILogger Logger = LoggerManager.GetInstance().GetLogger("JuvoPlayer");
+
+        private IEME CDMInstance;
+        private readonly DRMInitData initData;
+        private string currentSessionId;
+        private bool licenceInstalled;
+
+        private readonly DRMDescription drmDescription;
+        private readonly AsyncContextThread thread = new AsyncContextThread();
+        private readonly AsyncLock threadLock = new AsyncLock();
+
+        // Cross CencSession license installation lock.
+        private static readonly AsyncLock licenseLock = new AsyncLock();
+
+        private bool isDisposed;
+        private readonly CancellationTokenSource cancellationTokenSource;
+        private TaskCompletionSource<byte[]> requestDataCompletionSource;
+
+        private int counter;
+        ref int IReferenceCountable.Count => ref counter;
+
+        //Additional error code returned by drm_decrypt api when there is no space in TrustZone
+        private const int E_DECRYPT_BUFFER_FULL = 2;
+        private const int MaxDecryptRetries = 5;
+        private static readonly TimeSpan DecryptBufferFullSleepTime = TimeSpan.FromMilliseconds(1000);
+
+        private CencUtils.DrmType drmType;
+
+        private CencSession(DRMInitData initData, DRMDescription drmDescription)
+        {
+            if (string.IsNullOrEmpty(drmDescription?.LicenceUrl))
+            {
+                Logger.Error("Licence url is null");
+                throw new NullReferenceException("Licence url is null");
+            }
+
+            this.initData = initData;
+            this.drmDescription = drmDescription;
+            cancellationTokenSource = new CancellationTokenSource();
+            drmType = CencUtils.GetDrmType(this.drmDescription.Scheme);
+        }
+
+        private void DestroyCDM()
+        {
+            if (CDMInstance == null)
+                return;
+
+            if (currentSessionId != null)
+            {
+                CDMInstance.session_close(currentSessionId);
+                Logger.Info($"CencSession: {currentSessionId} closed");
+                currentSessionId = null;
+            }
+
+            IEME.destroy(CDMInstance);
+            CDMInstance = null;
+        }
+
+        public override void Dispose()
+        {
+            Logger.Info($"Disposing CencSession: {currentSessionId}");
+            if (isDisposed)
+                return;
+
+            cancellationTokenSource?.Cancel();
+
+            thread.Factory.Run(() => DestroyCDM()); //will do nothing on a disposed AsyncContextThread
+            // thread.dispose is not waiting until thread ends. thread Join waits and calls dispose
+            thread.Join();
+            base.Dispose();
+
+            GC.SuppressFinalize(this);
+
+            isDisposed = true;
+        }
+
+        private static string Encode(byte[] initData)
+        {
+            return Encoding.GetEncoding(437).GetString(initData);
+        }
+
+        public static CencSession Create(DRMInitData initData, DRMDescription drmDescription)
+        {
+            return new CencSession(initData, drmDescription);
+        }
+
+        public Task<Packet> DecryptPacket(EncryptedPacket packet, CancellationToken token)
+        {
+            ThrowIfDisposed();
+            return thread.Factory.Run(() => DecryptPacketOnIemeThread(packet, token));
+        }
+
+        private static byte[] PadIv(byte[] iv)
+        {
+            var paddedIv = new byte[]
+            {
+                0x00, 0x00, 0x00, 0x00, 0x00, 0x00, 0x00, 0x00,
+                0x00, 0x00, 0x00, 0x00, 0x00, 0x00, 0x00, 0x00
+            };
+
+            Buffer.BlockCopy(iv, 0, paddedIv, 0, iv.Length);
+
+            return paddedIv;
+        }
+
+        private async Task<Packet> DecryptPacketOnIemeThread(EncryptedPacket packet, CancellationToken token)
+        {
+            using (var linkedToken =
+                CancellationTokenSource.CreateLinkedTokenSource(cancellationTokenSource.Token, token))
+            using (await threadLock.LockAsync(linkedToken.Token))
+                unsafe
+                {
+                    if (licenceInstalled == false)
+                    {
+                        Logger.Error("No licence installed");
+                        throw new DrmException("No licence installed");
+                    }
+
+                    HandleSize[] pHandleArray = new HandleSize[1];
+                    var numofparam = 1;
+
+                    sMsdCipherParam[] param = new sMsdCipherParam[1];
+                    param[0].algorithm = eMsdCipherAlgorithm.MSD_AES128_CTR;
+                    param[0].format = eMsdMediaFormat.MSD_FORMAT_FMP4;
+                    param[0].phase = eMsdCipherPhase.MSD_PHASE_NONE;
+                    param[0].buseoutbuf = false;
+
+                    // Do padding only for Widevine with keys shorter then 16 bytes
+                    // Shorter keys need to be zero padded, not PCKS#7
+
+                    if (drmType == CencUtils.DrmType.Widevine && packet.Iv.Length < 16)
+                        packet.Iv = PadIv(packet.Iv);
+
+                    fixed (byte* pdata = packet.Data, piv = packet.Iv, pkid = packet.KeyId)
+                    {
+                        param[0].pdata = pdata;
+                        param[0].udatalen = (uint) packet.Data.Length;
+                        param[0].poutbuf = null;
+                        param[0].uoutbuflen = 0;
+                        param[0].piv = piv;
+                        param[0].uivlen = (uint) packet.Iv.Length;
+                        param[0].pkid = pkid;
+                        param[0].ukidlen = (uint) packet.KeyId.Length;
+
+                        var subsamplePointer = IntPtr.Zero;
+
+                        MSD_FMP4_DATA subData;
+                        if (packet.Subsamples != null)
+                        {
+                            var subsamples = packet.Subsamples.Select(o =>
+                                    new MSD_SUBSAMPLE_INFO
+                                        {uBytesOfClearData = o.ClearData, uBytesOfEncryptedData = o.EncData})
+                                .ToArray();
+
+                            subsamplePointer = MarshalSubsampleArray(subsamples);
+
+                            subData = new MSD_FMP4_DATA
+                            {
+                                uSubSampleCount = (uint) packet.Subsamples.Length,
+                                pSubSampleInfo = subsamplePointer
+                            };
+                        }
+                        else
+                        {
+                            subData = new MSD_FMP4_DATA
+                            {
+                                uSubSampleCount = 0,
+                                pSubSampleInfo = IntPtr.Zero
+                            };
+                        }
+
+                        var subdataPointer = Marshal.AllocHGlobal(Marshal.SizeOf(subData));
+                        Marshal.StructureToPtr(subData, subdataPointer, false);
+                        param[0].psubdata = subdataPointer;
+                        param[0].psplitoffsets = IntPtr.Zero;
+
+                        try
+                        {
+                            var ret = DecryptData(param, numofparam, ref pHandleArray, packet.StreamType,
+                                linkedToken.Token);
+                            if (ret == (int) eCDMReturnType.E_SUCCESS)
+                            {
+                                return new DecryptedEMEPacket(thread)
+                                {
+                                    Dts = packet.Dts,
+                                    Pts = packet.Pts,
+                                    StreamType = packet.StreamType,
+                                    IsEOS = packet.IsEOS,
+                                    IsKeyFrame = packet.IsKeyFrame,
+                                    Duration = packet.Duration,
+                                    HandleSize = pHandleArray[0]
+                                };
+                            }
+                            else
+                            {
+                                Logger.Error($"Decryption failed: {packet.StreamType} - {ret}");
+                                throw new DrmException($"Decryption failed: {packet.StreamType} - {ret}");
+                            }
+                        }
+                        finally
+                        {
+                            if (subsamplePointer != IntPtr.Zero)
+                                Marshal.FreeHGlobal(subsamplePointer);
+
+                            Marshal.FreeHGlobal(subdataPointer);
+                        }
+                    }
+                }
+        }
+
+        private eCDMReturnType DecryptData(sMsdCipherParam[] param, int numofparam, ref HandleSize[] pHandleArray,
+            StreamType type, CancellationToken token)
+        {
+            var errorCount = 0;
+            eCDMReturnType res;
+
+            while (true)
+            {
+                token.ThrowIfCancellationRequested();
+
+                res = API.EmeDecryptarray((eCDMReturnType) CDMInstance.getDecryptor(), ref param, numofparam,
+                    IntPtr.Zero,
+                    0, ref pHandleArray);
+
+                if ((int) res == E_DECRYPT_BUFFER_FULL && errorCount < MaxDecryptRetries)
+                {
+                    Logger.Warn($"{type}: E_DECRYPT_BUFFER_FULL ({errorCount}/{MaxDecryptRetries})");
+
+                    token.ThrowIfCancellationRequested();
+
+                    ++errorCount;
+                    Task.Delay(DecryptBufferFullSleepTime, token).Wait(token);
+
+                    continue;
+                }
+
+                break;
+            }
+
+            return res;
+        }
+
+        private static unsafe IntPtr MarshalSubsampleArray(MSD_SUBSAMPLE_INFO[] subsamples)
+        {
+            int sizeOfSubsample = Marshal.SizeOf(typeof(MSD_SUBSAMPLE_INFO));
+            int totalSize = sizeOfSubsample * subsamples.Length;
+            var resultPointer = Marshal.AllocHGlobal(totalSize);
+            byte* subsamplePointer = (byte*) (resultPointer.ToPointer());
+
+            for (var i = 0; i < subsamples.Length; i++, subsamplePointer += (sizeOfSubsample))
+            {
+                IntPtr subsamplePointerIntPtr = new IntPtr(subsamplePointer);
+                Marshal.StructureToPtr(subsamples[i], subsamplePointerIntPtr, false);
+            }
+
+            return resultPointer;
+        }
+
+        public override void onMessage(string sessionId, MessageType messageType, string message)
+        {
+            Logger.Info("Got Ieme message: " + sessionId);
+
+            if (!sessionId.Equals(currentSessionId))
+                return;
+
+            switch (messageType)
+            {
+                case MessageType.kLicenseRequest:
+                case MessageType.kIndividualizationRequest:
+                {
+                    requestDataCompletionSource?.TrySetResult(Encoding.GetEncoding(437).GetBytes(message));
+                    break;
+                }
+                default:
+                    Logger.Warn($"unknown message: {messageType}");
+                    break;
+            }
+        }
+
+        // There has been a change in the keys in the session or their status.
+        public override void onKeyStatusesChange(string sessionId)
+        {
+        }
+
+        // A remove() operation has been completed.
+        public override void onRemoveComplete(string sessionId)
+        {
+        }
+
+        public Task Initialize()
+        {
+            Logger.Info("");
+            ThrowIfDisposed();
+            return thread.Factory.Run(InitializeOnIemeThread);
+        }
+
+        private void ThrowIfDisposed()
+        {
+            if (isDisposed)
+                throw new ObjectDisposedException("CencSession is already disposed");
+        }
+
+        private async Task InitializeOnIemeThread()
+        {
+            var cancellationToken = cancellationTokenSource.Token;
+            using (await threadLock.LockAsync(cancellationToken))
+            {
+                CreateIeme();
+                cancellationToken.ThrowIfCancellationRequested();
+
+                currentSessionId = CreateSession();
+                Logger.Info($"CencSession ID {currentSessionId}");
+                cancellationToken.ThrowIfCancellationRequested();
+
+                var requestData = await GetRequestData();
+                cancellationToken.ThrowIfCancellationRequested();
+
+                var responseText = await AcquireLicenceFromServer(requestData);
+                cancellationToken.ThrowIfCancellationRequested();
+
+                await InstallLicence(responseText);
+                licenceInstalled = true;
+            }
+        }
+
+        private void CreateIeme()
+        {
+            var keySystem = CencUtils.GetKeySystemName(initData.SystemId);
+            CDMInstance = IEME.create(this, keySystem, false, CDM_MODEL.E_CDM_MODEL_DEFAULT);
+            if (CDMInstance == null)
+                throw new DrmException(ErrorMessage.Generic);
+        }
+
+        private string CreateSession()
+        {
+            string sessionId = null;
+            var status = CDMInstance.session_create(SessionType.kTemporary, ref sessionId);
+            if (status != Status.kSuccess)
+                throw new DrmException(EmeStatusConverter.Convert(status));
+            Logger.Info("Created session: " + sessionId);
+            return sessionId;
+        }
+
+        private async Task<byte[]> GetRequestData()
+        {
+            if (initData.InitData == null)
+                throw new DrmException(ErrorMessage.InvalidArgument);
+
+            requestDataCompletionSource = new TaskCompletionSource<byte[]>();
+
+            var status =
+                CDMInstance.session_generateRequest(currentSessionId, InitDataType.kCenc, Encode(initData.InitData));
+            if (status != Status.kSuccess)
+                throw new DrmException(EmeStatusConverter.Convert(status));
+
+            var requestData = await requestDataCompletionSource.Task.WaitAsync(cancellationTokenSource.Token);
+            requestDataCompletionSource = null;
+            return requestData;
+        }
+
+        private async Task<string> AcquireLicenceFromServer(byte[] requestData)
+        {
+            using (var client = new HttpClient())
+            {
+                var licenceUrl = new Uri(drmDescription.LicenceUrl);
+
+                client.BaseAddress = licenceUrl;
+                Logger.Info(licenceUrl.AbsoluteUri);
+                HttpContent content = new ByteArrayContent(requestData);
+                content.Headers.ContentLength = requestData.Length;
+
+                if (drmDescription.KeyRequestProperties != null)
+                {
+                    foreach (var property in drmDescription.KeyRequestProperties)
+                    {
+                        if (!property.Key.ToLowerInvariant().Equals("content-type"))
+                            client.DefaultRequestHeaders.Add(property.Key, property.Value);
+                        else if (MediaTypeHeaderValue.TryParse(property.Value, out var mediaType))
+                            content.Headers.ContentType = mediaType;
+                    }
+                }
+
+                var responseTask = await client.PostAsync(licenceUrl, content, cancellationTokenSource.Token);
+
+                // TODO: Add retries. Net failures are expected
+
+                Logger.Info("Response: " + responseTask);
+                var receiveStream = responseTask.Content.ReadAsStreamAsync();
+                var readStream = new StreamReader(await receiveStream, Encoding.GetEncoding(437));
+                var responseText = await readStream.ReadToEndAsync();
+                if (!responseText.StartsWith("GLS/1.0 0 OK"))
+                    return responseText;
+
+                var lines = Regex.Split(responseText, "\r\n\r\n");
+                if (lines.Length == 2)
+                    responseText = lines[1];
+
+                return responseText;
+            }
+        }
+
+        private async Task InstallLicence(string responseText)
+        {
+            Logger.Info($"Installing CencSession: {currentSessionId}");
+            try
+            {
+                var cancellationToken = cancellationTokenSource.Token;
+                Status status;
+                using (await licenseLock.LockAsync(cancellationToken))
+                {
+                    status = CDMInstance.session_update(currentSessionId, responseText);
+                }
+
+                Logger.Info($"Install CencSession ${currentSessionId} result: {status}");
+
+                if (status != Status.kSuccess)
+                {
+                    Logger.Error($"License Installation failure {EmeStatusConverter.Convert(status)}");
+                    throw new DrmException(EmeStatusConverter.Convert(status));
+                }
+            }
+            catch (Exception e)
+            {
+                //Something went wrong i.e. communication with the license server failed
+                //TODO Show to the user as 'DRM license session error!' on the screen.
+                throw new DrmException(EmeStatusConverter.Convert(Status.kUnexpectedError) + " - Exception message: " +
+                                       e.Message);
+            }
+        }
+
+        public override string ToString()
+        {
+            return currentSessionId;
+        }
+    }
 }