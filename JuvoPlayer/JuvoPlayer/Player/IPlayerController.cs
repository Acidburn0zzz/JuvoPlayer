// Copyright (c) 2017 Samsung Electronics Co., Ltd All Rights Reserved
// PROPRIETARY/CONFIDENTIAL 
// This software is the confidential and proprietary
// information of SAMSUNG ELECTRONICS ("Confidential Information"). You shall
// not disclose such Confidential Information and shall use it only in
// accordance with the terms of the license agreement you entered into with
// SAMSUNG ELECTRONICS. SAMSUNG make no representations or warranties about the
// suitability of the software, either express or implied, including but not
// limited to the implied warranties of merchantability, fitness for a
// particular purpose, or non-infringement. SAMSUNG shall not be liable for any
// damages suffered by licensee as a result of using, modifying or distributing
// this software or its derivatives.

using JuvoPlayer.Common;
using JuvoPlayer.Common.Delegates;
using System;
using System.Collections.Generic;

namespace JuvoPlayer.Player
{
    public delegate void Pause();
    public delegate void Play();
    public delegate void Seek(TimeSpan time);
    public delegate void Stop();

    public interface IPlayerController : IDisposable
    {
        #region ui_slots
        void ChangeRepresentation(int pid);
        void OnPause();
        void OnPlay();
        void OnSeek(TimeSpan time);
        void OnSetExternalSubtitles(string path);
        void OnSetPlaybackRate(float rate);
        void OnSetSubtitleDelay(int offset);
        void OnStop();
        #endregion

        #region data_provider_slots
<<<<<<< HEAD
        void OnClipDurationChanged(double duration);
=======
        void OnClipDurationChanged(TimeSpan duration);
>>>>>>> e703360c
        void OnDRMInitDataFound(DRMInitData data);
        void OnSetDrmConfiguration(DRMDescription description);
        void OnStreamConfigReady(StreamConfig config);
        void OnStreamPacketReady(StreamPacket packet);
        void OnStreamsFound(List<StreamDefinition> streams);
        #endregion

        #region getters
        TimeSpan CurrentTime { get; }
        TimeSpan ClipDuration { get; }
        #endregion

        event Pause Paused;
        event Play Played;
        event Seek Seek;
        event Stop Stopped;

        event PlaybackCompleted PlaybackCompleted;
        event PlaybackError PlaybackError;
        event PlayerInitialized PlayerInitialized;
        event ShowSubtitile ShowSubtitle;
        event TimeUpdated TimeUpdated;
    }
}<|MERGE_RESOLUTION|>--- conflicted
+++ resolved
@@ -1,68 +1,64 @@
-// Copyright (c) 2017 Samsung Electronics Co., Ltd All Rights Reserved
-// PROPRIETARY/CONFIDENTIAL 
-// This software is the confidential and proprietary
-// information of SAMSUNG ELECTRONICS ("Confidential Information"). You shall
-// not disclose such Confidential Information and shall use it only in
-// accordance with the terms of the license agreement you entered into with
-// SAMSUNG ELECTRONICS. SAMSUNG make no representations or warranties about the
-// suitability of the software, either express or implied, including but not
-// limited to the implied warranties of merchantability, fitness for a
-// particular purpose, or non-infringement. SAMSUNG shall not be liable for any
-// damages suffered by licensee as a result of using, modifying or distributing
-// this software or its derivatives.
-
-using JuvoPlayer.Common;
-using JuvoPlayer.Common.Delegates;
-using System;
-using System.Collections.Generic;
-
-namespace JuvoPlayer.Player
-{
-    public delegate void Pause();
-    public delegate void Play();
-    public delegate void Seek(TimeSpan time);
-    public delegate void Stop();
-
-    public interface IPlayerController : IDisposable
-    {
-        #region ui_slots
-        void ChangeRepresentation(int pid);
-        void OnPause();
-        void OnPlay();
-        void OnSeek(TimeSpan time);
-        void OnSetExternalSubtitles(string path);
-        void OnSetPlaybackRate(float rate);
-        void OnSetSubtitleDelay(int offset);
-        void OnStop();
-        #endregion
-
-        #region data_provider_slots
-<<<<<<< HEAD
-        void OnClipDurationChanged(double duration);
-=======
-        void OnClipDurationChanged(TimeSpan duration);
->>>>>>> e703360c
-        void OnDRMInitDataFound(DRMInitData data);
-        void OnSetDrmConfiguration(DRMDescription description);
-        void OnStreamConfigReady(StreamConfig config);
-        void OnStreamPacketReady(StreamPacket packet);
-        void OnStreamsFound(List<StreamDefinition> streams);
-        #endregion
-
-        #region getters
-        TimeSpan CurrentTime { get; }
-        TimeSpan ClipDuration { get; }
-        #endregion
-
-        event Pause Paused;
-        event Play Played;
-        event Seek Seek;
-        event Stop Stopped;
-
-        event PlaybackCompleted PlaybackCompleted;
-        event PlaybackError PlaybackError;
-        event PlayerInitialized PlayerInitialized;
-        event ShowSubtitile ShowSubtitle;
-        event TimeUpdated TimeUpdated;
-    }
+// Copyright (c) 2017 Samsung Electronics Co., Ltd All Rights Reserved
+// PROPRIETARY/CONFIDENTIAL 
+// This software is the confidential and proprietary
+// information of SAMSUNG ELECTRONICS ("Confidential Information"). You shall
+// not disclose such Confidential Information and shall use it only in
+// accordance with the terms of the license agreement you entered into with
+// SAMSUNG ELECTRONICS. SAMSUNG make no representations or warranties about the
+// suitability of the software, either express or implied, including but not
+// limited to the implied warranties of merchantability, fitness for a
+// particular purpose, or non-infringement. SAMSUNG shall not be liable for any
+// damages suffered by licensee as a result of using, modifying or distributing
+// this software or its derivatives.
+
+using JuvoPlayer.Common;
+using JuvoPlayer.Common.Delegates;
+using System;
+using System.Collections.Generic;
+
+namespace JuvoPlayer.Player
+{
+    public delegate void Pause();
+    public delegate void Play();
+    public delegate void Seek(TimeSpan time);
+    public delegate void Stop();
+
+    public interface IPlayerController : IDisposable
+    {
+        #region ui_slots
+        void ChangeRepresentation(int pid);
+        void OnPause();
+        void OnPlay();
+        void OnSeek(TimeSpan time);
+        void OnSetExternalSubtitles(string path);
+        void OnSetPlaybackRate(float rate);
+        void OnSetSubtitleDelay(int offset);
+        void OnStop();
+        #endregion
+
+        #region data_provider_slots
+        void OnClipDurationChanged(TimeSpan duration);
+        void OnDRMInitDataFound(DRMInitData data);
+        void OnSetDrmConfiguration(DRMDescription description);
+        void OnStreamConfigReady(StreamConfig config);
+        void OnStreamPacketReady(StreamPacket packet);
+        void OnStreamsFound(List<StreamDefinition> streams);
+        #endregion
+
+        #region getters
+        TimeSpan CurrentTime { get; }
+        TimeSpan ClipDuration { get; }
+        #endregion
+
+        event Pause Paused;
+        event Play Played;
+        event Seek Seek;
+        event Stop Stopped;
+
+        event PlaybackCompleted PlaybackCompleted;
+        event PlaybackError PlaybackError;
+        event PlayerInitialized PlayerInitialized;
+        event ShowSubtitile ShowSubtitle;
+        event TimeUpdated TimeUpdated;
+    }
 }