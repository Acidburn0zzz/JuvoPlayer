--- conflicted
+++ resolved
@@ -1,591 +1,587 @@
-// Copyright (c) 2017 Samsung Electronics Co., Ltd All Rights Reserved
-// PROPRIETARY/CONFIDENTIAL 
-// This software is the confidential and proprietary
-// information of SAMSUNG ELECTRONICS ("Confidential Information"). You shall
-// not disclose such Confidential Information and shall use it only in
-// accordance with the terms of the license agreement you entered into with
-// SAMSUNG ELECTRONICS. SAMSUNG make no representations or warranties about the
-// suitability of the software, either express or implied, including but not
-// limited to the implied warranties of merchantability, fitness for a
-// particular purpose, or non-infringement. SAMSUNG shall not be liable for any
-// damages suffered by licensee as a result of using, modifying or distributing
-// this software or its derivatives.
-
-using JuvoPlayer.Common;
-using System;
-using System.IO;
-using System.Runtime.InteropServices;
-using System.Text;
-using System.Threading;
-using System.Threading.Tasks;
-using Tizen;
-using Tizen.Applications;
-
-namespace JuvoPlayer.FFmpeg
-{
-    public class FFmpegDemuxer : IDemuxer
-    {
-        public event Common.ClipDurationChanged ClipDuration;
-        public event Common.DRMInitDataFound DRMInitDataFound;
-        public event Common.StreamConfigReady StreamConfigReady;
-        public event Common.StreamPacketReady StreamPacketReady;
-
-        private int bufferSize = 128 * 1024;
-        private unsafe byte* buffer = null;
-        private unsafe AVFormatContext* formatContext = null;
-        private unsafe AVIOContext* ioContext = null;
-        private int audio_idx = -1;
-        private int video_idx = -1;
-
-        const int kMicrosecondsPerSecond = 1000000;
-        const double kOneMicrosecond = 1.0 / kMicrosecondsPerSecond;
-        AVRational kMicrosBase = new AVRational
-        {
-            num = 1,
-            den = kMicrosecondsPerSecond
-        };
-
-        // delegates for custom io callbacks
-        private avio_alloc_context_read_packet ReadFunctionDelegate;
-        private avio_alloc_context_write_packet WriteFunctionDelegate;
-        private avio_alloc_context_seek SeekFunctionDelegate;
-
-        private ISharedBuffer dataBuffer;
-        public unsafe FFmpegDemuxer(ISharedBuffer dataBuffer, string libPath)
-        {
-            this.dataBuffer = dataBuffer ?? throw new ArgumentNullException("dataBuffer cannot be null");
-            try {
-                FFmpeg.Initialize(libPath);
-                FFmpeg.av_register_all(); // TODO(g.skowinski): Is registering multiple times unwanted or doesn't it matter?
-
-                FFmpeg.av_log_set_level(40);
-                av_log_set_callback_callback logCallback = (p0, level, format, vl) =>
-                {
-                    if (level > FFmpeg.av_log_get_level()) return;
-
-                    var lineSize = 1024;
-                    var lineBuffer = stackalloc byte[lineSize];
-                    var printPrefix = 1;
-                    FFmpeg.av_log_format_line(p0, level, format, vl, lineBuffer, lineSize, &printPrefix);
-                    var line = Marshal.PtrToStringAnsi((IntPtr)lineBuffer);
-
-                    Log.Info("JuvoPlayer", line);
-                };
-                FFmpeg.av_log_set_callback(logCallback);
-            }
-            catch (Exception) {
-                Log.Info("JuvoPlayer", "Could not load and register FFmpeg library!");
-                throw;
-            }
-
-            // we need to make sure that delegate lifetime is the same as our demuxer class
-            ReadFunctionDelegate = new avio_alloc_context_read_packet(ReadPacket);
-            WriteFunctionDelegate = new avio_alloc_context_write_packet(WritePacket);
-            SeekFunctionDelegate = new avio_alloc_context_seek(Seek);
-        }
-
-        public void StartForExternalSource()
-        {
-            Log.Info("JuvoPlayer", "StartDemuxer!");
-
-            // Potentially time-consuming part of initialization and demuxation loop will be executed on a detached thread.
-            Task.Run(() => DemuxTask(InitES)); 
-        }
-
-        public void StartForUrl(string url)
-        {
-            Log.Info("JuvoPlayer", "StartDemuxer!");
-
-            // Potentially time-consuming part of initialization and demuxation loop will be executed on a detached thread.
-            Task.Run(() => DemuxTask(() => InitURL(url))); 
-        }
-
-        unsafe private void InitES()
-        {
-            int ret = -1;
-            Log.Info("JuvoPlayer", "INIT");
-
-            buffer = (byte*)FFmpeg.av_mallocz((ulong)bufferSize); // let's try AllocHGlobal later on
-            var readFunction = new avio_alloc_context_read_packet_func { Pointer = Marshal.GetFunctionPointerForDelegate(ReadFunctionDelegate) };
-            var writeFunction = new avio_alloc_context_write_packet_func { Pointer = IntPtr.Zero };
-            var seekFunction = new avio_alloc_context_seek_func { Pointer = IntPtr.Zero };
-
-            ioContext = FFmpeg.avio_alloc_context(buffer,
-                                                 bufferSize,
-                                                 0,
-                                                 (void*)GCHandle.ToIntPtr(GCHandle.Alloc(dataBuffer)), // TODO(g.skowinski): Check if allocating memory used by ffmpeg with Marshal.AllocHGlobal helps!
-                                                 readFunction,
-                                                 writeFunction,
-                                                 seekFunction);
-            formatContext = FFmpeg.avformat_alloc_context(); // it was before avio_alloc_context before, but I'm changing ordering so it's like in LiveTVApp
-            ioContext->seekable = 0;
-            ioContext->write_flag = 0;
-
-            formatContext->probesize = 128 * 1024;
-            formatContext->max_analyze_duration = 10 * 1000000;
-            formatContext->flags |= FFmpegMacros.AVFMT_FLAG_CUSTOM_IO;
-            formatContext->pb = ioContext;
-
-            if (ioContext == null || formatContext == null) {
-                DeallocFFmpeg();
-                Log.Info("JuvoPlayer", "Could not create FFmpeg context.!");
-
-                throw new Exception("Could not create FFmpeg context.");
-            }
-
-            fixed (AVFormatContext** formatContextPointer = &formatContext) {
-                ret = FFmpeg.avformat_open_input(formatContextPointer, null, null, null);
-            }
-            if (ret != 0) {
-                Log.Info("JuvoPlayer", "Could not parse input data: " + GetErrorText(ret));
-
-                DeallocFFmpeg();
-                //FFmpeg.av_free(buffer); // should be freed by avformat_open_input if i recall correctly
-                throw new Exception("Could not parse input data: " + GetErrorText(ret));
-            }
-        }
-
-        unsafe private void InitURL(string url)
-        {
-            int ret = -1;
-            Log.Info("JuvoPlayer", "INIT");
-
-            FFmpeg.avformat_network_init();
-
-            buffer = (byte*)FFmpeg.av_mallocz((ulong)bufferSize);
-            formatContext = FFmpeg.avformat_alloc_context();
-
-            formatContext->probesize = 128 * 1024;
-            formatContext->max_analyze_duration = 10 * 1000000;
-
-            if (formatContext == null)
-            {
-                Log.Info("JuvoPlayer", "Could not create FFmpeg context!");
-
-                DeallocFFmpeg();
-                throw new Exception("Could not create FFmpeg context.");
-            }
-
-            fixed (AVFormatContext** formatContextPointer = &formatContext)
-            {
-                ret = FFmpeg.avformat_open_input(formatContextPointer, url, null, null);
-                Log.Info("JuvoPlayer", "avformat_open_input(" + url + ") = " + (ret == 0 ? "ok" : ret.ToString() + " (" + GetErrorText(ret) + ")"));
-            }
-        }
-
-        private unsafe void FindStreamsInfo()
-        {
-            int ret = FFmpeg.avformat_find_stream_info(formatContext, null);
-            if (ret < 0)
-            {
-                Log.Info("JuvoPlayer", "Could not find stream info (error code: " + ret.ToString() + ")!");
-
-                DeallocFFmpeg();
-                throw new Exception("Could not find stream info (error code: " + ret.ToString() + ")!");
-            }
-
-            if (formatContext->duration > 0)
-                ClipDuration?.Invoke(TimeSpan.FromMilliseconds(formatContext->duration) / 1000);
-
-            audio_idx = FFmpeg.av_find_best_stream(formatContext, AVMediaType.AVMEDIA_TYPE_AUDIO, -1, -1, null, 0);
-            video_idx = FFmpeg.av_find_best_stream(formatContext, AVMediaType.AVMEDIA_TYPE_VIDEO, -1, -1, null, 0);
-            if (audio_idx < 0 && video_idx < 0)
-            {
-                Log.Info("JuvoPlayer", "Could not find video or audio stream: " + audio_idx.ToString() + "      " + video_idx.ToString());
-
-                DeallocFFmpeg();
-                throw new Exception("Could not find video or audio stream!");
-            }
-        }
-
-        unsafe private void DemuxTask(Action initAction)
-        {
-            try {
-                initAction(); // Finish more time-consuming init things
-                FindStreamsInfo();
-                UpdateContentProtectionConfig();
-                ReadAudioConfig();
-                ReadVideoConfig();
-                UpdateContentProtectionConfig();
-            }
-            catch (Exception e) {
-                Log.Error("JuvoPlayer", "An error occured: " + e.Message);
-            }
-
-
-            AVPacket pkt;
-            bool parse = true;
-
-            while (parse) {
-                FFmpeg.av_init_packet(&pkt);
-                pkt.data = null;
-                pkt.size = 0;
-                int ret = FFmpeg.av_read_frame(formatContext, &pkt);
-                if (ret >= 0) {
-                    if (pkt.stream_index != audio_idx && pkt.stream_index != video_idx)
-                        continue;
-                    AVStream* s = formatContext->streams[pkt.stream_index];
-                    var data = pkt.data;
-                    var dataSize = pkt.size;
-                    var pts = FFmpeg.av_rescale_q(pkt.pts, s->time_base, kMicrosBase) * kOneMicrosecond;
-                    var dts = FFmpeg.av_rescale_q(pkt.dts, s->time_base, kMicrosBase) * kOneMicrosecond;
-                    var duration = FFmpeg.av_rescale_q(pkt.duration, s->time_base, kMicrosBase) * kOneMicrosecond;
-                    var streamPacket = new StreamPacket {
-                        StreamType = pkt.stream_index != audio_idx ? StreamType.Video : StreamType.Audio,
-                        Pts = pts >= 0 ? (System.UInt64)(pts * 1000000000) : 0, // gstreamer needs nanoseconds, value cannot be negative
-                        Dts = dts >= 0 ? (System.UInt64)(dts * 1000000000) : 0, // gstreamer needs nanoseconds, value cannot be negative
-                        Data = new byte[dataSize],
-                        IsKeyFrame = (pkt.flags == 1)
-                    };
-//                    Log.Info("JuvoPlayer", "DEMUXER (" + (streamPacket.StreamType == StreamType.Audio ? "A" : "V") + "): data size: " + dataSize.ToString() + "; pts: " + pts.ToString() + "; dts: " + dts.ToString() + "; duration:" + duration + "; ret: " + ret.ToString());
-                    CopyPacketData(data, 0, dataSize, streamPacket, true); //Marshal.Copy((IntPtr)data, streamPacket.Data, 0, dataSize);
-                    StreamPacketReady(streamPacket);
-                }
-                else {
-                    if (ret == -541478725) {
-                        // null means EOF
-                        StreamPacketReady(null);
-                    }
-                    Log.Info("JuvoPlayer", "DEMUXER: ----DEMUXING----AV_READ_FRAME----ERROR---- av_read_frame()=" + ret.ToString() + " (" + GetErrorText(ret) + ")");
-                    parse = false;
-                }
-                FFmpeg.av_packet_unref(&pkt);
-            }
-        }
-
-        unsafe private static int CopyPacketData(byte* source, int offset, int size, StreamPacket packet, bool removeSuffixPES = true)
-        {
-            byte[] suffixPES = // NOTE(g.skowinski): It seems like ffmpeg leaves PES headers as suffixes to some packets and SMPlayer can't handle data with such suffixes
-                (packet.StreamType == StreamType.Audio) ?
-                new byte[] { 0xC0, 0x00, 0x00, 0x00, 0x01, 0xCE, 0x8C, 0x4D, 0x9D, 0x10, 0x8E, 0x25, 0xE9, 0xFE } :
-                new byte[] { 0xE0, 0x00, 0x00, 0x00, 0x01, 0xCE, 0x8C, 0x4D, 0x9D, 0x10, 0x8E, 0x25, 0xE9, 0xFE };
-            bool suffixPresent = false;
-            if (removeSuffixPES && size >= suffixPES.Length) {
-                suffixPresent = true;
-                for (int i = 0, dataOffset = size - suffixPES.Length; i < suffixPES.Length && i + dataOffset < size; ++i) {
-                    if (source[i + dataOffset] != suffixPES[i]) {
-                        suffixPresent = false;
-                        break;
-                    }
-                }
-            }
-            if (removeSuffixPES && suffixPresent) {
-                packet.Data = new byte[size - suffixPES.Length];
-                Marshal.Copy((IntPtr)source, packet.Data, 0, size - suffixPES.Length);
-            }
-            else {
-                //packet.Data = new byte[size]; // should be already initialized
-                Marshal.Copy((IntPtr)source, packet.Data, 0, size);
-            }
-            return 0;
-        }
-
-        // NOTE(g.skowinski): DEBUG HELPER METHOD
-        private unsafe string GetErrorText(int returnCode) // -1094995529 = -0x41444E49 = "INDA" = AVERROR_INVALID_DATA
-        {
-            const int errorBufferSize = 1024;
-            byte[] errorBuffer = new byte[errorBufferSize];
-            try {
-                fixed (byte* errbuf = errorBuffer) {
-                    FFmpeg.av_strerror(returnCode, errbuf, errorBufferSize);
-                }
-            }
-            catch (Exception) {
-                return "";
-            }
-            return System.Text.Encoding.UTF8.GetString(errorBuffer);
-        }
-
-        // NOTE(g.skowinski): DEBUG HELPER METHOD
-        private void dLog(string log, int level = 0)
-        {
-            if (level > 0) {
-                Log.Info("JuvoDemuxer", log);
-            }
-        }
-
-        // NOTE(g.skowinski): DEBUG HELPER METHOD
-        private static void DumpPacketToFile(StreamPacket packet, string filename)
-        {
-            AppendAllBytes(filename, packet.Data);
-            AppendAllBytes(filename, new byte[] { 0xde, 0xad, 0xbe, 0xef, 0xde, 0xad, 0xbe, 0xef, 0xde, 0xad, 0xbe, 0xef, 0xde, 0xad, 0xbe, 0xef });
-        }
-
-        // NOTE(g.skowinski): DEBUG HELPER METHOD
-        private static void AppendAllBytes(string path, byte[] bytes)
-        {
-            using (var stream = new FileStream(path, FileMode.Append)) {
-                stream.Write(bytes, 0, bytes.Length);
-            }
-        }
-
-        unsafe private void DeallocFFmpeg()
-        {
-            if (formatContext != null) {
-                fixed (AVFormatContext** formatContextPointer = &formatContext) {
-                    FFmpeg.avformat_close_input(formatContextPointer);
-                }
-                FFmpeg.avformat_free_context(formatContext);
-                formatContext = null;
-            }
-            if (buffer != null) {
-                //FFmpeg.FFmpeg.av_free(buffer); // TODO(g.skowinski): causes segfault - investigate
-                buffer = null;
-            }
-        }
-
-        unsafe ~FFmpegDemuxer()
-        {
-            DeallocFFmpeg();
-        }
-
-        unsafe private void UpdateContentProtectionConfig()
-<<<<<<< HEAD
-        {            
-=======
-        {
->>>>>>> e703360c
-            if (formatContext->protection_system_data_count <= 0)
-                return;
-
-            for (uint i = 0; i < formatContext->protection_system_data_count; ++i)
-            {
-                AVProtectionSystemSpecificData systemData = formatContext->protection_system_data[i];
-                if (systemData.pssh_box_size > 0)
-                {
-                    var drmData = new DRMInitData
-                    {
-                        SystemId = systemData.system_id.ToArray(),
-                        InitData = new byte[systemData.pssh_box_size]
-                    };
-
-                    Marshal.Copy((IntPtr)systemData.pssh_box, drmData.InitData, 0, (int)systemData.pssh_box_size);
-
-                    DRMInitDataFound?.Invoke(drmData);
-                }
-            }
-        }
-
-        unsafe private void ReadAudioConfig()
-        {
-            if (audio_idx < 0 || audio_idx >= formatContext->nb_streams) {
-                Log.Info("JuvoPlayer", "Wrong audio stream index! nb_streams = " + formatContext->nb_streams.ToString() + ", audio_idx = " + audio_idx.ToString());
-                return;
-            }
-            AVStream* s = formatContext->streams[audio_idx];
-            AudioStreamConfig config = new AudioStreamConfig();
-
-            AVSampleFormat sampleFormat = (AVSampleFormat)s->codecpar->format;
-            config.Codec = ConvertAudioCodec(s->codecpar->codec_id);
-            //config.sample_format = ConvertSampleFormat(sample_format);
-            if (s->codecpar->bits_per_coded_sample > 0) {
-                config.BitsPerChannel = s->codecpar->bits_per_coded_sample; // per channel? not per sample? o_O
-            }
-            else {
-                config.BitsPerChannel = FFmpeg.av_get_bytes_per_sample(sampleFormat) * 8;
-                config.BitsPerChannel /= s->codecpar->channels;
-            }
-            config.ChannelLayout = s->codecpar->channels;
-            config.SampleRate = s->codecpar->sample_rate;
-
-            if (s->codecpar->extradata_size > 0)
-            {
-                config.CodecExtraData = new byte[s->codecpar->extradata_size];
-                Marshal.Copy((IntPtr)s->codecpar->extradata, config.CodecExtraData, 0, s->codecpar->extradata_size);
-            }
-
-            // these could be useful:
-            // ----------------------
-            // s->codec->block_align
-            // s->codec->bit_rate
-            // s->codec->codec_tag
-            // s->time_base.den
-            // s->time_base.num
-
-            Log.Info("JuvoPlayer", "Setting audio stream to " + audio_idx.ToString() + "/" + formatContext->nb_streams.ToString());
-            Log.Info("JuvoPlayer", "  Codec = " + config.Codec.ToString());
-            Log.Info("JuvoPlayer", "  BitsPerChannel = " + config.BitsPerChannel.ToString());
-            Log.Info("JuvoPlayer", "  ChannelLayout = " + config.ChannelLayout.ToString());
-            Log.Info("JuvoPlayer", "  SampleRate = " + config.SampleRate.ToString());
-            Log.Info("JuvoPlayer", "");
-
-            StreamConfigReady?.Invoke(config);
-        }
-
-        unsafe private void ReadVideoConfig()
-        {
-            if (video_idx < 0 || video_idx >= formatContext->nb_streams) {
-                Log.Info("JuvoPlayer", "Wrong video stream index! nb_streams = " + formatContext->nb_streams.ToString() + ", video_idx = " + video_idx.ToString());
-                return;
-            }
-            AVStream* s = formatContext->streams[video_idx];
-            VideoStreamConfig config = new VideoStreamConfig();
-            config.Codec = ConvertVideoCodec(s->codecpar->codec_id);
-            config.CodecProfile = s->codecpar->profile;
-            config.Size = new Tizen.Multimedia.Size(s->codecpar->width, s->codecpar->height);
-            config.FrameRateNum = s->r_frame_rate.num;
-            config.FrameRateDen = s->r_frame_rate.den;
-
-            if (s->codecpar->extradata_size > 0)
-            {
-                config.CodecExtraData = new byte[s->codecpar->extradata_size];
-                Marshal.Copy((IntPtr)s->codecpar->extradata, config.CodecExtraData, 0, s->codecpar->extradata_size);
-            }
-
-            // these could be useful:
-            // ----------------------
-            // s->codec->codec_tag
-            // s->time_base.den
-            // s->time_base.num
-
-            Log.Info("JuvoPlayer", "Setting video stream to " + video_idx.ToString() + "/" + formatContext->nb_streams.ToString());
-            Log.Info("JuvoPlayer", "  Codec = " + config.Codec.ToString());
-            Log.Info("JuvoPlayer", "  Size = " + config.Size.ToString());
-            Log.Info("JuvoPlayer", "  FrameRate = (" + config.FrameRateNum + "/" + config.FrameRateDen + ")");
-
-            StreamConfigReady?.Invoke(config);
-        }
-
-        AudioCodec ConvertAudioCodec(AVCodecID codec)
-        {
-            switch (codec) {
-                case AVCodecID.AV_CODEC_ID_AAC:
-                    return AudioCodec.AAC;
-                case AVCodecID.AV_CODEC_ID_MP2:
-                    return AudioCodec.MP2;
-                case AVCodecID.AV_CODEC_ID_MP3:
-                    return AudioCodec.MP3;
-                case AVCodecID.AV_CODEC_ID_VORBIS:
-                    return AudioCodec.VORBIS;
-                case AVCodecID.AV_CODEC_ID_FLAC:
-                    return AudioCodec.FLAC;
-                case AVCodecID.AV_CODEC_ID_AMR_NB:
-                    return AudioCodec.AMR_NB;
-                case AVCodecID.AV_CODEC_ID_AMR_WB:
-                    return AudioCodec.AMR_WB;
-                case AVCodecID.AV_CODEC_ID_PCM_MULAW:
-                    return AudioCodec.PCM_MULAW;
-                case AVCodecID.AV_CODEC_ID_GSM_MS:
-                    return AudioCodec.GSM_MS;
-                case AVCodecID.AV_CODEC_ID_PCM_S16BE:
-                    return AudioCodec.PCM_S16BE;
-                case AVCodecID.AV_CODEC_ID_PCM_S24BE:
-                    return AudioCodec.PCM_S24BE;
-                case AVCodecID.AV_CODEC_ID_OPUS:
-                    return AudioCodec.OPUS;
-                case AVCodecID.AV_CODEC_ID_EAC3:
-                    return AudioCodec.EAC3;
-                case AVCodecID.AV_CODEC_ID_DTS:
-                    return AudioCodec.DTS;
-                case AVCodecID.AV_CODEC_ID_AC3:
-                    return AudioCodec.AC3;
-                case AVCodecID.AV_CODEC_ID_WMAV1:
-                    return AudioCodec.WMAV1;
-                case AVCodecID.AV_CODEC_ID_WMAV2:
-                    return AudioCodec.WMAV2;
-                default:
-                    throw new Exception("Unsupported codec: " + codec.ToString());
-            }
-        }
-
-        VideoCodec ConvertVideoCodec(AVCodecID codec)
-        {
-            switch (codec) {
-                case AVCodecID.AV_CODEC_ID_H264:
-                    return VideoCodec.H264;
-                case AVCodecID.AV_CODEC_ID_HEVC:
-                    return VideoCodec.H265;
-                case AVCodecID.AV_CODEC_ID_THEORA:
-                    return VideoCodec.THEORA;
-                case AVCodecID.AV_CODEC_ID_MPEG4:
-                    return VideoCodec.MPEG4;
-                case AVCodecID.AV_CODEC_ID_VP8:
-                    return VideoCodec.VP8;
-                case AVCodecID.AV_CODEC_ID_VP9:
-                    return VideoCodec.VP9;
-                case AVCodecID.AV_CODEC_ID_MPEG2VIDEO:
-                    return VideoCodec.MPEG2;
-                case AVCodecID.AV_CODEC_ID_VC1:
-                    return VideoCodec.VC1;
-                case AVCodecID.AV_CODEC_ID_WMV1:
-                    return VideoCodec.WMV1;
-                case AVCodecID.AV_CODEC_ID_WMV2:
-                    return VideoCodec.WMV2;
-                case AVCodecID.AV_CODEC_ID_WMV3:
-                    return VideoCodec.WMV3;
-                case AVCodecID.AV_CODEC_ID_H263:
-                    return VideoCodec.H263;
-                case AVCodecID.AV_CODEC_ID_INDEO3:
-                    return VideoCodec.INDEO3;
-                default:
-                    throw new Exception("Unsupported codec: " + codec.ToString());
-            }
-        }
-
-        public void ChangePID(int pid)
-        {
-            // TODO(g.skowinski): Implement.
-        }
-
-        public void Reset()
-        {
-            // TODO(g.skowinski): Implement.
-        }
-
-        unsafe public void Paused()
-        {
-            FFmpeg.av_read_pause(formatContext);
-        }
-
-        unsafe public void Played()
-        {
-            FFmpeg.av_read_play(formatContext);
-        }
-
-        public void Seek(TimeSpan position)
-        {
-            // TODO(g.skowinski): Implement.
-        }
-
-        private static unsafe ISharedBuffer RetrieveSharedBufferReference(void* @opaque)
-        {
-            ISharedBuffer sharedBuffer;
-            try {
-                GCHandle handle = GCHandle.FromIntPtr((IntPtr)opaque);
-                sharedBuffer = (ISharedBuffer)handle.Target;
-            }
-            catch (Exception) {
-                Log.Info("JuvoPlayer", "Retrieveing SharedBuffer reference failed!");
-                throw;
-            }
-            return sharedBuffer;
-        }
-
-        private unsafe int ReadPacket(void* @opaque, byte* @buf, int @buf_size)
-        {
-            ISharedBuffer sharedBuffer;
-            try {
-                sharedBuffer = RetrieveSharedBufferReference(opaque);
-            }
-            catch (Exception) {
-                return 0;
-            }
-            // SharedBuffer::ReadData(int size) is blocking - it will block until it has data or return 0 if EOF is reached
-            byte[] data = sharedBuffer.ReadData(buf_size);
-            Marshal.Copy(data, 0, (IntPtr)buf, data.Length);
-            return data.Length;
-        }
-
-        static private unsafe int WritePacket(void* @opaque, byte* @buf, int @buf_size)
-        {
-            // TODO(g.skowinski): Implement.
-            return 0;
-        }
-
-        static private unsafe long Seek(void* @opaque, long @offset, int @whenc)
-        {
-            // TODO(g.skowinski): Implement.
-            return 0;
-        }
-    }
+// Copyright (c) 2017 Samsung Electronics Co., Ltd All Rights Reserved
+// PROPRIETARY/CONFIDENTIAL 
+// This software is the confidential and proprietary
+// information of SAMSUNG ELECTRONICS ("Confidential Information"). You shall
+// not disclose such Confidential Information and shall use it only in
+// accordance with the terms of the license agreement you entered into with
+// SAMSUNG ELECTRONICS. SAMSUNG make no representations or warranties about the
+// suitability of the software, either express or implied, including but not
+// limited to the implied warranties of merchantability, fitness for a
+// particular purpose, or non-infringement. SAMSUNG shall not be liable for any
+// damages suffered by licensee as a result of using, modifying or distributing
+// this software or its derivatives.
+
+using JuvoPlayer.Common;
+using System;
+using System.IO;
+using System.Runtime.InteropServices;
+using System.Text;
+using System.Threading;
+using System.Threading.Tasks;
+using Tizen;
+using Tizen.Applications;
+
+namespace JuvoPlayer.FFmpeg
+{
+    public class FFmpegDemuxer : IDemuxer
+    {
+        public event Common.ClipDurationChanged ClipDuration;
+        public event Common.DRMInitDataFound DRMInitDataFound;
+        public event Common.StreamConfigReady StreamConfigReady;
+        public event Common.StreamPacketReady StreamPacketReady;
+
+        private int bufferSize = 128 * 1024;
+        private unsafe byte* buffer = null;
+        private unsafe AVFormatContext* formatContext = null;
+        private unsafe AVIOContext* ioContext = null;
+        private int audio_idx = -1;
+        private int video_idx = -1;
+
+        const int kMicrosecondsPerSecond = 1000000;
+        const double kOneMicrosecond = 1.0 / kMicrosecondsPerSecond;
+        AVRational kMicrosBase = new AVRational
+        {
+            num = 1,
+            den = kMicrosecondsPerSecond
+        };
+
+        // delegates for custom io callbacks
+        private avio_alloc_context_read_packet ReadFunctionDelegate;
+        private avio_alloc_context_write_packet WriteFunctionDelegate;
+        private avio_alloc_context_seek SeekFunctionDelegate;
+
+        private ISharedBuffer dataBuffer;
+        public unsafe FFmpegDemuxer(ISharedBuffer dataBuffer, string libPath)
+        {
+            this.dataBuffer = dataBuffer ?? throw new ArgumentNullException("dataBuffer cannot be null");
+            try {
+                FFmpeg.Initialize(libPath);
+                FFmpeg.av_register_all(); // TODO(g.skowinski): Is registering multiple times unwanted or doesn't it matter?
+
+                FFmpeg.av_log_set_level(40);
+                av_log_set_callback_callback logCallback = (p0, level, format, vl) =>
+                {
+                    if (level > FFmpeg.av_log_get_level()) return;
+
+                    var lineSize = 1024;
+                    var lineBuffer = stackalloc byte[lineSize];
+                    var printPrefix = 1;
+                    FFmpeg.av_log_format_line(p0, level, format, vl, lineBuffer, lineSize, &printPrefix);
+                    var line = Marshal.PtrToStringAnsi((IntPtr)lineBuffer);
+
+                    Log.Info("JuvoPlayer", line);
+                };
+                FFmpeg.av_log_set_callback(logCallback);
+            }
+            catch (Exception) {
+                Log.Info("JuvoPlayer", "Could not load and register FFmpeg library!");
+                throw;
+            }
+
+            // we need to make sure that delegate lifetime is the same as our demuxer class
+            ReadFunctionDelegate = new avio_alloc_context_read_packet(ReadPacket);
+            WriteFunctionDelegate = new avio_alloc_context_write_packet(WritePacket);
+            SeekFunctionDelegate = new avio_alloc_context_seek(Seek);
+        }
+
+        public void StartForExternalSource()
+        {
+            Log.Info("JuvoPlayer", "StartDemuxer!");
+
+            // Potentially time-consuming part of initialization and demuxation loop will be executed on a detached thread.
+            Task.Run(() => DemuxTask(InitES)); 
+        }
+
+        public void StartForUrl(string url)
+        {
+            Log.Info("JuvoPlayer", "StartDemuxer!");
+
+            // Potentially time-consuming part of initialization and demuxation loop will be executed on a detached thread.
+            Task.Run(() => DemuxTask(() => InitURL(url))); 
+        }
+
+        unsafe private void InitES()
+        {
+            int ret = -1;
+            Log.Info("JuvoPlayer", "INIT");
+
+            buffer = (byte*)FFmpeg.av_mallocz((ulong)bufferSize); // let's try AllocHGlobal later on
+            var readFunction = new avio_alloc_context_read_packet_func { Pointer = Marshal.GetFunctionPointerForDelegate(ReadFunctionDelegate) };
+            var writeFunction = new avio_alloc_context_write_packet_func { Pointer = IntPtr.Zero };
+            var seekFunction = new avio_alloc_context_seek_func { Pointer = IntPtr.Zero };
+
+            ioContext = FFmpeg.avio_alloc_context(buffer,
+                                                 bufferSize,
+                                                 0,
+                                                 (void*)GCHandle.ToIntPtr(GCHandle.Alloc(dataBuffer)), // TODO(g.skowinski): Check if allocating memory used by ffmpeg with Marshal.AllocHGlobal helps!
+                                                 readFunction,
+                                                 writeFunction,
+                                                 seekFunction);
+            formatContext = FFmpeg.avformat_alloc_context(); // it was before avio_alloc_context before, but I'm changing ordering so it's like in LiveTVApp
+            ioContext->seekable = 0;
+            ioContext->write_flag = 0;
+
+            formatContext->probesize = 128 * 1024;
+            formatContext->max_analyze_duration = 10 * 1000000;
+            formatContext->flags |= FFmpegMacros.AVFMT_FLAG_CUSTOM_IO;
+            formatContext->pb = ioContext;
+
+            if (ioContext == null || formatContext == null) {
+                DeallocFFmpeg();
+                Log.Info("JuvoPlayer", "Could not create FFmpeg context.!");
+
+                throw new Exception("Could not create FFmpeg context.");
+            }
+
+            fixed (AVFormatContext** formatContextPointer = &formatContext) {
+                ret = FFmpeg.avformat_open_input(formatContextPointer, null, null, null);
+            }
+            if (ret != 0) {
+                Log.Info("JuvoPlayer", "Could not parse input data: " + GetErrorText(ret));
+
+                DeallocFFmpeg();
+                //FFmpeg.av_free(buffer); // should be freed by avformat_open_input if i recall correctly
+                throw new Exception("Could not parse input data: " + GetErrorText(ret));
+            }
+        }
+
+        unsafe private void InitURL(string url)
+        {
+            int ret = -1;
+            Log.Info("JuvoPlayer", "INIT");
+
+            FFmpeg.avformat_network_init();
+
+            buffer = (byte*)FFmpeg.av_mallocz((ulong)bufferSize);
+            formatContext = FFmpeg.avformat_alloc_context();
+
+            formatContext->probesize = 128 * 1024;
+            formatContext->max_analyze_duration = 10 * 1000000;
+
+            if (formatContext == null)
+            {
+                Log.Info("JuvoPlayer", "Could not create FFmpeg context!");
+
+                DeallocFFmpeg();
+                throw new Exception("Could not create FFmpeg context.");
+            }
+
+            fixed (AVFormatContext** formatContextPointer = &formatContext)
+            {
+                ret = FFmpeg.avformat_open_input(formatContextPointer, url, null, null);
+                Log.Info("JuvoPlayer", "avformat_open_input(" + url + ") = " + (ret == 0 ? "ok" : ret.ToString() + " (" + GetErrorText(ret) + ")"));
+            }
+        }
+
+        private unsafe void FindStreamsInfo()
+        {
+            int ret = FFmpeg.avformat_find_stream_info(formatContext, null);
+            if (ret < 0)
+            {
+                Log.Info("JuvoPlayer", "Could not find stream info (error code: " + ret.ToString() + ")!");
+
+                DeallocFFmpeg();
+                throw new Exception("Could not find stream info (error code: " + ret.ToString() + ")!");
+            }
+
+            if (formatContext->duration > 0)
+                ClipDuration?.Invoke(TimeSpan.FromMilliseconds(formatContext->duration) / 1000);
+
+            audio_idx = FFmpeg.av_find_best_stream(formatContext, AVMediaType.AVMEDIA_TYPE_AUDIO, -1, -1, null, 0);
+            video_idx = FFmpeg.av_find_best_stream(formatContext, AVMediaType.AVMEDIA_TYPE_VIDEO, -1, -1, null, 0);
+            if (audio_idx < 0 && video_idx < 0)
+            {
+                Log.Info("JuvoPlayer", "Could not find video or audio stream: " + audio_idx.ToString() + "      " + video_idx.ToString());
+
+                DeallocFFmpeg();
+                throw new Exception("Could not find video or audio stream!");
+            }
+        }
+
+        unsafe private void DemuxTask(Action initAction)
+        {
+            try {
+                initAction(); // Finish more time-consuming init things
+                FindStreamsInfo();
+                UpdateContentProtectionConfig();
+                ReadAudioConfig();
+                ReadVideoConfig();
+                UpdateContentProtectionConfig();
+            }
+            catch (Exception e) {
+                Log.Error("JuvoPlayer", "An error occured: " + e.Message);
+            }
+
+
+            AVPacket pkt;
+            bool parse = true;
+
+            while (parse) {
+                FFmpeg.av_init_packet(&pkt);
+                pkt.data = null;
+                pkt.size = 0;
+                int ret = FFmpeg.av_read_frame(formatContext, &pkt);
+                if (ret >= 0) {
+                    if (pkt.stream_index != audio_idx && pkt.stream_index != video_idx)
+                        continue;
+                    AVStream* s = formatContext->streams[pkt.stream_index];
+                    var data = pkt.data;
+                    var dataSize = pkt.size;
+                    var pts = FFmpeg.av_rescale_q(pkt.pts, s->time_base, kMicrosBase) * kOneMicrosecond;
+                    var dts = FFmpeg.av_rescale_q(pkt.dts, s->time_base, kMicrosBase) * kOneMicrosecond;
+                    var duration = FFmpeg.av_rescale_q(pkt.duration, s->time_base, kMicrosBase) * kOneMicrosecond;
+                    var streamPacket = new StreamPacket {
+                        StreamType = pkt.stream_index != audio_idx ? StreamType.Video : StreamType.Audio,
+                        Pts = pts >= 0 ? (System.UInt64)(pts * 1000000000) : 0, // gstreamer needs nanoseconds, value cannot be negative
+                        Dts = dts >= 0 ? (System.UInt64)(dts * 1000000000) : 0, // gstreamer needs nanoseconds, value cannot be negative
+                        Data = new byte[dataSize],
+                        IsKeyFrame = (pkt.flags == 1)
+                    };
+//                    Log.Info("JuvoPlayer", "DEMUXER (" + (streamPacket.StreamType == StreamType.Audio ? "A" : "V") + "): data size: " + dataSize.ToString() + "; pts: " + pts.ToString() + "; dts: " + dts.ToString() + "; duration:" + duration + "; ret: " + ret.ToString());
+                    CopyPacketData(data, 0, dataSize, streamPacket, true); //Marshal.Copy((IntPtr)data, streamPacket.Data, 0, dataSize);
+                    StreamPacketReady(streamPacket);
+                }
+                else {
+                    if (ret == -541478725) {
+                        // null means EOF
+                        StreamPacketReady(null);
+                    }
+                    Log.Info("JuvoPlayer", "DEMUXER: ----DEMUXING----AV_READ_FRAME----ERROR---- av_read_frame()=" + ret.ToString() + " (" + GetErrorText(ret) + ")");
+                    parse = false;
+                }
+                FFmpeg.av_packet_unref(&pkt);
+            }
+        }
+
+        unsafe private static int CopyPacketData(byte* source, int offset, int size, StreamPacket packet, bool removeSuffixPES = true)
+        {
+            byte[] suffixPES = // NOTE(g.skowinski): It seems like ffmpeg leaves PES headers as suffixes to some packets and SMPlayer can't handle data with such suffixes
+                (packet.StreamType == StreamType.Audio) ?
+                new byte[] { 0xC0, 0x00, 0x00, 0x00, 0x01, 0xCE, 0x8C, 0x4D, 0x9D, 0x10, 0x8E, 0x25, 0xE9, 0xFE } :
+                new byte[] { 0xE0, 0x00, 0x00, 0x00, 0x01, 0xCE, 0x8C, 0x4D, 0x9D, 0x10, 0x8E, 0x25, 0xE9, 0xFE };
+            bool suffixPresent = false;
+            if (removeSuffixPES && size >= suffixPES.Length) {
+                suffixPresent = true;
+                for (int i = 0, dataOffset = size - suffixPES.Length; i < suffixPES.Length && i + dataOffset < size; ++i) {
+                    if (source[i + dataOffset] != suffixPES[i]) {
+                        suffixPresent = false;
+                        break;
+                    }
+                }
+            }
+            if (removeSuffixPES && suffixPresent) {
+                packet.Data = new byte[size - suffixPES.Length];
+                Marshal.Copy((IntPtr)source, packet.Data, 0, size - suffixPES.Length);
+            }
+            else {
+                //packet.Data = new byte[size]; // should be already initialized
+                Marshal.Copy((IntPtr)source, packet.Data, 0, size);
+            }
+            return 0;
+        }
+
+        // NOTE(g.skowinski): DEBUG HELPER METHOD
+        private unsafe string GetErrorText(int returnCode) // -1094995529 = -0x41444E49 = "INDA" = AVERROR_INVALID_DATA
+        {
+            const int errorBufferSize = 1024;
+            byte[] errorBuffer = new byte[errorBufferSize];
+            try {
+                fixed (byte* errbuf = errorBuffer) {
+                    FFmpeg.av_strerror(returnCode, errbuf, errorBufferSize);
+                }
+            }
+            catch (Exception) {
+                return "";
+            }
+            return System.Text.Encoding.UTF8.GetString(errorBuffer);
+        }
+
+        // NOTE(g.skowinski): DEBUG HELPER METHOD
+        private void dLog(string log, int level = 0)
+        {
+            if (level > 0) {
+                Log.Info("JuvoDemuxer", log);
+            }
+        }
+
+        // NOTE(g.skowinski): DEBUG HELPER METHOD
+        private static void DumpPacketToFile(StreamPacket packet, string filename)
+        {
+            AppendAllBytes(filename, packet.Data);
+            AppendAllBytes(filename, new byte[] { 0xde, 0xad, 0xbe, 0xef, 0xde, 0xad, 0xbe, 0xef, 0xde, 0xad, 0xbe, 0xef, 0xde, 0xad, 0xbe, 0xef });
+        }
+
+        // NOTE(g.skowinski): DEBUG HELPER METHOD
+        private static void AppendAllBytes(string path, byte[] bytes)
+        {
+            using (var stream = new FileStream(path, FileMode.Append)) {
+                stream.Write(bytes, 0, bytes.Length);
+            }
+        }
+
+        unsafe private void DeallocFFmpeg()
+        {
+            if (formatContext != null) {
+                fixed (AVFormatContext** formatContextPointer = &formatContext) {
+                    FFmpeg.avformat_close_input(formatContextPointer);
+                }
+                FFmpeg.avformat_free_context(formatContext);
+                formatContext = null;
+            }
+            if (buffer != null) {
+                //FFmpeg.FFmpeg.av_free(buffer); // TODO(g.skowinski): causes segfault - investigate
+                buffer = null;
+            }
+        }
+
+        unsafe ~FFmpegDemuxer()
+        {
+            DeallocFFmpeg();
+        }
+
+        unsafe private void UpdateContentProtectionConfig()
+        {
+            if (formatContext->protection_system_data_count <= 0)
+                return;
+
+            for (uint i = 0; i < formatContext->protection_system_data_count; ++i)
+            {
+                AVProtectionSystemSpecificData systemData = formatContext->protection_system_data[i];
+                if (systemData.pssh_box_size > 0)
+                {
+                    var drmData = new DRMInitData
+                    {
+                        SystemId = systemData.system_id.ToArray(),
+                        InitData = new byte[systemData.pssh_box_size]
+                    };
+
+                    Marshal.Copy((IntPtr)systemData.pssh_box, drmData.InitData, 0, (int)systemData.pssh_box_size);
+
+                    DRMInitDataFound?.Invoke(drmData);
+                }
+            }
+        }
+
+        unsafe private void ReadAudioConfig()
+        {
+            if (audio_idx < 0 || audio_idx >= formatContext->nb_streams) {
+                Log.Info("JuvoPlayer", "Wrong audio stream index! nb_streams = " + formatContext->nb_streams.ToString() + ", audio_idx = " + audio_idx.ToString());
+                return;
+            }
+            AVStream* s = formatContext->streams[audio_idx];
+            AudioStreamConfig config = new AudioStreamConfig();
+
+            AVSampleFormat sampleFormat = (AVSampleFormat)s->codecpar->format;
+            config.Codec = ConvertAudioCodec(s->codecpar->codec_id);
+            //config.sample_format = ConvertSampleFormat(sample_format);
+            if (s->codecpar->bits_per_coded_sample > 0) {
+                config.BitsPerChannel = s->codecpar->bits_per_coded_sample; // per channel? not per sample? o_O
+            }
+            else {
+                config.BitsPerChannel = FFmpeg.av_get_bytes_per_sample(sampleFormat) * 8;
+                config.BitsPerChannel /= s->codecpar->channels;
+            }
+            config.ChannelLayout = s->codecpar->channels;
+            config.SampleRate = s->codecpar->sample_rate;
+
+            if (s->codecpar->extradata_size > 0)
+            {
+                config.CodecExtraData = new byte[s->codecpar->extradata_size];
+                Marshal.Copy((IntPtr)s->codecpar->extradata, config.CodecExtraData, 0, s->codecpar->extradata_size);
+            }
+
+            // these could be useful:
+            // ----------------------
+            // s->codec->block_align
+            // s->codec->bit_rate
+            // s->codec->codec_tag
+            // s->time_base.den
+            // s->time_base.num
+
+            Log.Info("JuvoPlayer", "Setting audio stream to " + audio_idx.ToString() + "/" + formatContext->nb_streams.ToString());
+            Log.Info("JuvoPlayer", "  Codec = " + config.Codec.ToString());
+            Log.Info("JuvoPlayer", "  BitsPerChannel = " + config.BitsPerChannel.ToString());
+            Log.Info("JuvoPlayer", "  ChannelLayout = " + config.ChannelLayout.ToString());
+            Log.Info("JuvoPlayer", "  SampleRate = " + config.SampleRate.ToString());
+            Log.Info("JuvoPlayer", "");
+
+            StreamConfigReady?.Invoke(config);
+        }
+
+        unsafe private void ReadVideoConfig()
+        {
+            if (video_idx < 0 || video_idx >= formatContext->nb_streams) {
+                Log.Info("JuvoPlayer", "Wrong video stream index! nb_streams = " + formatContext->nb_streams.ToString() + ", video_idx = " + video_idx.ToString());
+                return;
+            }
+            AVStream* s = formatContext->streams[video_idx];
+            VideoStreamConfig config = new VideoStreamConfig();
+            config.Codec = ConvertVideoCodec(s->codecpar->codec_id);
+            config.CodecProfile = s->codecpar->profile;
+            config.Size = new Tizen.Multimedia.Size(s->codecpar->width, s->codecpar->height);
+            config.FrameRateNum = s->r_frame_rate.num;
+            config.FrameRateDen = s->r_frame_rate.den;
+
+            if (s->codecpar->extradata_size > 0)
+            {
+                config.CodecExtraData = new byte[s->codecpar->extradata_size];
+                Marshal.Copy((IntPtr)s->codecpar->extradata, config.CodecExtraData, 0, s->codecpar->extradata_size);
+            }
+
+            // these could be useful:
+            // ----------------------
+            // s->codec->codec_tag
+            // s->time_base.den
+            // s->time_base.num
+
+            Log.Info("JuvoPlayer", "Setting video stream to " + video_idx.ToString() + "/" + formatContext->nb_streams.ToString());
+            Log.Info("JuvoPlayer", "  Codec = " + config.Codec.ToString());
+            Log.Info("JuvoPlayer", "  Size = " + config.Size.ToString());
+            Log.Info("JuvoPlayer", "  FrameRate = (" + config.FrameRateNum + "/" + config.FrameRateDen + ")");
+
+            StreamConfigReady?.Invoke(config);
+        }
+
+        AudioCodec ConvertAudioCodec(AVCodecID codec)
+        {
+            switch (codec) {
+                case AVCodecID.AV_CODEC_ID_AAC:
+                    return AudioCodec.AAC;
+                case AVCodecID.AV_CODEC_ID_MP2:
+                    return AudioCodec.MP2;
+                case AVCodecID.AV_CODEC_ID_MP3:
+                    return AudioCodec.MP3;
+                case AVCodecID.AV_CODEC_ID_VORBIS:
+                    return AudioCodec.VORBIS;
+                case AVCodecID.AV_CODEC_ID_FLAC:
+                    return AudioCodec.FLAC;
+                case AVCodecID.AV_CODEC_ID_AMR_NB:
+                    return AudioCodec.AMR_NB;
+                case AVCodecID.AV_CODEC_ID_AMR_WB:
+                    return AudioCodec.AMR_WB;
+                case AVCodecID.AV_CODEC_ID_PCM_MULAW:
+                    return AudioCodec.PCM_MULAW;
+                case AVCodecID.AV_CODEC_ID_GSM_MS:
+                    return AudioCodec.GSM_MS;
+                case AVCodecID.AV_CODEC_ID_PCM_S16BE:
+                    return AudioCodec.PCM_S16BE;
+                case AVCodecID.AV_CODEC_ID_PCM_S24BE:
+                    return AudioCodec.PCM_S24BE;
+                case AVCodecID.AV_CODEC_ID_OPUS:
+                    return AudioCodec.OPUS;
+                case AVCodecID.AV_CODEC_ID_EAC3:
+                    return AudioCodec.EAC3;
+                case AVCodecID.AV_CODEC_ID_DTS:
+                    return AudioCodec.DTS;
+                case AVCodecID.AV_CODEC_ID_AC3:
+                    return AudioCodec.AC3;
+                case AVCodecID.AV_CODEC_ID_WMAV1:
+                    return AudioCodec.WMAV1;
+                case AVCodecID.AV_CODEC_ID_WMAV2:
+                    return AudioCodec.WMAV2;
+                default:
+                    throw new Exception("Unsupported codec: " + codec.ToString());
+            }
+        }
+
+        VideoCodec ConvertVideoCodec(AVCodecID codec)
+        {
+            switch (codec) {
+                case AVCodecID.AV_CODEC_ID_H264:
+                    return VideoCodec.H264;
+                case AVCodecID.AV_CODEC_ID_HEVC:
+                    return VideoCodec.H265;
+                case AVCodecID.AV_CODEC_ID_THEORA:
+                    return VideoCodec.THEORA;
+                case AVCodecID.AV_CODEC_ID_MPEG4:
+                    return VideoCodec.MPEG4;
+                case AVCodecID.AV_CODEC_ID_VP8:
+                    return VideoCodec.VP8;
+                case AVCodecID.AV_CODEC_ID_VP9:
+                    return VideoCodec.VP9;
+                case AVCodecID.AV_CODEC_ID_MPEG2VIDEO:
+                    return VideoCodec.MPEG2;
+                case AVCodecID.AV_CODEC_ID_VC1:
+                    return VideoCodec.VC1;
+                case AVCodecID.AV_CODEC_ID_WMV1:
+                    return VideoCodec.WMV1;
+                case AVCodecID.AV_CODEC_ID_WMV2:
+                    return VideoCodec.WMV2;
+                case AVCodecID.AV_CODEC_ID_WMV3:
+                    return VideoCodec.WMV3;
+                case AVCodecID.AV_CODEC_ID_H263:
+                    return VideoCodec.H263;
+                case AVCodecID.AV_CODEC_ID_INDEO3:
+                    return VideoCodec.INDEO3;
+                default:
+                    throw new Exception("Unsupported codec: " + codec.ToString());
+            }
+        }
+
+        public void ChangePID(int pid)
+        {
+            // TODO(g.skowinski): Implement.
+        }
+
+        public void Reset()
+        {
+            // TODO(g.skowinski): Implement.
+        }
+
+        unsafe public void Paused()
+        {
+            FFmpeg.av_read_pause(formatContext);
+        }
+
+        unsafe public void Played()
+        {
+            FFmpeg.av_read_play(formatContext);
+        }
+
+        public void Seek(TimeSpan position)
+        {
+            // TODO(g.skowinski): Implement.
+        }
+
+        private static unsafe ISharedBuffer RetrieveSharedBufferReference(void* @opaque)
+        {
+            ISharedBuffer sharedBuffer;
+            try {
+                GCHandle handle = GCHandle.FromIntPtr((IntPtr)opaque);
+                sharedBuffer = (ISharedBuffer)handle.Target;
+            }
+            catch (Exception) {
+                Log.Info("JuvoPlayer", "Retrieveing SharedBuffer reference failed!");
+                throw;
+            }
+            return sharedBuffer;
+        }
+
+        private unsafe int ReadPacket(void* @opaque, byte* @buf, int @buf_size)
+        {
+            ISharedBuffer sharedBuffer;
+            try {
+                sharedBuffer = RetrieveSharedBufferReference(opaque);
+            }
+            catch (Exception) {
+                return 0;
+            }
+            // SharedBuffer::ReadData(int size) is blocking - it will block until it has data or return 0 if EOF is reached
+            byte[] data = sharedBuffer.ReadData(buf_size);
+            Marshal.Copy(data, 0, (IntPtr)buf, data.Length);
+            return data.Length;
+        }
+
+        static private unsafe int WritePacket(void* @opaque, byte* @buf, int @buf_size)
+        {
+            // TODO(g.skowinski): Implement.
+            return 0;
+        }
+
+        static private unsafe long Seek(void* @opaque, long @offset, int @whenc)
+        {
+            // TODO(g.skowinski): Implement.
+            return 0;
+        }
+    }
 }