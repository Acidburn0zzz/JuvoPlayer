--- conflicted
+++ resolved
@@ -1,251 +1,243 @@
-using System;
-using System.Linq;
-using System.Net;
-using System.Threading;
-using System.Threading.Tasks;
-using JuvoPlayer.Common;
-using JuvoPlayer.Common.Logging;
-using MpdParser;
-using MpdParser.Node;
-
-namespace JuvoPlayer.Dash
-{
-
-    internal class DashClient : IDashClient
-    {
-        private const string Tag = "JuvoPlayer";
-<<<<<<< HEAD
-        private readonly ILogger Logger = LoggerManager.GetInstance().GetLogger(Tag);
-        private static readonly TimeSpan MagicBufferTime = TimeSpan.FromSeconds(7);
-=======
-        private static readonly TimeSpan MagicBufferTime = TimeSpan.FromSeconds(10);
->>>>>>> 4e957320
-
-        private readonly ISharedBuffer sharedBuffer;
-        private readonly StreamType streamType;
-        private readonly ManualResetEvent timeUpdatedEvent = new ManualResetEvent(false);
-
-        private Media media;
-        private TimeSpan currentTime;
-        private uint currentSegmentId;
-
-        private bool playback;
-        private IRepresentationStream currentStreams;
-
-        public DashClient(ISharedBuffer sharedBuffer, StreamType streamType)
-        {
-            this.sharedBuffer = sharedBuffer ?? throw new ArgumentNullException(nameof(sharedBuffer), "sharedBuffer cannot be null");
-            this.streamType = streamType;
-            
-        }
-
-        public void Seek(TimeSpan position)
-        {
-            var segmentId = currentStreams?.MediaSegmentAtTime(position);
-            if (segmentId != null)
-                currentSegmentId = segmentId.Value;
-        }
-
-        public void Start()
-        {
-            if (media == null)
-                throw new Exception("media has not been set");
-
-            Logger.Info(string.Format("{0} DashClient start.", streamType));
-            playback = true;
-
-            Logger.Info(string.Format("{0} Media: {1}", streamType, media));
-            // get first element of sorted array 
-            var representation = media.Representations.First();
-            Logger.Info(representation.ToString());
-            currentStreams = representation.Segments;
-
-            Task.Run(() => DownloadThread());
-        }
-
-        public void Stop()
-        {
-            playback = false;
-            sharedBuffer?.WriteData(null, true);
-        }
-
-        public bool UpdateMedia(Media newMedia)
-        {
-            if (newMedia == null)
-                return false;
-            media = newMedia;
-            return true;
-        }
-
-        public void OnTimeUpdated(TimeSpan time)
-        {
-            currentTime = time;
-            timeUpdatedEvent.Set();
-        }
-
-<<<<<<< HEAD
-=======
-
->>>>>>> 4e957320
-        private void DownloadThread()
-        {
-            try
-            {
-                DownloadInitSegment(currentStreams);
-            }
-            catch(Exception ex)
-            {
-                Logger.Error(string.Format("{0} Cannot download init segment file. Error: {1} {2}", streamType, ex.Message, ex.ToString()));
-            }
-
-            var bufferTime = TimeSpan.Zero;
-            currentSegmentId = 0;
-            while (playback)
-            {
-                while (bufferTime - currentTime > MagicBufferTime)
-                    timeUpdatedEvent.WaitOne();
-
-                try
-                {
-                    var stream = currentStreams.MediaSegmentAtPos(currentSegmentId);
-                    if (stream != null)
-                    {
-                        var streamBytes = DownloadSegment(stream);
-
-                        bufferTime += stream.Period.Duration;
-
-                        sharedBuffer.WriteData(streamBytes);
-
-                        if (!stream.EndSegment)
-                        { 
-                            ++currentSegmentId;
-                            continue;
-                        }
-                    }
-
-                    Stop();
-                }
-                catch (Exception ex)
-                {
-                    if (ex is WebException)
-                    {
-                        Logger.Error(string.Format("{0} Cannot download segment file. Error: {1} {2}", streamType, ex.Message, ex.ToString()));
-                    }
-                    else
-                    {
-                        Logger.Error(string.Format("Error: {0} {1} {2}", ex.Message, ex.TargetSite, ex.StackTrace));
-                    }
-                       
-                }
-            }
-        }
-
-        private byte[] DownloadSegment(MpdParser.Node.Dynamic.Segment stream)
-        {
-            Logger.Info(string.Format("{0} Downloading segment: {1} {2}", 
-                streamType, stream.Url, stream.ByteRange));
-            
-            var url = stream.Url;
-
-            var client = new WebClientEx();
-            if (stream.ByteRange != null)
-            {
-                var range = new ByteRange(stream.ByteRange);
-                client.SetRange(range.Low, range.High);
-            }
-
-            var streamBytes = client.DownloadData(url);
-
-            Logger.Info(string.Format("{0} Segment downloaded.", streamType));
-
-            return streamBytes;
-        }
-
-        private void DownloadInitSegment(
-            IRepresentationStream streamSegments)
-        {
-            var initSegment = streamSegments.InitSegment;
-
-            Logger.Info(string.Format("{0} Downloading Init segment: {1} {2}", 
-                streamType, initSegment.ByteRange, initSegment.Url));
-
-            var client = new WebClientEx();
-            if (initSegment.ByteRange != null)
-            {
-                var range = new ByteRange(initSegment.ByteRange);
-                client.SetRange(range.Low, range.High);
-            }
-            var streamBytes = client.DownloadData(initSegment.Url);
-            sharedBuffer.WriteData(streamBytes);
-
-            Logger.Info(string.Format("{0} Init segment downloaded.", streamType));
-        }
-    }
-    internal class ByteRange
-    {
-        private const string Tag = "JuvoPlayer";
-        private readonly ILogger Logger = LoggerManager.GetInstance().GetLogger(Tag);
-        public long Low { get; }
-        public long High { get; }
-        public ByteRange(string range)
-        {
-            Low = 0;
-            High = 0;
-            var ranges = range.Split("-");
-            if (ranges.Length != 2)
-            {
-                throw new ArgumentException("Range cannot be parsed.");
-            }
-            try
-            {
-                Low = long.Parse(ranges[0]);
-                High = long.Parse(ranges[1]);
-
-                if(Low > High )
-                {
-                    throw new ArgumentException("Range Low param cannot be higher then High param");
-                }
-
-            }
-            catch (Exception ex)
-            {
-                Logger.Error(ex + " Cannot parse range.");
-            }
-        }
-    }
-
-    public class WebClientEx : WebClient
-    {
-        private long? _from;
-        private long? _to;
-
-        public void SetRange(long from, long to)
-        {
-            _from = from;
-            _to = to;
-        }
-
-        public void ClearRange()
-        {
-            _from = null;
-            _to = null;
-        }
-
-        public ulong GetBytes(Uri address)
-        {
-            OpenRead(address.ToString());
-            return Convert.ToUInt64(ResponseHeaders["Content-Length"]);
-        }
-
-        protected override WebRequest GetWebRequest(Uri address)
-        {
-            var request = (HttpWebRequest)base.GetWebRequest(address);
-            if (_to != null && _from != null)
-            {
-                request?.AddRange((int)_from, (int)_to);
-            }
-            return request;
-        }
-    }
-
-}
+using System;
+using System.Linq;
+using System.Net;
+using System.Threading;
+using System.Threading.Tasks;
+using JuvoPlayer.Common;
+using JuvoPlayer.Common.Logging;
+using MpdParser;
+using MpdParser.Node;
+
+namespace JuvoPlayer.Dash
+{
+
+    internal class DashClient : IDashClient
+    {
+        private const string Tag = "JuvoPlayer";
+        private readonly ILogger Logger = LoggerManager.GetInstance().GetLogger(Tag);
+        private static readonly TimeSpan MagicBufferTime = TimeSpan.FromSeconds(10);
+
+        private readonly ISharedBuffer sharedBuffer;
+        private readonly StreamType streamType;
+        private readonly ManualResetEvent timeUpdatedEvent = new ManualResetEvent(false);
+
+        private Media media;
+        private TimeSpan currentTime;
+        private uint currentSegmentId;
+
+        private bool playback;
+        private IRepresentationStream currentStreams;
+
+        public DashClient(ISharedBuffer sharedBuffer, StreamType streamType)
+        {
+            this.sharedBuffer = sharedBuffer ?? throw new ArgumentNullException(nameof(sharedBuffer), "sharedBuffer cannot be null");
+            this.streamType = streamType;
+            
+        }
+
+        public void Seek(TimeSpan position)
+        {
+            var segmentId = currentStreams?.MediaSegmentAtTime(position);
+            if (segmentId != null)
+                currentSegmentId = segmentId.Value;
+        }
+
+        public void Start()
+        {
+            if (media == null)
+                throw new Exception("media has not been set");
+
+            Logger.Info(string.Format("{0} DashClient start.", streamType));
+            playback = true;
+
+            Logger.Info(string.Format("{0} Media: {1}", streamType, media));
+            // get first element of sorted array 
+            var representation = media.Representations.First();
+            Logger.Info(representation.ToString());
+            currentStreams = representation.Segments;
+
+            Task.Run(() => DownloadThread());
+        }
+
+        public void Stop()
+        {
+            playback = false;
+            sharedBuffer?.WriteData(null, true);
+        }
+
+        public bool UpdateMedia(Media newMedia)
+        {
+            if (newMedia == null)
+                return false;
+            media = newMedia;
+            return true;
+        }
+
+        public void OnTimeUpdated(TimeSpan time)
+        {
+            currentTime = time;
+            timeUpdatedEvent.Set();
+        }
+
+        private void DownloadThread()
+        {
+            try
+            {
+                DownloadInitSegment(currentStreams);
+            }
+            catch(Exception ex)
+            {
+                Logger.Error(string.Format("{0} Cannot download init segment file. Error: {1} {2}", streamType, ex.Message, ex.ToString()));
+            }
+
+            var bufferTime = TimeSpan.Zero;
+            currentSegmentId = 0;
+            while (playback)
+            {
+                while (bufferTime - currentTime > MagicBufferTime)
+                    timeUpdatedEvent.WaitOne();
+
+                try
+                {
+                    var stream = currentStreams.MediaSegmentAtPos(currentSegmentId);
+                    if (stream != null)
+                    {
+                        var streamBytes = DownloadSegment(stream);
+
+                        bufferTime += stream.Period.Duration;
+
+                        sharedBuffer.WriteData(streamBytes);
+
+                        if (!stream.EndSegment)
+                        { 
+                            ++currentSegmentId;
+                            continue;
+                        }
+                    }
+
+                    Stop();
+                }
+                catch (Exception ex)
+                {
+                    if (ex is WebException)
+                    {
+                        Logger.Error(string.Format("{0} Cannot download segment file. Error: {1} {2}", streamType, ex.Message, ex.ToString()));
+                    }
+                    else
+                    {
+                        Logger.Error(string.Format("Error: {0} {1} {2}", ex.Message, ex.TargetSite, ex.StackTrace));
+                    }
+                       
+                }
+            }
+        }
+
+        private byte[] DownloadSegment(MpdParser.Node.Dynamic.Segment stream)
+        {
+            Logger.Info(string.Format("{0} Downloading segment: {1} {2}", 
+                streamType, stream.Url, stream.ByteRange));
+            
+            var url = stream.Url;
+
+            var client = new WebClientEx();
+            if (stream.ByteRange != null)
+            {
+                var range = new ByteRange(stream.ByteRange);
+                client.SetRange(range.Low, range.High);
+            }
+
+            var streamBytes = client.DownloadData(url);
+
+            Logger.Info(string.Format("{0} Segment downloaded.", streamType));
+
+            return streamBytes;
+        }
+
+        private void DownloadInitSegment(
+            IRepresentationStream streamSegments)
+        {
+            var initSegment = streamSegments.InitSegment;
+
+            Logger.Info(string.Format("{0} Downloading Init segment: {1} {2}", 
+                streamType, initSegment.ByteRange, initSegment.Url));
+
+            var client = new WebClientEx();
+            if (initSegment.ByteRange != null)
+            {
+                var range = new ByteRange(initSegment.ByteRange);
+                client.SetRange(range.Low, range.High);
+            }
+            var streamBytes = client.DownloadData(initSegment.Url);
+            sharedBuffer.WriteData(streamBytes);
+
+            Logger.Info(string.Format("{0} Init segment downloaded.", streamType));
+        }
+    }
+    internal class ByteRange
+    {
+        private const string Tag = "JuvoPlayer";
+        private readonly ILogger Logger = LoggerManager.GetInstance().GetLogger(Tag);
+        public long Low { get; }
+        public long High { get; }
+        public ByteRange(string range)
+        {
+            Low = 0;
+            High = 0;
+            var ranges = range.Split("-");
+            if (ranges.Length != 2)
+            {
+                throw new ArgumentException("Range cannot be parsed.");
+            }
+            try
+            {
+                Low = long.Parse(ranges[0]);
+                High = long.Parse(ranges[1]);
+
+                if(Low > High )
+                {
+                    throw new ArgumentException("Range Low param cannot be higher then High param");
+                }
+
+            }
+            catch (Exception ex)
+            {
+                Logger.Error(ex + " Cannot parse range.");
+            }
+        }
+    }
+
+    public class WebClientEx : WebClient
+    {
+        private long? _from;
+        private long? _to;
+
+        public void SetRange(long from, long to)
+        {
+            _from = from;
+            _to = to;
+        }
+
+        public void ClearRange()
+        {
+            _from = null;
+            _to = null;
+        }
+
+        public ulong GetBytes(Uri address)
+        {
+            OpenRead(address.ToString());
+            return Convert.ToUInt64(ResponseHeaders["Content-Length"]);
+        }
+
+        protected override WebRequest GetWebRequest(Uri address)
+        {
+            var request = (HttpWebRequest)base.GetWebRequest(address);
+            if (_to != null && _from != null)
+            {
+                request?.AddRange((int)_from, (int)_to);
+            }
+            return request;
+        }
+    }
+
+}