--- conflicted
+++ resolved
@@ -1,149 +1,141 @@
-﻿using System;
-using System.Collections.Generic;
-using JuvoPlayer.Common;
-using MpdParser;
-
-namespace JuvoPlayer.Dash
-{
-    internal class DashDataProvider : IDataProvider
-    {
-        private readonly DashManifest manifest;
-        private readonly DashMediaPipeline audioPipeline;
-        private readonly DashMediaPipeline videoPipeline;
-
-        public DashDataProvider(
-            DashManifest manifest,
-            DashMediaPipeline audioPipeline,
-            DashMediaPipeline videoPipeline)
-        {
-            this.manifest = manifest ?? throw new ArgumentNullException(nameof(manifest), "manifest cannot be null");
-            this.audioPipeline = audioPipeline ?? throw new ArgumentNullException(nameof(audioPipeline), "audioPipeline cannot be null");
-            this.videoPipeline = videoPipeline ?? throw new ArgumentNullException(nameof(videoPipeline), "videoPipeline cannot be null");
-
-            audioPipeline.DRMInitDataFound += OnDRMInitDataFound;
-            audioPipeline.SetDrmConfiguration += OnSetDrmConfiguration;
-            audioPipeline.StreamConfigReady += OnStreamConfigReady;
-            audioPipeline.StreamPacketReady += OnStreamPacketReady;
-            videoPipeline.DRMInitDataFound += OnDRMInitDataFound;
-            videoPipeline.SetDrmConfiguration += OnSetDrmConfiguration;
-            videoPipeline.StreamConfigReady += OnStreamConfigReady;
-            videoPipeline.StreamPacketReady += OnStreamPacketReady;
-        }
-
-        public event ClipDurationChanged ClipDurationChanged;
-        public event DRMInitDataFound DRMInitDataFound;
-        public event SetDrmConfiguration SetDrmConfiguration;
-        public event StreamConfigReady StreamConfigReady;
-        public event StreamPacketReady StreamPacketReady;
-        public event StreamsFound StreamsFound;
-
-        private void OnDRMInitDataFound(DRMInitData drmData)
-        {
-            DRMInitDataFound?.Invoke(drmData);
-        }
-
-        private void OnSetDrmConfiguration(DRMDescription description)
-        {
-            SetDrmConfiguration?.Invoke(description);
-        }
-
-        private void OnStreamConfigReady(StreamConfig config)
-        {
-            StreamConfigReady?.Invoke(config);
-        }
-
-        private void OnStreamPacketReady(StreamPacket packet)
-        {
-            StreamPacketReady?.Invoke(packet);
-        }
-
-        public void OnChangeRepresentation(int representationId)
-        {
-        }
-
-        public void OnPaused()
-        {
-        }
-
-        public void OnPlayed()
-        {
-        }
-
-        public void OnSeek(TimeSpan time)
-        {
-            throw new NotImplementedException();
-        }
-
-        public void OnStopped()
-        {
-        }
-
-
-        public void Start()
-        {
-            Tizen.Log.Info("JuvoPlayer", "Dash start.");
-            
-            foreach (var period in manifest.Document.Periods)
-            {
-                Tizen.Log.Info("JuvoPlayer", period.ToString());
-
-                Media audio = Find(period, "en", MediaType.Audio) ??
-                        Find(period, "und", MediaType.Audio);
-
-                Media video = Find(period, "en", MediaType.Video) ??
-                        Find(period, "und", MediaType.Video);
-
-                // TODO(p.galiszewsk): is it possible to have period without audio/video?
-                if (audio != null && video != null)
-                {
-                    Tizen.Log.Info("JuvoPlayer", "Video: " + video);
-                    videoPipeline.Start(video);
-
-<<<<<<< HEAD
-                    
-=======
->>>>>>> e703360c
-                    Tizen.Log.Info("JuvoPlayer", "Audio: " + audio);
-                    audioPipeline.Start(audio);
-
-                    // TODO(p.galiszewsk): unify time management
-                    if (period.Duration.HasValue)
-<<<<<<< HEAD
-                        ClipDurationChanged?.Invoke(period.Duration.Value.TotalSeconds);
-=======
-                        ClipDurationChanged?.Invoke(period.Duration.Value);
->>>>>>> e703360c
-
-                    return;
-                }
-            }
-        }
-
-        private static Media Find(MpdParser.Period p, string language, MediaType type, MediaRole role = MediaRole.Main)
-        {
-            Media missingRole = null;
-            foreach (var set in p.Sets)
-            {
-                if (set.Type.Value != type || set.Lang != language)
-                    continue;
-
-                if (set.HasRole(role))
-                {
-                    return set;
-                }
-
-                if (set.Roles.Length == 0)
-                {
-                    missingRole = set;
-                }
-            }
-            return missingRole;
-        }
-
-        public void OnTimeUpdated(TimeSpan time)
-        {
-            audioPipeline.OnTimeUpdated(time);
-            videoPipeline.OnTimeUpdated(time);
-        }
-    }
-}
+﻿using System;
+using System.Collections.Generic;
+using JuvoPlayer.Common;
+using MpdParser;
+
+namespace JuvoPlayer.Dash
+{
+    internal class DashDataProvider : IDataProvider
+    {
+        private readonly DashManifest manifest;
+        private readonly DashMediaPipeline audioPipeline;
+        private readonly DashMediaPipeline videoPipeline;
+
+        public DashDataProvider(
+            DashManifest manifest,
+            DashMediaPipeline audioPipeline,
+            DashMediaPipeline videoPipeline)
+        {
+            this.manifest = manifest ?? throw new ArgumentNullException(nameof(manifest), "manifest cannot be null");
+            this.audioPipeline = audioPipeline ?? throw new ArgumentNullException(nameof(audioPipeline), "audioPipeline cannot be null");
+            this.videoPipeline = videoPipeline ?? throw new ArgumentNullException(nameof(videoPipeline), "videoPipeline cannot be null");
+
+            audioPipeline.DRMInitDataFound += OnDRMInitDataFound;
+            audioPipeline.SetDrmConfiguration += OnSetDrmConfiguration;
+            audioPipeline.StreamConfigReady += OnStreamConfigReady;
+            audioPipeline.StreamPacketReady += OnStreamPacketReady;
+            videoPipeline.DRMInitDataFound += OnDRMInitDataFound;
+            videoPipeline.SetDrmConfiguration += OnSetDrmConfiguration;
+            videoPipeline.StreamConfigReady += OnStreamConfigReady;
+            videoPipeline.StreamPacketReady += OnStreamPacketReady;
+        }
+
+        public event ClipDurationChanged ClipDurationChanged;
+        public event DRMInitDataFound DRMInitDataFound;
+        public event SetDrmConfiguration SetDrmConfiguration;
+        public event StreamConfigReady StreamConfigReady;
+        public event StreamPacketReady StreamPacketReady;
+        public event StreamsFound StreamsFound;
+
+        private void OnDRMInitDataFound(DRMInitData drmData)
+        {
+            DRMInitDataFound?.Invoke(drmData);
+        }
+
+        private void OnSetDrmConfiguration(DRMDescription description)
+        {
+            SetDrmConfiguration?.Invoke(description);
+        }
+
+        private void OnStreamConfigReady(StreamConfig config)
+        {
+            StreamConfigReady?.Invoke(config);
+        }
+
+        private void OnStreamPacketReady(StreamPacket packet)
+        {
+            StreamPacketReady?.Invoke(packet);
+        }
+
+        public void OnChangeRepresentation(int representationId)
+        {
+        }
+
+        public void OnPaused()
+        {
+        }
+
+        public void OnPlayed()
+        {
+        }
+
+        public void OnSeek(TimeSpan time)
+        {
+            throw new NotImplementedException();
+        }
+
+        public void OnStopped()
+        {
+        }
+
+
+        public void Start()
+        {
+            Tizen.Log.Info("JuvoPlayer", "Dash start.");
+            
+            foreach (var period in manifest.Document.Periods)
+            {
+                Tizen.Log.Info("JuvoPlayer", period.ToString());
+
+                Media audio = Find(period, "en", MediaType.Audio) ??
+                        Find(period, "und", MediaType.Audio);
+
+                Media video = Find(period, "en", MediaType.Video) ??
+                        Find(period, "und", MediaType.Video);
+
+                // TODO(p.galiszewsk): is it possible to have period without audio/video?
+                if (audio != null && video != null)
+                {
+                    Tizen.Log.Info("JuvoPlayer", "Video: " + video);
+                    videoPipeline.Start(video);
+
+                    Tizen.Log.Info("JuvoPlayer", "Audio: " + audio);
+                    audioPipeline.Start(audio);
+
+                    // TODO(p.galiszewsk): unify time management
+                    if (period.Duration.HasValue)
+                        ClipDurationChanged?.Invoke(period.Duration.Value);
+
+                    return;
+                }
+            }
+        }
+
+        private static Media Find(MpdParser.Period p, string language, MediaType type, MediaRole role = MediaRole.Main)
+        {
+            Media missingRole = null;
+            foreach (var set in p.Sets)
+            {
+                if (set.Type.Value != type || set.Lang != language)
+                    continue;
+
+                if (set.HasRole(role))
+                {
+                    return set;
+                }
+
+                if (set.Roles.Length == 0)
+                {
+                    missingRole = set;
+                }
+            }
+            return missingRole;
+        }
+
+        public void OnTimeUpdated(TimeSpan time)
+        {
+            audioPipeline.OnTimeUpdated(time);
+            videoPipeline.OnTimeUpdated(time);
+        }
+    }
+}