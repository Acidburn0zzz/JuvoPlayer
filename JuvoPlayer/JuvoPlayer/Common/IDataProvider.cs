// Copyright (c) 2017 Samsung Electronics Co., Ltd All Rights Reserved
// PROPRIETARY/CONFIDENTIAL 
// This software is the confidential and proprietary
// information of SAMSUNG ELECTRONICS ("Confidential Information"). You shall
// not disclose such Confidential Information and shall use it only in
// accordance with the terms of the license agreement you entered into with
// SAMSUNG ELECTRONICS. SAMSUNG make no representations or warranties about the
// suitability of the software, either express or implied, including but not
// limited to the implied warranties of merchantability, fitness for a
// particular purpose, or non-infringement. SAMSUNG shall not be liable for any
// damages suffered by licensee as a result of using, modifying or distributing
// this software or its derivatives.

using System;
using System.Collections.Generic;

namespace JuvoPlayer.Common
{
<<<<<<< HEAD
    public delegate void ClipDurationChanged(double clipDuration);
=======
    public delegate void ClipDurationChanged(TimeSpan clipDuration);
>>>>>>> e703360c
    public delegate void DRMInitDataFound(DRMInitData data);
    public delegate void SetDrmConfiguration(DRMDescription description);
    public delegate void StreamConfigReady(StreamConfig config);
    public delegate void StreamPacketReady(StreamPacket packet);
    public delegate void StreamsFound(List<StreamDefinition> streams);

    public interface IDataProvider
    {
        void OnChangeRepresentation(int representationId);
        void OnPaused();
        void OnPlayed();
        void OnSeek(TimeSpan time);
        void OnStopped();
        void OnTimeUpdated(TimeSpan time);

        void Start();

        event ClipDurationChanged ClipDurationChanged;
        event DRMInitDataFound DRMInitDataFound;
        event SetDrmConfiguration SetDrmConfiguration;
        event StreamConfigReady StreamConfigReady;
        event StreamPacketReady StreamPacketReady;
        event StreamsFound StreamsFound;
    }
}<|MERGE_RESOLUTION|>--- conflicted
+++ resolved
@@ -1,48 +1,44 @@
-// Copyright (c) 2017 Samsung Electronics Co., Ltd All Rights Reserved
-// PROPRIETARY/CONFIDENTIAL 
-// This software is the confidential and proprietary
-// information of SAMSUNG ELECTRONICS ("Confidential Information"). You shall
-// not disclose such Confidential Information and shall use it only in
-// accordance with the terms of the license agreement you entered into with
-// SAMSUNG ELECTRONICS. SAMSUNG make no representations or warranties about the
-// suitability of the software, either express or implied, including but not
-// limited to the implied warranties of merchantability, fitness for a
-// particular purpose, or non-infringement. SAMSUNG shall not be liable for any
-// damages suffered by licensee as a result of using, modifying or distributing
-// this software or its derivatives.
-
-using System;
-using System.Collections.Generic;
-
-namespace JuvoPlayer.Common
-{
-<<<<<<< HEAD
-    public delegate void ClipDurationChanged(double clipDuration);
-=======
-    public delegate void ClipDurationChanged(TimeSpan clipDuration);
->>>>>>> e703360c
-    public delegate void DRMInitDataFound(DRMInitData data);
-    public delegate void SetDrmConfiguration(DRMDescription description);
-    public delegate void StreamConfigReady(StreamConfig config);
-    public delegate void StreamPacketReady(StreamPacket packet);
-    public delegate void StreamsFound(List<StreamDefinition> streams);
-
-    public interface IDataProvider
-    {
-        void OnChangeRepresentation(int representationId);
-        void OnPaused();
-        void OnPlayed();
-        void OnSeek(TimeSpan time);
-        void OnStopped();
-        void OnTimeUpdated(TimeSpan time);
-
-        void Start();
-
-        event ClipDurationChanged ClipDurationChanged;
-        event DRMInitDataFound DRMInitDataFound;
-        event SetDrmConfiguration SetDrmConfiguration;
-        event StreamConfigReady StreamConfigReady;
-        event StreamPacketReady StreamPacketReady;
-        event StreamsFound StreamsFound;
-    }
+// Copyright (c) 2017 Samsung Electronics Co., Ltd All Rights Reserved
+// PROPRIETARY/CONFIDENTIAL 
+// This software is the confidential and proprietary
+// information of SAMSUNG ELECTRONICS ("Confidential Information"). You shall
+// not disclose such Confidential Information and shall use it only in
+// accordance with the terms of the license agreement you entered into with
+// SAMSUNG ELECTRONICS. SAMSUNG make no representations or warranties about the
+// suitability of the software, either express or implied, including but not
+// limited to the implied warranties of merchantability, fitness for a
+// particular purpose, or non-infringement. SAMSUNG shall not be liable for any
+// damages suffered by licensee as a result of using, modifying or distributing
+// this software or its derivatives.
+
+using System;
+using System.Collections.Generic;
+
+namespace JuvoPlayer.Common
+{
+    public delegate void ClipDurationChanged(TimeSpan clipDuration);
+    public delegate void DRMInitDataFound(DRMInitData data);
+    public delegate void SetDrmConfiguration(DRMDescription description);
+    public delegate void StreamConfigReady(StreamConfig config);
+    public delegate void StreamPacketReady(StreamPacket packet);
+    public delegate void StreamsFound(List<StreamDefinition> streams);
+
+    public interface IDataProvider
+    {
+        void OnChangeRepresentation(int representationId);
+        void OnPaused();
+        void OnPlayed();
+        void OnSeek(TimeSpan time);
+        void OnStopped();
+        void OnTimeUpdated(TimeSpan time);
+
+        void Start();
+
+        event ClipDurationChanged ClipDurationChanged;
+        event DRMInitDataFound DRMInitDataFound;
+        event SetDrmConfiguration SetDrmConfiguration;
+        event StreamConfigReady StreamConfigReady;
+        event StreamPacketReady StreamPacketReady;
+        event StreamsFound StreamsFound;
+    }
 }