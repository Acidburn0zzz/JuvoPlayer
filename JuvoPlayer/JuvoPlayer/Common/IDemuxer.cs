// Copyright (c) 2017 Samsung Electronics Co., Ltd All Rights Reserved
// PROPRIETARY/CONFIDENTIAL 
// This software is the confidential and proprietary
// information of SAMSUNG ELECTRONICS ("Confidential Information"). You shall
// not disclose such Confidential Information and shall use it only in
// accordance with the terms of the license agreement you entered into with
// SAMSUNG ELECTRONICS. SAMSUNG make no representations or warranties about the
// suitability of the software, either express or implied, including but not
// limited to the implied warranties of merchantability, fitness for a
// particular purpose, or non-infringement. SAMSUNG shall not be liable for any
// damages suffered by licensee as a result of using, modifying or distributing
// this software or its derivatives.

using System;

namespace JuvoPlayer.Common
{
    public interface IDemuxer
    {
        void StartForExternalSource();
        void StartForUrl(string url);
        void ChangePID(int pid);
        void Reset();
        void Paused();
        void Played();
        void Seek(TimeSpan position);

        event ClipDurationChanged ClipDuration;
<<<<<<< HEAD
        event Common.DRMInitDataFound DRMInitDataFound;
=======
        event DRMInitDataFound DRMInitDataFound;
>>>>>>> e703360c
        event StreamConfigReady StreamConfigReady;
        event StreamPacketReady StreamPacketReady;
    }
}<|MERGE_RESOLUTION|>--- conflicted
+++ resolved
@@ -1,37 +1,33 @@
-// Copyright (c) 2017 Samsung Electronics Co., Ltd All Rights Reserved
-// PROPRIETARY/CONFIDENTIAL 
-// This software is the confidential and proprietary
-// information of SAMSUNG ELECTRONICS ("Confidential Information"). You shall
-// not disclose such Confidential Information and shall use it only in
-// accordance with the terms of the license agreement you entered into with
-// SAMSUNG ELECTRONICS. SAMSUNG make no representations or warranties about the
-// suitability of the software, either express or implied, including but not
-// limited to the implied warranties of merchantability, fitness for a
-// particular purpose, or non-infringement. SAMSUNG shall not be liable for any
-// damages suffered by licensee as a result of using, modifying or distributing
-// this software or its derivatives.
-
-using System;
-
-namespace JuvoPlayer.Common
-{
-    public interface IDemuxer
-    {
-        void StartForExternalSource();
-        void StartForUrl(string url);
-        void ChangePID(int pid);
-        void Reset();
-        void Paused();
-        void Played();
-        void Seek(TimeSpan position);
-
-        event ClipDurationChanged ClipDuration;
-<<<<<<< HEAD
-        event Common.DRMInitDataFound DRMInitDataFound;
-=======
-        event DRMInitDataFound DRMInitDataFound;
->>>>>>> e703360c
-        event StreamConfigReady StreamConfigReady;
-        event StreamPacketReady StreamPacketReady;
-    }
+// Copyright (c) 2017 Samsung Electronics Co., Ltd All Rights Reserved
+// PROPRIETARY/CONFIDENTIAL 
+// This software is the confidential and proprietary
+// information of SAMSUNG ELECTRONICS ("Confidential Information"). You shall
+// not disclose such Confidential Information and shall use it only in
+// accordance with the terms of the license agreement you entered into with
+// SAMSUNG ELECTRONICS. SAMSUNG make no representations or warranties about the
+// suitability of the software, either express or implied, including but not
+// limited to the implied warranties of merchantability, fitness for a
+// particular purpose, or non-infringement. SAMSUNG shall not be liable for any
+// damages suffered by licensee as a result of using, modifying or distributing
+// this software or its derivatives.
+
+using System;
+
+namespace JuvoPlayer.Common
+{
+    public interface IDemuxer
+    {
+        void StartForExternalSource();
+        void StartForUrl(string url);
+        void ChangePID(int pid);
+        void Reset();
+        void Paused();
+        void Played();
+        void Seek(TimeSpan position);
+
+        event ClipDurationChanged ClipDuration;
+        event DRMInitDataFound DRMInitDataFound;
+        event StreamConfigReady StreamConfigReady;
+        event StreamPacketReady StreamPacketReady;
+    }
 }