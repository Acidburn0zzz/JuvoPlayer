﻿<Project Sdk="Tizen.NET.Sdk/1.1.6">
  <PropertyGroup>
    <OutputType>Library</OutputType>
    <TargetFrameworks>netcoreapp2.1;netstandard2.0;tizen50</TargetFrameworks>
    <TizenCreateTpkOnBuild>false</TizenCreateTpkOnBuild>
<<<<<<< HEAD
    <Version>1.5.6</Version>
    <PackageReleaseNotes>Release to be presented to the public. It will be uploaded to the SDF GitHub site.</PackageReleaseNotes>
    <Company>SRPOL MVS</Company>
    <Description>Reference for video streaming Tizen .Net TV applications.</Description>
    <Copyright>Samsung Electronics</Copyright>
    <AssemblyVersion>1.5.6.0</AssemblyVersion>
    <FileVersion>1.5.6.0</FileVersion>
=======
    <PackageReleaseNotes>Release to be presented to the public. It will be uploaded to the SDF GitHub site.</PackageReleaseNotes>
    <Company>SRPOL MVS</Company>
    <Description>Reference for video streaming Tizen .Net TV applications.</Description>
    <Copyright>Samsung Electronics</Copyright>    
    <AssemblyVersion>$(Version)</AssemblyVersion>
    <FileVersion>$(Version)</FileVersion>
>>>>>>> e6cd94f3
    <SignAssembly>false</SignAssembly>
    <LangVersion>7.3</LangVersion>
  </PropertyGroup>
  <PropertyGroup Condition=" '$(Configuration)|$(Platform)' == 'Debug|AnyCPU' ">
    <DebugType>portable</DebugType>
    <AllowUnsafeBlocks>true</AllowUnsafeBlocks>
    <NoWarn>;1701;1702;</NoWarn>
  </PropertyGroup>
  <PropertyGroup Condition=" '$(Configuration)|$(Platform)' == 'Release|AnyCPU' ">
    <DebugType>None</DebugType>
    <AllowUnsafeBlocks>true</AllowUnsafeBlocks>
  </PropertyGroup>
  <ItemGroup>
    <Compile Remove="Common\UI.cs" />
  </ItemGroup>
  <ItemGroup>
    <PackageReference Include="FFmpegBindings" Version="3.3.6" />
    <PackageReference Include="Newtonsoft.Json" Version="10.0.3" />
    <PackageReference Include="Nito.AsyncEx" Version="5.0.0-pre-05" />
    <PackageReference Include="Nito.AsyncEx.Context" Version="5.0.0-pre-05" />
    <PackageReference Include="Overby.Extensions.AsyncBinaryReaderWriter" Version="1.0.39" />
    <PackageReference Include="System.Memory" Version="4.5.3" />
    <PackageReference Include="System.Reactive" Version="4.1.2" />
    <PackageReference Include="System.Text.Encoding.CodePages" Version="4.5.0" />
    <PackageReference Include="System.Threading.Channels" Version="4.5.0" />
    <!-- Tizen.* packages are excluded from runtime -->
    <PackageReference Include="SkiaSharp" Version="1.60.3">
      <ExcludeAssets>Runtime</ExcludeAssets>
    </PackageReference>
    <PackageReference Include="Tizen.NET.TV" Version="5.5.0.4997532">
      <ExcludeAssets>Runtime</ExcludeAssets>
    </PackageReference>
  </ItemGroup>
  <ItemGroup>
    <ProjectReference Include="..\Configuration\Configuration.csproj" />
    <ProjectReference Include="..\JuvoLogger\JuvoLogger.csproj" />
    <ProjectReference Include="..\MpdParser\MpdParser.csproj" />
    <ProjectReference Include="..\thirdparty\RTSP\RTSP.csproj" />
  </ItemGroup>
</Project>
<|MERGE_RESOLUTION|>--- conflicted
+++ resolved
@@ -3,22 +3,12 @@
     <OutputType>Library</OutputType>
     <TargetFrameworks>netcoreapp2.1;netstandard2.0;tizen50</TargetFrameworks>
     <TizenCreateTpkOnBuild>false</TizenCreateTpkOnBuild>
-<<<<<<< HEAD
-    <Version>1.5.6</Version>
-    <PackageReleaseNotes>Release to be presented to the public. It will be uploaded to the SDF GitHub site.</PackageReleaseNotes>
-    <Company>SRPOL MVS</Company>
-    <Description>Reference for video streaming Tizen .Net TV applications.</Description>
-    <Copyright>Samsung Electronics</Copyright>
-    <AssemblyVersion>1.5.6.0</AssemblyVersion>
-    <FileVersion>1.5.6.0</FileVersion>
-=======
     <PackageReleaseNotes>Release to be presented to the public. It will be uploaded to the SDF GitHub site.</PackageReleaseNotes>
     <Company>SRPOL MVS</Company>
     <Description>Reference for video streaming Tizen .Net TV applications.</Description>
     <Copyright>Samsung Electronics</Copyright>    
     <AssemblyVersion>$(Version)</AssemblyVersion>
     <FileVersion>$(Version)</FileVersion>
->>>>>>> e6cd94f3
     <SignAssembly>false</SignAssembly>
     <LangVersion>7.3</LangVersion>
   </PropertyGroup>
