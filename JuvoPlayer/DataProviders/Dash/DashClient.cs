using System;
using System.Threading;
using System.Threading.Tasks;
using JuvoLogger;
using JuvoPlayer.Common;
using JuvoPlayer.SharedBuffers;
using MpdParser.Node;
using MpdParser.Node.Dynamic;
using Representation = MpdParser.Representation;

namespace JuvoPlayer.DataProviders.Dash
{
    internal class DashClient : IDashClient
    {
        private const string Tag = "JuvoPlayer";

        private static readonly ILogger Logger = LoggerManager.GetInstance().GetLogger(Tag);
        private static readonly TimeSpan TimeBufferDepthDefault = TimeSpan.FromSeconds(10);
        private TimeSpan timeBufferDepth = TimeBufferDepthDefault;

        private readonly ISharedBuffer sharedBuffer;
        private readonly StreamType streamType;

        private Representation currentRepresentation;
        private Representation newRepresentation;
        private TimeSpan currentTime = TimeSpan.Zero;
        private TimeSpan bufferTime = TimeSpan.Zero;
        private uint? currentSegmentId;

        private IRepresentationStream currentStreams;
        private TimeSpan? currentStreamDuration;

        private byte[] initStreamBytes;

        private Task processDataTask;
        private CancellationTokenSource cancellationTokenSource;

        /// <summary>
        /// Contains information about timing data for last requested segment
        /// </summary>
        private TimeRange lastRequestedPeriod = new TimeRange(TimeSpan.Zero, TimeSpan.Zero);

        /// <summary>
        /// Buffer full accessor.
        /// true - Underlying player received MagicBufferTime ammount of data
        /// false - Underlying player has at least some portion of MagicBufferTime left and can
        /// continue to accept data.
        /// 
        /// Buffer full is an indication of how much data (in units of time) has been pushed to the player.
        /// MagicBufferTime defines how much data (in units of time) can be pushed before Client needs to
        /// hold off further pushes. 
        /// TimeTicks (current time) received from the player are an indication of how much data (in units of time)
        /// player consumed.
        /// A difference between buffer time (data being pushed to player in units of time) and current tick time (currentTime)
        /// defines how much data (in units of time) is in the player and awaits presentation.
        /// </summary>
        private bool BufferFull => (bufferTime - currentTime) > timeBufferDepth;

        /// <summary>
        /// A shorthand for retrieving currently played out document type
        /// True - Content is dynamic
        /// False - Content is static.
        /// </summary>
        private bool IsDynamic => currentStreams.GetDocumentParameters().Document.IsDynamic;

        /// <summary>
        /// Notification event for informing dash pipeline that unrecoverable error
        /// has occoured.
        /// </summary>
        public event Error Error;

        public DashClient(ISharedBuffer sharedBuffer, StreamType streamType)
        {
            this.sharedBuffer = sharedBuffer ?? throw new ArgumentNullException(nameof(sharedBuffer), "sharedBuffer cannot be null");
            this.streamType = streamType;
        }

        public TimeSpan Seek(TimeSpan position)
        {
            var newTime = TimeSpan.Zero;
<<<<<<< HEAD
            var currentSegmentId = currentStreams.SegmentId(position);
            var timeInfo = currentStreams.SegmentTimeRange(currentSegmentId);
            
            LogInfo($"Seek. Pos Req: {position} Seek to: ({timeInfo}) SegId: {currentSegmentId}");
=======
            var segmentId = currentStreams?.MediaSegmentAtTime(position);
            currentTime = position;

            if (segmentId.HasValue)
            {
                currentSegmentId = segmentId.Value;
                newTime = currentStreams.MediaSegmentAtPos(currentSegmentId.Value).Period.Start;
            }

            LogInfo($"Seek. Pos Req: {position} Seek to: {newTime} SegId: {segmentId}");

>>>>>>> 9d48c77c
            return newTime;
        }

        public void Start()
        {
            if (currentRepresentation == null)
                throw new Exception("currentRepresentation has not been set");

            LogInfo("DashClient start.");
            cancellationTokenSource?.Dispose();
            cancellationTokenSource = new CancellationTokenSource();

            // clear garbage before appending new data
            sharedBuffer?.ClearData();

            bufferTime = currentTime;

            if (currentSegmentId.HasValue == false)
                currentSegmentId = currentStreams.StartSegmentId(currentTime, timeBufferDepth);

            var initSegment = currentStreams.InitSegment;
            if (initSegment != null)
                DownloadInitSegment(initSegment);
            else
                ScheduleNextSegDownload();
        }

        private void ScheduleNextSegDownload()
        {
            if (!Monitor.TryEnter(this))
                return;

            try
            {
                if (!processDataTask.IsCompleted || cancellationTokenSource.IsCancellationRequested)
                    return;

                if (BufferFull)
                {
                    LogInfo($"Full buffer: ({bufferTime}-{currentTime}) {bufferTime - currentTime} > {timeBufferDepth}.");
                    return;
                }

                SwapRepresentation();

                var segment = currentStreams.MediaSegment(currentSegmentId);
                if (segment == null)
                {
                    if (IsDynamic)
                        return;

                    LogWarn($"Segment: {currentSegmentId} NULL stream. Stoping player.");
                    Stop();
                    Error?.Invoke("Unexpected end of content");
                    return;
                }

                DownloadSegment(segment);
            }
            finally
            {
                Monitor.Exit(this);
            }
        }

        private void DownloadSegment(Segment segment)
        {
            var downloadTask = CreateDownloadTask(segment, true, currentSegmentId);

            downloadTask.ContinueWith(response => HandleFailedDownload(GetErrorMessage(response)),
                cancellationTokenSource.Token, TaskContinuationOptions.OnlyOnFaulted, TaskScheduler.Default);
            processDataTask = downloadTask.ContinueWith(response => HandleSuccessfullDownload(response.Result),
                cancellationTokenSource.Token, TaskContinuationOptions.OnlyOnRanToCompletion, TaskScheduler.Default);
            processDataTask.ContinueWith(_ => ScheduleNextSegDownload(),
                cancellationTokenSource.Token, TaskContinuationOptions.NotOnCanceled, TaskScheduler.Default);
        }

        private void DownloadInitSegment(Segment segment)
        {
            if (initStreamBytes == null)
            {
                var downloadTask = CreateDownloadTask(segment, true, null);

                downloadTask.ContinueWith(response => HandleFailedInitDownload(GetErrorMessage(response)),
                    cancellationTokenSource.Token, TaskContinuationOptions.OnlyOnFaulted, TaskScheduler.Default);
                processDataTask = downloadTask.ContinueWith(response => InitDataDownloaded(response.Result),
                    cancellationTokenSource.Token, TaskContinuationOptions.OnlyOnRanToCompletion, TaskScheduler.Default);
                processDataTask.ContinueWith(_ => ScheduleNextSegDownload(),
                    cancellationTokenSource.Token, TaskContinuationOptions.NotOnCanceled, TaskScheduler.Default);
            }
            else
            {
                // Already have init segment. Push it down the pipeline & schedule next download
                var initData = new DownloadResponse();
                initData.Data = initStreamBytes;
                initData.SegmentID = null;

                LogInfo($"Skipping INIT segment download");
                InitDataDownloaded(initData);
                ScheduleNextSegDownload();

            }
        }

        private static string GetErrorMessage(Task response)
        {
            return response.Exception?.Flatten().InnerExceptions[0].Message;
        }

        private void HandleSuccessfullDownload(DownloadResponse responseResult)
        {
            sharedBuffer.WriteData(responseResult.Data);
            lastRequestedPeriod = responseResult.DownloadSegment.Period.Copy();
            currentSegmentId = currentStreams.NextSegmentId(currentSegmentId);

            if (IsDynamic)
                bufferTime += responseResult.DownloadSegment.Period.Duration;
            else
                bufferTime = responseResult.DownloadSegment.Period.Start + responseResult.DownloadSegment.Period.Duration;

            var timeInfo = responseResult.DownloadSegment.Period.ToString();

            LogInfo($"Segment: {responseResult.SegmentID} received {timeInfo}");

            if (IsEndOfContent())
                Stop();
        }

        private void InitDataDownloaded(DownloadResponse responseResult)
        {
            if (responseResult.Data != null)
                sharedBuffer.WriteData(responseResult.Data);

            // Assign initStreamBytes AFTER it has been pushed down the shared buffer.
            // When issuing EOS, initStreamBytes will be checked for NULLnes.
            // We do not want to send EOS before init data - will kill demuxer.
            initStreamBytes = responseResult.Data;
            LogInfo("INIT segment downloaded.");
        }

        private void HandleFailedDownload(string message)
        {
            LogError(message);

            // In dynamic manifests, continue ONLY on non init segment failures         
            if (IsDynamic)
            {
                return;
            }

            // Stop Client and signall error.
            //
            Stop();

            Error?.Invoke(message);
        }

        private void HandleFailedInitDownload(string message)
        {
            LogError(message);

            Stop();

            Error?.Invoke(message);
        }

        public void Stop()
        {
            cancellationTokenSource?.Cancel();
            SendEOSEvent();

            // Temporary prevention caused by out of order download processing.
            // Wait for download task to complete. Stale cancellations
            // may happen during FF/REW operations. 
            // If received after client start may result in lack of further download requests 
            // being issued. Once download handler are serialized, should be safe to remove.
            try
            {
                if (processDataTask?.Status > TaskStatus.Created)
                    processDataTask.Wait();
            }
            catch (AggregateException) { }


            LogInfo("Data downloader stopped");
        }

        public void SetRepresentation(Representation representation)
        {
            // representation has changed, so reset initstreambytes
            if (currentRepresentation != null)
                initStreamBytes = null;

            currentRepresentation = representation;

            currentStreams = currentRepresentation.Segments;
            UpdateTimeBufferDepth();
        }

        /// <summary>
        /// Updates representation based on Manifest Update
        /// </summary>
        /// <param name="representation"></param>
        public void UpdateRepresentation(Representation representation)
        {
            if (IsDynamic == false)
                return;

            Interlocked.Exchange(ref newRepresentation, representation);
            LogInfo("newRepresentation set");

            ScheduleNextSegDownload();
        }

        /// <summary>
        /// Swaps updated representation based on Manifest Reload.
        /// Updates segment information and base segment ID for the stream.
        /// </summary>
        /// <returns>bool. True. Representations were swapped. False otherwise</returns>
        private void SwapRepresentation()
        {
            // Exchange updated representation with "null". On subsequent calls, this will be an indication
            // that there is no new representations.
            var newRep = Interlocked.Exchange(ref newRepresentation, null);

            // Update internals with new representation if exists.
            if (newRep == null)
                return;

            currentRepresentation = newRep;
            currentStreams = currentRepresentation.Segments;
            currentStreamDuration = currentStreams.Duration;

            UpdateTimeBufferDepth();

            if (lastRequestedPeriod == null)
            {
                currentSegmentId = currentStreams.StartSegmentId(currentTime, timeBufferDepth);
                LogInfo($"Rep. Swap. Start Seg: [{currentSegmentId}]");
                return;
            }

            var newSeg = currentStreams.NextSegmentId(lastRequestedPeriod.Start);
            string message;

            if (newSeg.HasValue)
            {
               
                var segmentTimeRange = currentStreams.SegmentTimeRange(newSeg);
                message = $"Updated Seg: [{newSeg}]/({segmentTimeRange?.Start}-{segmentTimeRange?.Duration})";
            }
            else
            {
                message = "Not Found. Setting segment to null";
            }

            LogInfo($"Rep. Swap. Last Seg: [{currentSegmentId}]/({lastRequestedPeriod.Start}-{lastRequestedPeriod.Duration}) {message}");

            currentSegmentId = newSeg;

            LogInfo("Representations swapped.");
        }

        public void OnTimeUpdated(TimeSpan time)
        {
            currentTime = time;

            ScheduleNextSegDownload();
        }

        private void SendEOSEvent()
        {
            // Send EOS only when init data has been processed.
            // Stops demuxer being blown to high heavens.
            if (initStreamBytes == null)
                return;

            sharedBuffer.WriteData(null, true);
        }

        private bool IsEndOfContent()
        {
            var endTime = currentStreamDuration ?? TimeSpan.MaxValue;
            return bufferTime >= endTime;
        }

        private Task<DownloadResponse> CreateDownloadTask(Segment stream, bool ignoreError, uint? segmentId)
        {
            var requestData = new DownloadRequestData
            {
                DownloadSegment = stream,
                SegmentID = segmentId,
                StreamType = streamType
            };

            return DownloadRequest.CreateDownloadRequestAsync(requestData, ignoreError, cancellationTokenSource.Token);
        }

        private void TimeBufferDepthDynamic()
        {
            // For dynamic content, use Manifest buffer time 
            timeBufferDepth = currentStreams.GetDocumentParameters().Document.MinBufferTime ?? TimeBufferDepthDefault;
        }

        private void TimeBufferDepthStatic()
        {
            // Buffer depth is calculated as so:
            // TimeBufferDepth = 
            // 1 avg. seg. duration (one being played out) +
            // bufferTime in multiples of avgSegment Duration with roundup
            // i.e:
            // minbuftime = 5 sek.
            // avgseg = 3 sek.
            // bufferTime = 6 sec.
            // timeBufferDepth = 3 sek + 6 sec.
            //
            var duration = currentStreams.Duration;
            var segments = currentStreams.Count;
            var manifestMinBufferDepth = currentStreams.GetDocumentParameters().Document.MinBufferTime ?? TimeSpan.Zero;

            //Get average segment duration = Total Duration / number of segments.
            var avgSegmentDuration = TimeSpan.FromSeconds(
                    ((double)(duration.Value.TotalSeconds) / (double)segments));

            // Compute multiples of manifest MinBufferTime in units of average segment duration
            // with round up
            var multiples = (uint)((manifestMinBufferDepth.TotalSeconds + avgSegmentDuration.TotalSeconds - 1) / avgSegmentDuration.TotalSeconds);
            var bufferTime = TimeSpan.FromSeconds(multiples * avgSegmentDuration.TotalSeconds);

            // Compose final timeBufferDepth.
            timeBufferDepth = avgSegmentDuration + bufferTime;

            LogInfo($"Average Segment Duration: {avgSegmentDuration} Manifest Min. Buffer Time: {manifestMinBufferDepth}");
        }

        private void UpdateTimeBufferDepth()
        {
            if (IsDynamic == true)
            {
                TimeBufferDepthDynamic();
            }
            else
            {
                TimeBufferDepthStatic();
            }

            LogInfo($"TimeBufferDepth: {timeBufferDepth}");

        }

        #region Logging Functions

        private void LogInfo(string logMessage)
        {
            Logger.Info(streamType + ": " + logMessage);
        }
        private void LogDebug(string logMessage)
        {
            Logger.Debug(streamType + ": " + logMessage);
        }
        private void LogWarn(string logMessage)
        {
            Logger.Warn(streamType + ": " + logMessage);
        }
        private void LogFatal(string logMessage)
        {
            Logger.Fatal(streamType + ": " + logMessage);
        }
        private void LogError(string logMessage)
        {
            Logger.Error(streamType + ": " + logMessage);
        }
        #endregion

        #region IDisposable Support
        private bool disposedValue; // To detect redundant calls

        public void Dispose()
        {
            if (disposedValue)
                return;

            cancellationTokenSource?.Dispose();

            disposedValue = true;
        }

        #endregion
    }
}

<|MERGE_RESOLUTION|>--- conflicted
+++ resolved
@@ -1,489 +1,488 @@
-using System;
-using System.Threading;
-using System.Threading.Tasks;
-using JuvoLogger;
-using JuvoPlayer.Common;
-using JuvoPlayer.SharedBuffers;
-using MpdParser.Node;
-using MpdParser.Node.Dynamic;
-using Representation = MpdParser.Representation;
-
-namespace JuvoPlayer.DataProviders.Dash
-{
-    internal class DashClient : IDashClient
-    {
-        private const string Tag = "JuvoPlayer";
-
-        private static readonly ILogger Logger = LoggerManager.GetInstance().GetLogger(Tag);
-        private static readonly TimeSpan TimeBufferDepthDefault = TimeSpan.FromSeconds(10);
-        private TimeSpan timeBufferDepth = TimeBufferDepthDefault;
-
-        private readonly ISharedBuffer sharedBuffer;
-        private readonly StreamType streamType;
-
-        private Representation currentRepresentation;
-        private Representation newRepresentation;
-        private TimeSpan currentTime = TimeSpan.Zero;
-        private TimeSpan bufferTime = TimeSpan.Zero;
-        private uint? currentSegmentId;
-
-        private IRepresentationStream currentStreams;
-        private TimeSpan? currentStreamDuration;
-
-        private byte[] initStreamBytes;
-
-        private Task processDataTask;
-        private CancellationTokenSource cancellationTokenSource;
-
-        /// <summary>
-        /// Contains information about timing data for last requested segment
-        /// </summary>
-        private TimeRange lastRequestedPeriod = new TimeRange(TimeSpan.Zero, TimeSpan.Zero);
-
-        /// <summary>
-        /// Buffer full accessor.
-        /// true - Underlying player received MagicBufferTime ammount of data
-        /// false - Underlying player has at least some portion of MagicBufferTime left and can
-        /// continue to accept data.
-        /// 
-        /// Buffer full is an indication of how much data (in units of time) has been pushed to the player.
-        /// MagicBufferTime defines how much data (in units of time) can be pushed before Client needs to
-        /// hold off further pushes. 
-        /// TimeTicks (current time) received from the player are an indication of how much data (in units of time)
-        /// player consumed.
-        /// A difference between buffer time (data being pushed to player in units of time) and current tick time (currentTime)
-        /// defines how much data (in units of time) is in the player and awaits presentation.
-        /// </summary>
-        private bool BufferFull => (bufferTime - currentTime) > timeBufferDepth;
-
-        /// <summary>
-        /// A shorthand for retrieving currently played out document type
-        /// True - Content is dynamic
-        /// False - Content is static.
-        /// </summary>
-        private bool IsDynamic => currentStreams.GetDocumentParameters().Document.IsDynamic;
-
-        /// <summary>
-        /// Notification event for informing dash pipeline that unrecoverable error
-        /// has occoured.
-        /// </summary>
-        public event Error Error;
-
-        public DashClient(ISharedBuffer sharedBuffer, StreamType streamType)
-        {
-            this.sharedBuffer = sharedBuffer ?? throw new ArgumentNullException(nameof(sharedBuffer), "sharedBuffer cannot be null");
-            this.streamType = streamType;
-        }
-
-        public TimeSpan Seek(TimeSpan position)
-        {
-            var newTime = TimeSpan.Zero;
-<<<<<<< HEAD
-            var currentSegmentId = currentStreams.SegmentId(position);
-            var timeInfo = currentStreams.SegmentTimeRange(currentSegmentId);
-            
-            LogInfo($"Seek. Pos Req: {position} Seek to: ({timeInfo}) SegId: {currentSegmentId}");
-=======
-            var segmentId = currentStreams?.MediaSegmentAtTime(position);
-            currentTime = position;
-
-            if (segmentId.HasValue)
-            {
-                currentSegmentId = segmentId.Value;
-                newTime = currentStreams.MediaSegmentAtPos(currentSegmentId.Value).Period.Start;
-            }
-
-            LogInfo($"Seek. Pos Req: {position} Seek to: {newTime} SegId: {segmentId}");
-
->>>>>>> 9d48c77c
-            return newTime;
-        }
-
-        public void Start()
-        {
-            if (currentRepresentation == null)
-                throw new Exception("currentRepresentation has not been set");
-
-            LogInfo("DashClient start.");
-            cancellationTokenSource?.Dispose();
-            cancellationTokenSource = new CancellationTokenSource();
-
-            // clear garbage before appending new data
-            sharedBuffer?.ClearData();
-
-            bufferTime = currentTime;
-
-            if (currentSegmentId.HasValue == false)
-                currentSegmentId = currentStreams.StartSegmentId(currentTime, timeBufferDepth);
-
-            var initSegment = currentStreams.InitSegment;
-            if (initSegment != null)
-                DownloadInitSegment(initSegment);
-            else
-                ScheduleNextSegDownload();
-        }
-
-        private void ScheduleNextSegDownload()
-        {
-            if (!Monitor.TryEnter(this))
-                return;
-
-            try
-            {
-                if (!processDataTask.IsCompleted || cancellationTokenSource.IsCancellationRequested)
-                    return;
-
-                if (BufferFull)
-                {
-                    LogInfo($"Full buffer: ({bufferTime}-{currentTime}) {bufferTime - currentTime} > {timeBufferDepth}.");
-                    return;
-                }
-
-                SwapRepresentation();
-
-                var segment = currentStreams.MediaSegment(currentSegmentId);
-                if (segment == null)
-                {
-                    if (IsDynamic)
-                        return;
-
-                    LogWarn($"Segment: {currentSegmentId} NULL stream. Stoping player.");
-                    Stop();
-                    Error?.Invoke("Unexpected end of content");
-                    return;
-                }
-
-                DownloadSegment(segment);
-            }
-            finally
-            {
-                Monitor.Exit(this);
-            }
-        }
-
-        private void DownloadSegment(Segment segment)
-        {
-            var downloadTask = CreateDownloadTask(segment, true, currentSegmentId);
-
-            downloadTask.ContinueWith(response => HandleFailedDownload(GetErrorMessage(response)),
-                cancellationTokenSource.Token, TaskContinuationOptions.OnlyOnFaulted, TaskScheduler.Default);
-            processDataTask = downloadTask.ContinueWith(response => HandleSuccessfullDownload(response.Result),
-                cancellationTokenSource.Token, TaskContinuationOptions.OnlyOnRanToCompletion, TaskScheduler.Default);
-            processDataTask.ContinueWith(_ => ScheduleNextSegDownload(),
-                cancellationTokenSource.Token, TaskContinuationOptions.NotOnCanceled, TaskScheduler.Default);
-        }
-
-        private void DownloadInitSegment(Segment segment)
-        {
-            if (initStreamBytes == null)
-            {
-                var downloadTask = CreateDownloadTask(segment, true, null);
-
-                downloadTask.ContinueWith(response => HandleFailedInitDownload(GetErrorMessage(response)),
-                    cancellationTokenSource.Token, TaskContinuationOptions.OnlyOnFaulted, TaskScheduler.Default);
-                processDataTask = downloadTask.ContinueWith(response => InitDataDownloaded(response.Result),
-                    cancellationTokenSource.Token, TaskContinuationOptions.OnlyOnRanToCompletion, TaskScheduler.Default);
-                processDataTask.ContinueWith(_ => ScheduleNextSegDownload(),
-                    cancellationTokenSource.Token, TaskContinuationOptions.NotOnCanceled, TaskScheduler.Default);
-            }
-            else
-            {
-                // Already have init segment. Push it down the pipeline & schedule next download
-                var initData = new DownloadResponse();
-                initData.Data = initStreamBytes;
-                initData.SegmentID = null;
-
-                LogInfo($"Skipping INIT segment download");
-                InitDataDownloaded(initData);
-                ScheduleNextSegDownload();
-
-            }
-        }
-
-        private static string GetErrorMessage(Task response)
-        {
-            return response.Exception?.Flatten().InnerExceptions[0].Message;
-        }
-
-        private void HandleSuccessfullDownload(DownloadResponse responseResult)
-        {
-            sharedBuffer.WriteData(responseResult.Data);
-            lastRequestedPeriod = responseResult.DownloadSegment.Period.Copy();
-            currentSegmentId = currentStreams.NextSegmentId(currentSegmentId);
-
-            if (IsDynamic)
-                bufferTime += responseResult.DownloadSegment.Period.Duration;
-            else
-                bufferTime = responseResult.DownloadSegment.Period.Start + responseResult.DownloadSegment.Period.Duration;
-
-            var timeInfo = responseResult.DownloadSegment.Period.ToString();
-
-            LogInfo($"Segment: {responseResult.SegmentID} received {timeInfo}");
-
-            if (IsEndOfContent())
-                Stop();
-        }
-
-        private void InitDataDownloaded(DownloadResponse responseResult)
-        {
-            if (responseResult.Data != null)
-                sharedBuffer.WriteData(responseResult.Data);
-
-            // Assign initStreamBytes AFTER it has been pushed down the shared buffer.
-            // When issuing EOS, initStreamBytes will be checked for NULLnes.
-            // We do not want to send EOS before init data - will kill demuxer.
-            initStreamBytes = responseResult.Data;
-            LogInfo("INIT segment downloaded.");
-        }
-
-        private void HandleFailedDownload(string message)
-        {
-            LogError(message);
-
-            // In dynamic manifests, continue ONLY on non init segment failures         
-            if (IsDynamic)
-            {
-                return;
-            }
-
-            // Stop Client and signall error.
-            //
-            Stop();
-
-            Error?.Invoke(message);
-        }
-
-        private void HandleFailedInitDownload(string message)
-        {
-            LogError(message);
-
-            Stop();
-
-            Error?.Invoke(message);
-        }
-
-        public void Stop()
-        {
-            cancellationTokenSource?.Cancel();
-            SendEOSEvent();
-
-            // Temporary prevention caused by out of order download processing.
-            // Wait for download task to complete. Stale cancellations
-            // may happen during FF/REW operations. 
-            // If received after client start may result in lack of further download requests 
-            // being issued. Once download handler are serialized, should be safe to remove.
-            try
-            {
-                if (processDataTask?.Status > TaskStatus.Created)
-                    processDataTask.Wait();
-            }
-            catch (AggregateException) { }
-
-
-            LogInfo("Data downloader stopped");
-        }
-
-        public void SetRepresentation(Representation representation)
-        {
-            // representation has changed, so reset initstreambytes
-            if (currentRepresentation != null)
-                initStreamBytes = null;
-
-            currentRepresentation = representation;
-
-            currentStreams = currentRepresentation.Segments;
-            UpdateTimeBufferDepth();
-        }
-
-        /// <summary>
-        /// Updates representation based on Manifest Update
-        /// </summary>
-        /// <param name="representation"></param>
-        public void UpdateRepresentation(Representation representation)
-        {
-            if (IsDynamic == false)
-                return;
-
-            Interlocked.Exchange(ref newRepresentation, representation);
-            LogInfo("newRepresentation set");
-
-            ScheduleNextSegDownload();
-        }
-
-        /// <summary>
-        /// Swaps updated representation based on Manifest Reload.
-        /// Updates segment information and base segment ID for the stream.
-        /// </summary>
-        /// <returns>bool. True. Representations were swapped. False otherwise</returns>
-        private void SwapRepresentation()
-        {
-            // Exchange updated representation with "null". On subsequent calls, this will be an indication
-            // that there is no new representations.
-            var newRep = Interlocked.Exchange(ref newRepresentation, null);
-
-            // Update internals with new representation if exists.
-            if (newRep == null)
-                return;
-
-            currentRepresentation = newRep;
-            currentStreams = currentRepresentation.Segments;
-            currentStreamDuration = currentStreams.Duration;
-
-            UpdateTimeBufferDepth();
-
-            if (lastRequestedPeriod == null)
-            {
-                currentSegmentId = currentStreams.StartSegmentId(currentTime, timeBufferDepth);
-                LogInfo($"Rep. Swap. Start Seg: [{currentSegmentId}]");
-                return;
-            }
-
-            var newSeg = currentStreams.NextSegmentId(lastRequestedPeriod.Start);
-            string message;
-
-            if (newSeg.HasValue)
-            {
-               
-                var segmentTimeRange = currentStreams.SegmentTimeRange(newSeg);
-                message = $"Updated Seg: [{newSeg}]/({segmentTimeRange?.Start}-{segmentTimeRange?.Duration})";
-            }
-            else
-            {
-                message = "Not Found. Setting segment to null";
-            }
-
-            LogInfo($"Rep. Swap. Last Seg: [{currentSegmentId}]/({lastRequestedPeriod.Start}-{lastRequestedPeriod.Duration}) {message}");
-
-            currentSegmentId = newSeg;
-
-            LogInfo("Representations swapped.");
-        }
-
-        public void OnTimeUpdated(TimeSpan time)
-        {
-            currentTime = time;
-
-            ScheduleNextSegDownload();
-        }
-
-        private void SendEOSEvent()
-        {
-            // Send EOS only when init data has been processed.
-            // Stops demuxer being blown to high heavens.
-            if (initStreamBytes == null)
-                return;
-
-            sharedBuffer.WriteData(null, true);
-        }
-
-        private bool IsEndOfContent()
-        {
-            var endTime = currentStreamDuration ?? TimeSpan.MaxValue;
-            return bufferTime >= endTime;
-        }
-
-        private Task<DownloadResponse> CreateDownloadTask(Segment stream, bool ignoreError, uint? segmentId)
-        {
-            var requestData = new DownloadRequestData
-            {
-                DownloadSegment = stream,
-                SegmentID = segmentId,
-                StreamType = streamType
-            };
-
-            return DownloadRequest.CreateDownloadRequestAsync(requestData, ignoreError, cancellationTokenSource.Token);
-        }
-
-        private void TimeBufferDepthDynamic()
-        {
-            // For dynamic content, use Manifest buffer time 
-            timeBufferDepth = currentStreams.GetDocumentParameters().Document.MinBufferTime ?? TimeBufferDepthDefault;
-        }
-
-        private void TimeBufferDepthStatic()
-        {
-            // Buffer depth is calculated as so:
-            // TimeBufferDepth = 
-            // 1 avg. seg. duration (one being played out) +
-            // bufferTime in multiples of avgSegment Duration with roundup
-            // i.e:
-            // minbuftime = 5 sek.
-            // avgseg = 3 sek.
-            // bufferTime = 6 sec.
-            // timeBufferDepth = 3 sek + 6 sec.
-            //
-            var duration = currentStreams.Duration;
-            var segments = currentStreams.Count;
-            var manifestMinBufferDepth = currentStreams.GetDocumentParameters().Document.MinBufferTime ?? TimeSpan.Zero;
-
-            //Get average segment duration = Total Duration / number of segments.
-            var avgSegmentDuration = TimeSpan.FromSeconds(
-                    ((double)(duration.Value.TotalSeconds) / (double)segments));
-
-            // Compute multiples of manifest MinBufferTime in units of average segment duration
-            // with round up
-            var multiples = (uint)((manifestMinBufferDepth.TotalSeconds + avgSegmentDuration.TotalSeconds - 1) / avgSegmentDuration.TotalSeconds);
-            var bufferTime = TimeSpan.FromSeconds(multiples * avgSegmentDuration.TotalSeconds);
-
-            // Compose final timeBufferDepth.
-            timeBufferDepth = avgSegmentDuration + bufferTime;
-
-            LogInfo($"Average Segment Duration: {avgSegmentDuration} Manifest Min. Buffer Time: {manifestMinBufferDepth}");
-        }
-
-        private void UpdateTimeBufferDepth()
-        {
-            if (IsDynamic == true)
-            {
-                TimeBufferDepthDynamic();
-            }
-            else
-            {
-                TimeBufferDepthStatic();
-            }
-
-            LogInfo($"TimeBufferDepth: {timeBufferDepth}");
-
-        }
-
-        #region Logging Functions
-
-        private void LogInfo(string logMessage)
-        {
-            Logger.Info(streamType + ": " + logMessage);
-        }
-        private void LogDebug(string logMessage)
-        {
-            Logger.Debug(streamType + ": " + logMessage);
-        }
-        private void LogWarn(string logMessage)
-        {
-            Logger.Warn(streamType + ": " + logMessage);
-        }
-        private void LogFatal(string logMessage)
-        {
-            Logger.Fatal(streamType + ": " + logMessage);
-        }
-        private void LogError(string logMessage)
-        {
-            Logger.Error(streamType + ": " + logMessage);
-        }
-        #endregion
-
-        #region IDisposable Support
-        private bool disposedValue; // To detect redundant calls
-
-        public void Dispose()
-        {
-            if (disposedValue)
-                return;
-
-            cancellationTokenSource?.Dispose();
-
-            disposedValue = true;
-        }
-
-        #endregion
-    }
-}
-
+using System;
+using System.Threading;
+using System.Threading.Tasks;
+using JuvoLogger;
+using JuvoPlayer.Common;
+using JuvoPlayer.SharedBuffers;
+using MpdParser.Node;
+using MpdParser.Node.Dynamic;
+using Representation = MpdParser.Representation;
+
+namespace JuvoPlayer.DataProviders.Dash
+{
+    internal class DashClient : IDashClient
+    {
+        private const string Tag = "JuvoPlayer";
+
+        private static readonly ILogger Logger = LoggerManager.GetInstance().GetLogger(Tag);
+        private static readonly TimeSpan TimeBufferDepthDefault = TimeSpan.FromSeconds(10);
+        private TimeSpan timeBufferDepth = TimeBufferDepthDefault;
+
+        private readonly ISharedBuffer sharedBuffer;
+        private readonly StreamType streamType;
+
+        private Representation currentRepresentation;
+        private Representation newRepresentation;
+        private TimeSpan currentTime = TimeSpan.Zero;
+        private TimeSpan bufferTime = TimeSpan.Zero;
+        private uint? currentSegmentId;
+
+        private IRepresentationStream currentStreams;
+        private TimeSpan? currentStreamDuration;
+
+        private byte[] initStreamBytes;
+
+        private Task processDataTask;
+        private CancellationTokenSource cancellationTokenSource;
+
+        /// <summary>
+        /// Contains information about timing data for last requested segment
+        /// </summary>
+        private TimeRange lastRequestedPeriod = new TimeRange(TimeSpan.Zero, TimeSpan.Zero);
+
+        /// <summary>
+        /// Buffer full accessor.
+        /// true - Underlying player received MagicBufferTime ammount of data
+        /// false - Underlying player has at least some portion of MagicBufferTime left and can
+        /// continue to accept data.
+        /// 
+        /// Buffer full is an indication of how much data (in units of time) has been pushed to the player.
+        /// MagicBufferTime defines how much data (in units of time) can be pushed before Client needs to
+        /// hold off further pushes. 
+        /// TimeTicks (current time) received from the player are an indication of how much data (in units of time)
+        /// player consumed.
+        /// A difference between buffer time (data being pushed to player in units of time) and current tick time (currentTime)
+        /// defines how much data (in units of time) is in the player and awaits presentation.
+        /// </summary>
+        private bool BufferFull => (bufferTime - currentTime) > timeBufferDepth;
+
+        /// <summary>
+        /// A shorthand for retrieving currently played out document type
+        /// True - Content is dynamic
+        /// False - Content is static.
+        /// </summary>
+        private bool IsDynamic => currentStreams.GetDocumentParameters().Document.IsDynamic;
+
+        /// <summary>
+        /// Notification event for informing dash pipeline that unrecoverable error
+        /// has occoured.
+        /// </summary>
+        public event Error Error;
+
+        public DashClient(ISharedBuffer sharedBuffer, StreamType streamType)
+        {
+            this.sharedBuffer = sharedBuffer ?? throw new ArgumentNullException(nameof(sharedBuffer), "sharedBuffer cannot be null");
+            this.streamType = streamType;
+        }
+
+        public TimeSpan Seek(TimeSpan position)
+        {
+            currentSegmentId = currentStreams.SegmentId(position);
+            var newTime = currentStreams.SegmentTimeRange(currentSegmentId)?.Start;
+
+            // We are not expecting NULL segments after seek. 
+            // Termination will occour after restarting 
+            if(!currentSegmentId.HasValue || !newTime.HasValue)
+            {
+                LogError($"Seek Pos Req: {position} failed. No segment/TimeRange found");
+
+                currentTime = position;
+                newTime = position;
+            }
+            else
+            {
+                currentTime = newTime.Value;
+
+            }
+            LogInfo($"Seek Pos Req: {position} Seek to: ({newTime}) SegId: {currentSegmentId}");
+            return newTime.Value;
+        }
+
+        public void Start()
+        {
+            if (currentRepresentation == null)
+                throw new Exception("currentRepresentation has not been set");
+
+            LogInfo("DashClient start.");
+            cancellationTokenSource?.Dispose();
+            cancellationTokenSource = new CancellationTokenSource();
+
+            // clear garbage before appending new data
+            sharedBuffer?.ClearData();
+
+            bufferTime = currentTime;
+
+            if (currentSegmentId.HasValue == false)
+                currentSegmentId = currentStreams.StartSegmentId(currentTime, timeBufferDepth);
+
+            var initSegment = currentStreams.InitSegment;
+            if (initSegment != null)
+                DownloadInitSegment(initSegment);
+            else
+                ScheduleNextSegDownload();
+        }
+
+        private void ScheduleNextSegDownload()
+        {
+            if (!Monitor.TryEnter(this))
+                return;
+
+            try
+            {
+                if (!processDataTask.IsCompleted || cancellationTokenSource.IsCancellationRequested)
+                    return;
+
+                if (BufferFull)
+                {
+                    LogInfo($"Full buffer: ({bufferTime}-{currentTime}) {bufferTime - currentTime} > {timeBufferDepth}.");
+                    return;
+                }
+
+                SwapRepresentation();
+
+                var segment = currentStreams.MediaSegment(currentSegmentId);
+                if (segment == null)
+                {
+                    if (IsDynamic)
+                        return;
+
+                    LogWarn($"Segment: {currentSegmentId} NULL stream. Stoping player.");
+                    Stop();
+                    Error?.Invoke("Unexpected end of content");
+                    return;
+                }
+
+                DownloadSegment(segment);
+            }
+            finally
+            {
+                Monitor.Exit(this);
+            }
+        }
+
+        private void DownloadSegment(Segment segment)
+        {
+            var downloadTask = CreateDownloadTask(segment, true, currentSegmentId);
+
+            downloadTask.ContinueWith(response => HandleFailedDownload(GetErrorMessage(response)),
+                cancellationTokenSource.Token, TaskContinuationOptions.OnlyOnFaulted, TaskScheduler.Default);
+            processDataTask = downloadTask.ContinueWith(response => HandleSuccessfullDownload(response.Result),
+                cancellationTokenSource.Token, TaskContinuationOptions.OnlyOnRanToCompletion, TaskScheduler.Default);
+            processDataTask.ContinueWith(_ => ScheduleNextSegDownload(),
+                cancellationTokenSource.Token, TaskContinuationOptions.NotOnCanceled, TaskScheduler.Default);
+        }
+
+        private void DownloadInitSegment(Segment segment)
+        {
+            if (initStreamBytes == null)
+            {
+                var downloadTask = CreateDownloadTask(segment, true, null);
+
+                downloadTask.ContinueWith(response => HandleFailedInitDownload(GetErrorMessage(response)),
+                    cancellationTokenSource.Token, TaskContinuationOptions.OnlyOnFaulted, TaskScheduler.Default);
+                processDataTask = downloadTask.ContinueWith(response => InitDataDownloaded(response.Result),
+                    cancellationTokenSource.Token, TaskContinuationOptions.OnlyOnRanToCompletion, TaskScheduler.Default);
+                processDataTask.ContinueWith(_ => ScheduleNextSegDownload(),
+                    cancellationTokenSource.Token, TaskContinuationOptions.NotOnCanceled, TaskScheduler.Default);
+            }
+            else
+            {
+                // Already have init segment. Push it down the pipeline & schedule next download
+                var initData = new DownloadResponse();
+                initData.Data = initStreamBytes;
+                initData.SegmentID = null;
+
+                LogInfo($"Skipping INIT segment download");
+                InitDataDownloaded(initData);
+                ScheduleNextSegDownload();
+
+            }
+        }
+
+        private static string GetErrorMessage(Task response)
+        {
+            return response.Exception?.Flatten().InnerExceptions[0].Message;
+        }
+
+        private void HandleSuccessfullDownload(DownloadResponse responseResult)
+        {
+            sharedBuffer.WriteData(responseResult.Data);
+            lastRequestedPeriod = responseResult.DownloadSegment.Period.Copy();
+            currentSegmentId = currentStreams.NextSegmentId(currentSegmentId);
+
+            if (IsDynamic)
+                bufferTime += responseResult.DownloadSegment.Period.Duration;
+            else
+                bufferTime = responseResult.DownloadSegment.Period.Start + responseResult.DownloadSegment.Period.Duration;
+
+            var timeInfo = responseResult.DownloadSegment.Period.ToString();
+
+            LogInfo($"Segment: {responseResult.SegmentID} received {timeInfo}");
+
+            if (IsEndOfContent())
+                Stop();
+        }
+
+        private void InitDataDownloaded(DownloadResponse responseResult)
+        {
+            if (responseResult.Data != null)
+                sharedBuffer.WriteData(responseResult.Data);
+
+            // Assign initStreamBytes AFTER it has been pushed down the shared buffer.
+            // When issuing EOS, initStreamBytes will be checked for NULLnes.
+            // We do not want to send EOS before init data - will kill demuxer.
+            initStreamBytes = responseResult.Data;
+            LogInfo("INIT segment downloaded.");
+        }
+
+        private void HandleFailedDownload(string message)
+        {
+            LogError(message);
+
+            // In dynamic manifests, continue ONLY on non init segment failures         
+            if (IsDynamic)
+            {
+                return;
+            }
+
+            // Stop Client and signall error.
+            //
+            Stop();
+
+            Error?.Invoke(message);
+        }
+
+        private void HandleFailedInitDownload(string message)
+        {
+            LogError(message);
+
+            Stop();
+
+            Error?.Invoke(message);
+        }
+
+        public void Stop()
+        {
+            cancellationTokenSource?.Cancel();
+            SendEOSEvent();
+
+            // Temporary prevention caused by out of order download processing.
+            // Wait for download task to complete. Stale cancellations
+            // may happen during FF/REW operations. 
+            // If received after client start may result in lack of further download requests 
+            // being issued. Once download handler are serialized, should be safe to remove.
+            try
+            {
+                if (processDataTask?.Status > TaskStatus.Created)
+                    processDataTask.Wait();
+            }
+            catch (AggregateException) { }
+
+
+            LogInfo("Data downloader stopped");
+        }
+
+        public void SetRepresentation(Representation representation)
+        {
+            // representation has changed, so reset initstreambytes
+            if (currentRepresentation != null)
+                initStreamBytes = null;
+
+            currentRepresentation = representation;
+
+            currentStreams = currentRepresentation.Segments;
+            UpdateTimeBufferDepth();
+        }
+
+        /// <summary>
+        /// Updates representation based on Manifest Update
+        /// </summary>
+        /// <param name="representation"></param>
+        public void UpdateRepresentation(Representation representation)
+        {
+            if (IsDynamic == false)
+                return;
+
+            Interlocked.Exchange(ref newRepresentation, representation);
+            LogInfo("newRepresentation set");
+
+            ScheduleNextSegDownload();
+        }
+
+        /// <summary>
+        /// Swaps updated representation based on Manifest Reload.
+        /// Updates segment information and base segment ID for the stream.
+        /// </summary>
+        /// <returns>bool. True. Representations were swapped. False otherwise</returns>
+        private void SwapRepresentation()
+        {
+            // Exchange updated representation with "null". On subsequent calls, this will be an indication
+            // that there is no new representations.
+            var newRep = Interlocked.Exchange(ref newRepresentation, null);
+
+            // Update internals with new representation if exists.
+            if (newRep == null)
+                return;
+
+            currentRepresentation = newRep;
+            currentStreams = currentRepresentation.Segments;
+            currentStreamDuration = currentStreams.Duration;
+
+            UpdateTimeBufferDepth();
+
+            if (lastRequestedPeriod == null)
+            {
+                currentSegmentId = currentStreams.StartSegmentId(currentTime, timeBufferDepth);
+                LogInfo($"Rep. Swap. Start Seg: [{currentSegmentId}]");
+                return;
+            }
+
+            var newSeg = currentStreams.NextSegmentId(lastRequestedPeriod.Start);
+            string message;
+
+            if (newSeg.HasValue)
+            {
+               
+                var segmentTimeRange = currentStreams.SegmentTimeRange(newSeg);
+                message = $"Updated Seg: [{newSeg}]/({segmentTimeRange?.Start}-{segmentTimeRange?.Duration})";
+            }
+            else
+            {
+                message = "Not Found. Setting segment to null";
+            }
+
+            LogInfo($"Rep. Swap. Last Seg: [{currentSegmentId}]/({lastRequestedPeriod.Start}-{lastRequestedPeriod.Duration}) {message}");
+
+            currentSegmentId = newSeg;
+
+            LogInfo("Representations swapped.");
+        }
+
+        public void OnTimeUpdated(TimeSpan time)
+        {
+            currentTime = time;
+
+            ScheduleNextSegDownload();
+        }
+
+        private void SendEOSEvent()
+        {
+            // Send EOS only when init data has been processed.
+            // Stops demuxer being blown to high heavens.
+            if (initStreamBytes == null)
+                return;
+
+            sharedBuffer.WriteData(null, true);
+        }
+
+        private bool IsEndOfContent()
+        {
+            var endTime = currentStreamDuration ?? TimeSpan.MaxValue;
+            return bufferTime >= endTime;
+        }
+
+        private Task<DownloadResponse> CreateDownloadTask(Segment stream, bool ignoreError, uint? segmentId)
+        {
+            var requestData = new DownloadRequestData
+            {
+                DownloadSegment = stream,
+                SegmentID = segmentId,
+                StreamType = streamType
+            };
+
+            return DownloadRequest.CreateDownloadRequestAsync(requestData, ignoreError, cancellationTokenSource.Token);
+        }
+
+        private void TimeBufferDepthDynamic()
+        {
+            // For dynamic content, use Manifest buffer time 
+            timeBufferDepth = currentStreams.GetDocumentParameters().Document.MinBufferTime ?? TimeBufferDepthDefault;
+        }
+
+        private void TimeBufferDepthStatic()
+        {
+            // Buffer depth is calculated as so:
+            // TimeBufferDepth = 
+            // 1 avg. seg. duration (one being played out) +
+            // bufferTime in multiples of avgSegment Duration with roundup
+            // i.e:
+            // minbuftime = 5 sek.
+            // avgseg = 3 sek.
+            // bufferTime = 6 sec.
+            // timeBufferDepth = 3 sek + 6 sec.
+            //
+            var duration = currentStreams.Duration;
+            var segments = currentStreams.Count;
+            var manifestMinBufferDepth = currentStreams.GetDocumentParameters().Document.MinBufferTime ?? TimeSpan.Zero;
+
+            //Get average segment duration = Total Duration / number of segments.
+            var avgSegmentDuration = TimeSpan.FromSeconds(
+                    ((double)(duration.Value.TotalSeconds) / (double)segments));
+
+            // Compute multiples of manifest MinBufferTime in units of average segment duration
+            // with round up
+            var multiples = (uint)((manifestMinBufferDepth.TotalSeconds + avgSegmentDuration.TotalSeconds - 1) / avgSegmentDuration.TotalSeconds);
+            var bufferTime = TimeSpan.FromSeconds(multiples * avgSegmentDuration.TotalSeconds);
+
+            // Compose final timeBufferDepth.
+            timeBufferDepth = avgSegmentDuration + bufferTime;
+
+            LogInfo($"Average Segment Duration: {avgSegmentDuration} Manifest Min. Buffer Time: {manifestMinBufferDepth}");
+        }
+
+        private void UpdateTimeBufferDepth()
+        {
+            if (IsDynamic == true)
+            {
+                TimeBufferDepthDynamic();
+            }
+            else
+            {
+                TimeBufferDepthStatic();
+            }
+
+            LogInfo($"TimeBufferDepth: {timeBufferDepth}");
+
+        }
+
+        #region Logging Functions
+
+        private void LogInfo(string logMessage)
+        {
+            Logger.Info(streamType + ": " + logMessage);
+        }
+        private void LogDebug(string logMessage)
+        {
+            Logger.Debug(streamType + ": " + logMessage);
+        }
+        private void LogWarn(string logMessage)
+        {
+            Logger.Warn(streamType + ": " + logMessage);
+        }
+        private void LogFatal(string logMessage)
+        {
+            Logger.Fatal(streamType + ": " + logMessage);
+        }
+        private void LogError(string logMessage)
+        {
+            Logger.Error(streamType + ": " + logMessage);
+        }
+        #endregion
+
+        #region IDisposable Support
+        private bool disposedValue; // To detect redundant calls
+
+        public void Dispose()
+        {
+            if (disposedValue)
+                return;
+
+            cancellationTokenSource?.Dispose();
+
+            disposedValue = true;
+        }
+
+        #endregion
+    }
+}
+