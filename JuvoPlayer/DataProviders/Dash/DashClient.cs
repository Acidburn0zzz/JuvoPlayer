--- conflicted
+++ resolved
@@ -1,318 +1,307 @@
-using System;
-using System.Net;
-using System.Threading;
-using System.Threading.Tasks;
-using JuvoPlayer.Common;
-using JuvoLogger;
-using JuvoPlayer.SharedBuffers;
-using MpdParser.Node;
-using Representation = MpdParser.Representation;
-
-namespace JuvoPlayer.DataProviders.Dash
-{
-
-    internal class DashClient : IDashClient
-    {
-        private const string Tag = "JuvoPlayer";
-        private readonly ILogger Logger = LoggerManager.GetInstance().GetLogger(Tag);
-        private static readonly TimeSpan MagicBufferTime = TimeSpan.FromSeconds(10);
-        private static readonly int MaxRetryCount = 3;
-
-        private readonly ISharedBuffer sharedBuffer;
-        private readonly StreamType streamType;
-        private readonly AutoResetEvent timeUpdatedEvent = new AutoResetEvent(false);
-
-        private Representation currentRepresentation;
-        private TimeSpan currentTime;
-        private uint currentSegmentId;
-
-        private bool playback;
-        private IRepresentationStream currentStreams;
-        private byte[] initStreamBytes;
-        private Task downloadTask;
-
-        public DashClient(ISharedBuffer sharedBuffer, StreamType streamType)
-        {
-            this.sharedBuffer = sharedBuffer ?? throw new ArgumentNullException(nameof(sharedBuffer), "sharedBuffer cannot be null");
-            this.streamType = streamType;            
-        }
-
-        public TimeSpan Seek(TimeSpan position)
-        {
-            Logger.Info(string.Format("{0} Seek to: {1} ", streamType, position));
-
-            var segmentId = currentStreams?.MediaSegmentAtTime(position);
-            if (segmentId != null)
-            {
-                currentTime = position;
-                currentSegmentId = segmentId.Value;
-
-                return currentStreams.MediaSegmentAtPos(currentSegmentId).Period.Start;
-            }
-
-            return TimeSpan.Zero;
-        }
-
-        public void Start()
-        {
-            if (currentRepresentation == null)
-                throw new Exception("currentRepresentation has not been set");
-
-            Logger.Info(string.Format("{0} DashClient start.", streamType));
-            playback = true;
-
-            currentStreams = currentRepresentation.Segments;
-
-            downloadTask = Task.Run(() => DownloadThread()); 
-        }
-
-        public void Stop()
-        {
-            StopPlayback();
-            timeUpdatedEvent.Set();
-
-            downloadTask.Wait();
-
-            Logger.Info(string.Format("{0} Data downloader stopped", streamType));
-        }
-
-        private void StopPlayback()
-        {
-            // playback has been already stopped
-            if (!playback)
-                return;
-
-            playback = false;
-        }
-
-        public void SetRepresentation(Representation representation)
-        {
-            // representation has changed, so reset initstreambytes
-            if (currentRepresentation != null)
-                initStreamBytes = null;
-
-            currentRepresentation = representation;
-        }
-
-        public void OnTimeUpdated(TimeSpan time)
-        {
-            currentTime = time;
-
-            try
-            {
-                //this can throw when event is received after Dispose() was called
-                timeUpdatedEvent.Set();
-            }
-            catch (Exception e)
-            {
-                // ignored
-            }
-        }
-
-        private void DownloadThread()
-        {
-            // clear garbage before appending new data
-            sharedBuffer.ClearData();
-            try
-            {
-                if (initStreamBytes == null)
-                    initStreamBytes = DownloadInitSegment(currentStreams);
-
-                if (initStreamBytes != null)
-                    sharedBuffer?.WriteData(initStreamBytes);
-            }
-            catch (Exception ex)
-            {
-                Logger.Error(string.Format("{0} Cannot download init segment file. Error: {1} {2}", streamType, ex.Message, ex.ToString()));
-            }
-
-            var duration = currentStreams.Duration;
-            var downloadErrorCount = 0;
-            var bufferTime = currentTime;
-            while (true)
-            {
-                while (bufferTime - currentTime > MagicBufferTime && playback)
-                    timeUpdatedEvent.WaitOne();
-
-                if (!playback)
-                {
-<<<<<<< HEAD
-                    sharedBuffer?.ClearData();
-=======
->>>>>>> ffef5876
-                    SendEOSEvent();
-                    return;
-                }
-
-                try
-                {
-                    var stream = currentStreams.MediaSegmentAtPos(currentSegmentId);
-                    if (stream != null)
-                    {
-                        var streamBytes = DownloadSegment(stream);
-                        downloadErrorCount = 0;
-
-                        bufferTime += stream.Period.Duration;
-
-                        sharedBuffer.WriteData(streamBytes);
-
-                        if (bufferTime < duration)
-                        { 
-                            ++currentSegmentId;
-                            continue;
-                        }
-                    }
-
-                    StopPlayback();
-                }
-                catch (Exception ex)
-                {
-                    if (ex is WebException)
-                    {
-                        if (++downloadErrorCount >= MaxRetryCount)
-                        {
-                            Logger.Error(string.Format("{0} Cannot download segment file. Sending EOS event. Error: {1} {2}", streamType, ex.Message, ex.ToString()));
-<<<<<<< HEAD
-                            sharedBuffer?.ClearData();
-=======
-
->>>>>>> ffef5876
-                            SendEOSEvent();
-                            return;
-                        }
-                        Logger.Warn(string.Format("{0} Cannot download segment file. Will retry. Error: {1} {2}", streamType, ex.Message, ex.ToString()));
-                    }
-                    else
-                    {
-                        Logger.Error(string.Format("Error: {0} {1} {2}", ex.Message, ex.TargetSite, ex.StackTrace));
-                    }  
-                }
-            }
-        }
-
-        private void SendEOSEvent()
-        {
-<<<<<<< HEAD
-            sharedBuffer?.WriteData(null, true);
-=======
-            sharedBuffer.WriteData(null, true);
->>>>>>> ffef5876
-        }
-
-        private byte[] DownloadSegment(MpdParser.Node.Dynamic.Segment stream)
-        {
-            Logger.Info(string.Format("{0} Downloading segment: {1} {2}", 
-                streamType, stream.Url, stream.ByteRange));
-            
-            var url = stream.Url;
-
-            var client = new WebClientEx();
-            if (stream.ByteRange != null)
-            {
-                var range = new ByteRange(stream.ByteRange);
-                client.SetRange(range.Low, range.High);
-            }
-
-            var streamBytes = client.DownloadData(url);
-
-            Logger.Info(string.Format("{0} Segment downloaded.", streamType));
-
-            return streamBytes;
-        }
-
-        private byte[] DownloadInitSegment(
-            IRepresentationStream streamSegments)
-        {
-            var initSegment = streamSegments.InitSegment;
-            if (initSegment == null)
-                return null;
-
-            Logger.Info(string.Format("{0} Downloading Init segment: {1} {2}", 
-                streamType, initSegment.ByteRange, initSegment.Url));
-
-            var client = new WebClientEx();
-            if (initSegment.ByteRange != null)
-            {
-                var range = new ByteRange(initSegment.ByteRange);
-                client.SetRange(range.Low, range.High);
-            }
-            var bytes = client.DownloadData(initSegment.Url);
-
-            Logger.Info(string.Format("{0} Init segment downloaded.", streamType));
-            return bytes;
-        }
-    }
-    internal class ByteRange
-    {
-        private const string Tag = "JuvoPlayer";
-        private readonly ILogger Logger = LoggerManager.GetInstance().GetLogger(Tag);
-        public long Low { get; }
-        public long High { get; }
-        public ByteRange(string range)
-        {
-            Low = 0;
-            High = 0;
-            var ranges = range.Split('-');
-            if (ranges.Length != 2)
-            {
-                throw new ArgumentException("Range cannot be parsed.");
-            }
-            try
-            {
-                Low = long.Parse(ranges[0]);
-                High = long.Parse(ranges[1]);
-
-                if(Low > High )
-                {
-                    throw new ArgumentException("Range Low param cannot be higher then High param");
-                }
-
-            }
-            catch (Exception ex)
-            {
-                Logger.Error(ex + " Cannot parse range.");
-            }
-        }
-    }
-
-    public class WebClientEx : WebClient
-    {
-        private static readonly TimeSpan WebRequestTimeout = TimeSpan.FromSeconds(10);
-
-        private long? from;
-        private long? to;
-
-        public void SetRange(long from, long to)
-        {
-            this.from = from;
-            this.to = to;
-        }
-
-        public void ClearRange()
-        {
-            from = null;
-            to = null;
-        }
-
-        public ulong GetBytes(Uri address)
-        {
-            OpenRead(address.ToString());
-            return Convert.ToUInt64(ResponseHeaders["Content-Length"]);
-        }
-
-        protected override WebRequest GetWebRequest(Uri address)
-        {
-            var request = (HttpWebRequest)base.GetWebRequest(address);
-            if (request != null)
-            {
-                request.Timeout = (int)WebRequestTimeout.TotalMilliseconds;
-                if (to != null && from != null)
-                {
-                    request.AddRange((int)from, (int) to);
-                }
-            }
-            return request;
-        }
-    }
-
-}
+using System;
+using System.Net;
+using System.Threading;
+using System.Threading.Tasks;
+using JuvoPlayer.Common;
+using JuvoLogger;
+using JuvoPlayer.SharedBuffers;
+using MpdParser.Node;
+using Representation = MpdParser.Representation;
+
+namespace JuvoPlayer.DataProviders.Dash
+{
+
+    internal class DashClient : IDashClient
+    {
+        private const string Tag = "JuvoPlayer";
+        private readonly ILogger Logger = LoggerManager.GetInstance().GetLogger(Tag);
+        private static readonly TimeSpan MagicBufferTime = TimeSpan.FromSeconds(10);
+        private static readonly int MaxRetryCount = 3;
+
+        private readonly ISharedBuffer sharedBuffer;
+        private readonly StreamType streamType;
+        private readonly AutoResetEvent timeUpdatedEvent = new AutoResetEvent(false);
+
+        private Representation currentRepresentation;
+        private TimeSpan currentTime;
+        private uint currentSegmentId;
+
+        private bool playback;
+        private IRepresentationStream currentStreams;
+        private byte[] initStreamBytes;
+        private Task downloadTask;
+
+        public DashClient(ISharedBuffer sharedBuffer, StreamType streamType)
+        {
+            this.sharedBuffer = sharedBuffer ?? throw new ArgumentNullException(nameof(sharedBuffer), "sharedBuffer cannot be null");
+            this.streamType = streamType;            
+        }
+
+        public TimeSpan Seek(TimeSpan position)
+        {
+            Logger.Info(string.Format("{0} Seek to: {1} ", streamType, position));
+
+            var segmentId = currentStreams?.MediaSegmentAtTime(position);
+            if (segmentId != null)
+            {
+                currentTime = position;
+                currentSegmentId = segmentId.Value;
+
+                return currentStreams.MediaSegmentAtPos(currentSegmentId).Period.Start;
+            }
+
+            return TimeSpan.Zero;
+        }
+
+        public void Start()
+        {
+            if (currentRepresentation == null)
+                throw new Exception("currentRepresentation has not been set");
+
+            Logger.Info(string.Format("{0} DashClient start.", streamType));
+            playback = true;
+
+            currentStreams = currentRepresentation.Segments;
+
+            downloadTask = Task.Run(() => DownloadThread()); 
+        }
+
+        public void Stop()
+        {
+            StopPlayback();
+            timeUpdatedEvent.Set();
+
+            downloadTask.Wait();
+
+            Logger.Info(string.Format("{0} Data downloader stopped", streamType));
+        }
+
+        private void StopPlayback()
+        {
+            // playback has been already stopped
+            if (!playback)
+                return;
+
+            playback = false;
+        }
+
+        public void SetRepresentation(Representation representation)
+        {
+            // representation has changed, so reset initstreambytes
+            if (currentRepresentation != null)
+                initStreamBytes = null;
+
+            currentRepresentation = representation;
+        }
+
+        public void OnTimeUpdated(TimeSpan time)
+        {
+            currentTime = time;
+
+            try
+            {
+                //this can throw when event is received after Dispose() was called
+                timeUpdatedEvent.Set();
+            }
+            catch (Exception e)
+            {
+                // ignored
+            }
+        }
+
+        private void DownloadThread()
+        {
+            // clear garbage before appending new data
+            sharedBuffer.ClearData();
+            try
+            {
+                if (initStreamBytes == null)
+                    initStreamBytes = DownloadInitSegment(currentStreams);
+
+                if (initStreamBytes != null)
+                    sharedBuffer?.WriteData(initStreamBytes);
+            }
+            catch (Exception ex)
+            {
+                Logger.Error(string.Format("{0} Cannot download init segment file. Error: {1} {2}", streamType, ex.Message, ex.ToString()));
+            }
+
+            var duration = currentStreams.Duration;
+            var downloadErrorCount = 0;
+            var bufferTime = currentTime;
+            while (true)
+            {
+                while (bufferTime - currentTime > MagicBufferTime && playback)
+                    timeUpdatedEvent.WaitOne();
+
+                if (!playback)
+                {
+                    sharedBuffer.ClearData();
+                    SendEOSEvent();
+                    return;
+                }
+
+                try
+                {
+                    var stream = currentStreams.MediaSegmentAtPos(currentSegmentId);
+                    if (stream != null)
+                    {
+                        var streamBytes = DownloadSegment(stream);
+                        downloadErrorCount = 0;
+
+                        bufferTime += stream.Period.Duration;
+
+                        sharedBuffer.WriteData(streamBytes);
+
+                        if (bufferTime < duration)
+                        { 
+                            ++currentSegmentId;
+                            continue;
+                        }
+                    }
+
+                    StopPlayback();
+                }
+                catch (Exception ex)
+                {
+                    if (ex is WebException)
+                    {
+                        if (++downloadErrorCount >= MaxRetryCount)
+                        {
+                            Logger.Error(string.Format("{0} Cannot download segment file. Sending EOS event. Error: {1} {2}", streamType, ex.Message, ex.ToString()));
+                            sharedBuffer.ClearData();
+                            SendEOSEvent();
+                            return;
+                        }
+                        Logger.Warn(string.Format("{0} Cannot download segment file. Will retry. Error: {1} {2}", streamType, ex.Message, ex.ToString()));
+                    }
+                    else
+                    {
+                        Logger.Error(string.Format("Error: {0} {1} {2}", ex.Message, ex.TargetSite, ex.StackTrace));
+                    }  
+                }
+            }
+        }
+
+        private void SendEOSEvent()
+        {
+            sharedBuffer.WriteData(null, true);
+        }
+
+        private byte[] DownloadSegment(MpdParser.Node.Dynamic.Segment stream)
+        {
+            Logger.Info(string.Format("{0} Downloading segment: {1} {2}", 
+                streamType, stream.Url, stream.ByteRange));
+            
+            var url = stream.Url;
+
+            var client = new WebClientEx();
+            if (stream.ByteRange != null)
+            {
+                var range = new ByteRange(stream.ByteRange);
+                client.SetRange(range.Low, range.High);
+            }
+
+            var streamBytes = client.DownloadData(url);
+
+            Logger.Info(string.Format("{0} Segment downloaded.", streamType));
+
+            return streamBytes;
+        }
+
+        private byte[] DownloadInitSegment(
+            IRepresentationStream streamSegments)
+        {
+            var initSegment = streamSegments.InitSegment;
+            if (initSegment == null)
+                return null;
+
+            Logger.Info(string.Format("{0} Downloading Init segment: {1} {2}", 
+                streamType, initSegment.ByteRange, initSegment.Url));
+
+            var client = new WebClientEx();
+            if (initSegment.ByteRange != null)
+            {
+                var range = new ByteRange(initSegment.ByteRange);
+                client.SetRange(range.Low, range.High);
+            }
+            var bytes = client.DownloadData(initSegment.Url);
+
+            Logger.Info(string.Format("{0} Init segment downloaded.", streamType));
+            return bytes;
+        }
+    }
+    internal class ByteRange
+    {
+        private const string Tag = "JuvoPlayer";
+        private readonly ILogger Logger = LoggerManager.GetInstance().GetLogger(Tag);
+        public long Low { get; }
+        public long High { get; }
+        public ByteRange(string range)
+        {
+            Low = 0;
+            High = 0;
+            var ranges = range.Split('-');
+            if (ranges.Length != 2)
+            {
+                throw new ArgumentException("Range cannot be parsed.");
+            }
+            try
+            {
+                Low = long.Parse(ranges[0]);
+                High = long.Parse(ranges[1]);
+
+                if(Low > High )
+                {
+                    throw new ArgumentException("Range Low param cannot be higher then High param");
+                }
+
+            }
+            catch (Exception ex)
+            {
+                Logger.Error(ex + " Cannot parse range.");
+            }
+        }
+    }
+
+    public class WebClientEx : WebClient
+    {
+        private static readonly TimeSpan WebRequestTimeout = TimeSpan.FromSeconds(10);
+
+        private long? from;
+        private long? to;
+
+        public void SetRange(long from, long to)
+        {
+            this.from = from;
+            this.to = to;
+        }
+
+        public void ClearRange()
+        {
+            from = null;
+            to = null;
+        }
+
+        public ulong GetBytes(Uri address)
+        {
+            OpenRead(address.ToString());
+            return Convert.ToUInt64(ResponseHeaders["Content-Length"]);
+        }
+
+        protected override WebRequest GetWebRequest(Uri address)
+        {
+            var request = (HttpWebRequest)base.GetWebRequest(address);
+            if (request != null)
+            {
+                request.Timeout = (int)WebRequestTimeout.TotalMilliseconds;
+                if (to != null && from != null)
+                {
+                    request.AddRange((int)from, (int) to);
+                }
+            }
+            return request;
+        }
+    }
+
+}