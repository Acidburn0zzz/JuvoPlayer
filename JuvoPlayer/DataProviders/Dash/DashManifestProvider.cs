--- conflicted
+++ resolved
@@ -157,11 +157,7 @@
             //
             // Manageable errors will be notified by ArgumentException and handled by the caller.
             //
-<<<<<<< HEAD
             SetAdaptationSetFromPeriod(tmpPeriod, token);
-=======
-            SetMediaFromPeriod(tmpPeriod, token);
->>>>>>> c91f2cfa
             NotifyDurationChange();
             BuildSubtitleInfos(tmpPeriod);
             token.ThrowIfCancellationRequested();
