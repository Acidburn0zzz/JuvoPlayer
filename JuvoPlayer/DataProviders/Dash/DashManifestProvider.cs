--- conflicted
+++ resolved
@@ -146,11 +146,7 @@
             };
 
             tmpPeriod.SetManifestParameters(manifestParams);
-<<<<<<< HEAD
             tmpPeriod.Initialize(token);
-=======
-            tmpPeriod.InitializeMedia(token);
->>>>>>> 2a42e91e
 
             // Apply new manifest
             //
@@ -209,7 +205,7 @@
         private async Task ManifestFeedProcess(CancellationToken token, TimeSpan delay)
         {
             bool repeatFeed;
-            var currentDelay = delay;
+            var currentDelay = delay;            
             if (Manifest == null)
                 throw new ArgumentNullException("Manifest object is null");
             do
