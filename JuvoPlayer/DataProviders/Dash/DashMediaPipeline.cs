--- conflicted
+++ resolved
@@ -1,512 +1,398 @@
-using System;
-using System.Linq;
-using System.Xml;
-using JuvoPlayer.Common;
-using JuvoLogger;
-using JuvoPlayer.Demuxers;
-using JuvoPlayer.Drms.Cenc;
-using MpdParser;
-using System.Collections.Generic;
-
-namespace JuvoPlayer.DataProviders.Dash
-{
-    internal class DashMediaPipeline : IDisposable
-    {
-        private struct DashStream : IEquatable<DashStream>
-        {
-            public DashStream(Media media, Representation representation)
-            {
-                Media = media;
-                Representation = representation;
-            }
-            public Media Media { get; private set; }
-            public Representation Representation { get; private set; }
-
-            public override bool Equals(object obj)
-            {
-                return obj is DashStream && Equals((DashStream)obj);
-            }
-
-            public bool Equals(DashStream other)
-            {
-                return EqualityComparer<Media>.Default.Equals(Media, other.Media) &&
-                       EqualityComparer<Representation>.Default.Equals(Representation, other.Representation);
-            }
-
-            public override int GetHashCode()
-            {
-                var hashCode = 1768762187;
-                hashCode = hashCode * -1521134295 + base.GetHashCode();
-                hashCode = hashCode * -1521134295 + EqualityComparer<Media>.Default.GetHashCode(Media);
-                hashCode = hashCode * -1521134295 + EqualityComparer<Representation>.Default.GetHashCode(Representation);
-                return hashCode;
-            }
-        }
-
-        private readonly ILogger Logger = LoggerManager.GetInstance().GetLogger("JuvoPlayer");
-        public event DRMInitDataFound DRMInitDataFound;
-        public event SetDrmConfiguration SetDrmConfiguration;
-        public event StreamConfigReady StreamConfigReady;
-        public event PacketReady PacketReady;
-
-        /// <summary>
-<<<<<<< HEAD
-=======
-        /// Stores information on which handler is being currently used, so it can be easly removed
-        /// from demuxer.
-        /// </summary>
-        event PacketReady PacketReadyHandlerUsed = null;
-
-        /// <summary>
->>>>>>> bb3b2d52
-        /// Storage holders for initial packets PTS/DTS values.
-        /// Used in Trimming Packet Handler to truncate down PTS/DTS values.
-        /// First packet seen acts as flip switch. Fill initial values or not.
-        /// </summary>
-<<<<<<< HEAD
-        private bool haveTrimPTSDTS = false;
-        private TimeSpan trimValuePTSDTS = TimeSpan.Zero;
-=======
-        TimeSpan firstPTS = TimeSpan.Zero;
-        TimeSpan firstDTS = TimeSpan.Zero;
->>>>>>> bb3b2d52
-
-        private readonly IDashClient dashClient;
-        private readonly IDemuxer demuxer;
-        private readonly StreamType streamType;
-
-        private bool demuxerFullyInitialized = false;
-
-        private DashStream currentStream;
-        private List<DashStream> availableStreams = new List<DashStream>();
-
-        private static readonly TimeSpan SegmentEps = TimeSpan.FromSeconds(0.5);
-        private TimeSpan laskSeek = TimeSpan.Zero;
-        private TimeSpan demuxerTimeStamp = TimeSpan.Zero;
-
-        public DashMediaPipeline(IDashClient dashClient, IDemuxer demuxer, StreamType streamType)
-        {
-            this.dashClient = dashClient ?? throw new ArgumentNullException(nameof(dashClient), "dashClient cannot be null");
-            this.demuxer = demuxer ?? throw new ArgumentNullException(nameof(dashClient), "demuxer cannot be null");
-            this.streamType = streamType;
-
-            demuxer.DRMInitDataFound += OnDRMInitDataFound;
-            demuxer.StreamConfigReady += OnStreamConfigReady;
-            //demuxer.PacketReady += OnPacketReady;
-        }
-
-<<<<<<< HEAD
-
-=======
-        
->>>>>>> bb3b2d52
-
-        public void Start(IEnumerable<Media> media)
-        {
-            if (media == null)
-                throw new ArgumentNullException(nameof(media), "media cannot be null");
-
-            if (media.Any(o => o.Type.Value != ToMediaType(streamType)))
-                throw new ArgumentException("Not compatible media found");
-
-            var defaultMedia = GetDefaultMedia(media);
-            // get first element of sorted array 
-            var representation = defaultMedia.Representations.OrderByDescending(o => o.Bandwidth).First();
-            var defaultStream = new DashStream(defaultMedia, representation);
-
-            if (demuxerFullyInitialized)
-            {
-                UpdatePipeline(defaultStream);
-            }
-            else
-            {
-                StartPipeline(defaultStream);
-            }
-
-            GetAvailableStreams(media, defaultMedia);
-        }
-
-        private void GetAvailableStreams(IEnumerable<Media> media, Media defaultMedia)
-        {
-            // Not perfect algorithm.
-            // check if default media has many representations. if yes, return as available streams
-            // list of default media representation + representations from any media from the same group
-            // if no, return all available medias
-            // TODO: add support for: SupplementalProperty schemeIdUri="urn:mpeg:dash:adaptation-set-switching:2016" 
-            //            if (media.Any(o => o.Representations.Count() > 1))
-            if (defaultMedia.Representations.Count() > 1)
-            {
-                if (defaultMedia.Group.HasValue)
-                {
-                    availableStreams = media.Where(o => o.Group == defaultMedia.Group)
-                                            .SelectMany(o => o.Representations, (parent, repr) => new DashStream(parent, repr)).ToList();
-                }
-                else
-                {
-                    availableStreams = defaultMedia.Representations.Select(o => new DashStream(defaultMedia, o)).ToList();
-
-                }
-            }
-            else
-            {
-                availableStreams = media.Select(o => new DashStream(o, o.Representations.First())).ToList();
-            }
-        }
-
-        private void StartPipeline(DashStream newStream)
-        {
-            currentStream = newStream;
-
-            Logger.Info($"{streamType}: Dash pipeline start.");
-            Logger.Info($"{streamType}: Media: {newStream.Media}");
-            Logger.Info($"{streamType}: {newStream.Representation.ToString()}");
-
-            dashClient.SetRepresentation(newStream.Representation);
-            ParseDrms(newStream.Media);
-
-            // Select packet handler. Live content usually
-            // has very large PTS/DTS values which need trunction.
-            //
-            // TODO: @availabilityStartTime + Period Start Time + PeriodDuration
-            // could be check for overflows (being longer then 32 bit)
-            // and trimming handler could be applied only to such cases
-            //
-            if(newStream.Media.Parameters.Document.IsDynamic == true)
-            {
-                // There are two event handlers for this task.
-                // One which obtains initial PTS/DTS values, other for doing
-                // just truncation. Obtainer swaps handler after getting initial PTS/DTS
-                PacketReadyHandlerUsed = OnPacketReadyTrimPtsDtsGetFirstValues;
-            }
-            else
-            {
-                PacketReadyHandlerUsed = OnPacketReady;
-            }
-            demuxer.PacketReady += PacketReadyHandlerUsed;
-
-            dashClient.Start();
-            demuxer.StartForExternalSource(InitializationMode.Full);
-            demuxerFullyInitialized = true;
-        }
-
-        /// <summary>
-        /// Updates pipeline with new media based on Manifest Update.
-        /// </summary>
-        /// <param name="newStream">new Dash Stream object containing new media</param>
-        private void UpdatePipeline(DashStream newStream)
-        {
-            currentStream = newStream;
-
-<<<<<<< HEAD
-            Logger.Info($"{streamType}: Manifest update. {newStream.Media} {newStream.Representation.ToString()}");
-=======
-            Logger.Info($"{streamType}: Dash pipeline start.");
-            Logger.Info($"{streamType}: Media: {newStream.Media}");
-            Logger.Info($"{streamType}: {newStream.Representation.ToString()}");
->>>>>>> bb3b2d52
-
-            dashClient.UpdateRepresentation(newStream.Representation);
-
-        }
-
-        private static Media GetDefaultMedia(IEnumerable<Media> medias)
-        {
-            Media media = null;
-            if (medias.Count() == 1)
-                media = medias.First();
-            if (media == null)
-                media = medias.FirstOrDefault(o => o.HasRole(MediaRole.Main));
-            if (media == null)
-                media = medias.FirstOrDefault(o => o.Lang == "en");
-            if (media == null)
-                media = medias.FirstOrDefault();
-
-            return media;
-        }
-
-        private MediaType ToMediaType(StreamType streamType)
-        {
-            switch (streamType)
-            {
-                case StreamType.Audio:
-                    return MediaType.Audio;
-                case StreamType.Video:
-                    return MediaType.Video;
-                case StreamType.Subtitle:
-                    return MediaType.Text;
-                default:
-                    throw new ArgumentOutOfRangeException();
-            }
-        }
-
-        public void Stop()
-        {
-            dashClient.Stop();
-
-<<<<<<< HEAD
-            haveTrimPTSDTS = false;
-=======
-            demuxer.PacketReady -= PacketReadyHandlerUsed;
->>>>>>> bb3b2d52
-
-            demuxer.Dispose();
-            demuxerFullyInitialized = false;
-        }
-
-        public void OnTimeUpdated(TimeSpan time)
-        {
-            dashClient.OnTimeUpdated(time);
-        }
-
-        public void Seek(TimeSpan time)
-        {
-            // Stop demuxer and dashclient
-            // Stop demuxer first so old incoming data will ignored
-            demuxer.Reset();
-            dashClient.Stop();
-
-            // Set new time
-            laskSeek = dashClient.Seek(time);
-
-            // Start downloading and parsing new data
-            dashClient.Start();
-            demuxer.StartForExternalSource(InitializationMode.Minimal);
-        }
-
-        public void ChangeStream(StreamDescription stream)
-        {
-            if (stream == null)
-                throw new ArgumentNullException(nameof(stream), "stream cannot be null");
-
-            if (availableStreams.Count() <= stream.Id)
-                throw new ArgumentOutOfRangeException();
-
-            var newMedia = availableStreams[stream.Id].Media;
-            var newRepresentation = availableStreams[stream.Id].Representation;
-            var newStream = new DashStream(newMedia, newRepresentation);
-
-            if (currentStream.Media.Type.Value != newMedia.Type.Value)
-                throw new ArgumentException("wrong media type");
-
-            // Stop demuxer and dashclient
-            // Stop demuxer first so old incoming data will ignored
-            demuxer.Reset();
-            dashClient.Stop();
-
-            StartPipeline(newStream);
-        }
-
-        public List<StreamDescription> GetStreamsDescription()
-        {
-            return availableStreams.Select((o, i) =>
-                new StreamDescription()
-                {
-                    Id = i,
-                    Description = CreateStreamDescription(o),
-                    StreamType = streamType,
-                    Default = currentStream.Equals(o)
-                }).ToList();
-        }
-
-        private string CreateStreamDescription(DashStream stream)
-        {
-            string description = "";
-            if (!string.IsNullOrEmpty(stream.Media.Lang))
-                description += stream.Media.Lang;
-            if (stream.Representation.Height.HasValue && stream.Representation.Width.HasValue)
-                description += string.Format(" ( {0}x{1} )", stream.Representation.Width, stream.Representation.Height);
-            if (stream.Representation.NumChannels.HasValue)
-                description += string.Format(" ( {0} ch )", stream.Representation.NumChannels);
-
-            return description;
-        }
-
-        private void ParseDrms(Media newMedia)
-        {
-            // TODO(p.galiszewsk): make it extensible
-            foreach (var descriptor in newMedia.ContentProtections)
-            {
-                var schemeIdUri = descriptor.SchemeIdUri;
-                if (CencUtils.SupportsSchemeIdUri(schemeIdUri))
-                {
-                    XmlDocument doc = new XmlDocument();
-                    try
-                    {
-                        doc.LoadXml(descriptor.Data);
-                    }
-                    catch (Exception)
-                    {
-                        continue;
-                    }
-
-                    // read first node inner text (should be psshbox or pro header)
-                    var initData = doc.FirstChild?.FirstChild?.InnerText;
-
-                    var drmInitData = new DRMInitData()
-                    {
-                        InitData = Convert.FromBase64String(initData),
-                        SystemId = CencUtils.SchemeIdUriToSystemId(schemeIdUri),
-                        StreamType = streamType
-                    };
-                    DRMInitDataFound?.Invoke(drmInitData);
-                }
-                else if (string.Equals(schemeIdUri, "http://youtube.com/drm/2012/10/10", StringComparison.CurrentCultureIgnoreCase))
-                {
-                    XmlDocument doc = new XmlDocument();
-                    try
-                    {
-                        doc.LoadXml(descriptor.Data);
-                    }
-                    catch (Exception)
-                    {
-                        continue;
-                    }
-
-                    if (doc.FirstChild?.ChildNodes == null)
-                        continue;
-
-                    foreach (XmlNode node in doc.FirstChild?.ChildNodes)
-                    {
-                        var type = node.Attributes?.GetNamedItem("type")?.Value;
-                        if (CencUtils.SupportsType(type))
-                        {
-                            var drmDescriptor = new DRMDescription()
-                            {
-                                LicenceUrl = node.InnerText,
-                                Scheme = type
-                            };
-                            SetDrmConfiguration?.Invoke(drmDescriptor);
-                        }
-                    }
-                }
-            }
-        }
-
-        private void OnDRMInitDataFound(DRMInitData drmData)
-        {
-            drmData.StreamType = streamType;
-            DRMInitDataFound?.Invoke(drmData);
-        }
-
-        private void OnPacketReady(Packet packet)
-        {
-            if (packet != null)
-            {
-                AdjustDemuxerTimeStampIfNeeded(packet);
-
-                // Sometimes we can receive invalid timestamp from demuxer
-                // eg during encrypted content seek or live video.
-                // Adjust timestamps to avoid playback problems
-                packet.Dts += demuxerTimeStamp;
-                packet.Pts += demuxerTimeStamp;
-
-                PacketReady?.Invoke(packet);
-                return;
-            }
-
-            PacketReady?.Invoke(Packet.CreateEOS(streamType));
-        }
-
-        /// <summary>
-        /// OnPacketReady trimming event handler. This is initial handler to be used
-        /// it obtains start PTS/DTS, then replaces a handler with one that only trims.
-        /// </summary>
-        /// <param name="packet">Packet to process</param>
-        private void OnPacketReadyTrimPtsDtsGetFirstValues(Packet packet)
-        {
-            if (packet != null)
-            {
-
-                // Sometimes we can receive invalid timestamp from demuxer
-                // eg during encrypted content seek or live video.
-                // Adjust timestamps to avoid playback problems
-                packet.Dts += demuxerTimeStamp;
-                packet.Pts += demuxerTimeStamp;
-
-                //Get very first PTS/DTS
-                firstPTS = packet.Dts;
-                firstDTS = packet.Pts;
- 
-                // Trim PTS/DTS
-                packet.Pts -= firstPTS;
-                packet.Dts -= firstDTS;
-
-                PacketReady?.Invoke(packet);
-
-                // Replace this handler which obtained first PTS/DTS values
-                // with Trimming one, which just does subtractions.
-                //
-                demuxer.PacketReady -= PacketReadyHandlerUsed;
-                PacketReadyHandlerUsed = OnPacketReadyTrimPtsDts;
-                demuxer.PacketReady += PacketReadyHandlerUsed;
-
-                return;
-            }
-
-            PacketReady?.Invoke(Packet.CreateEOS(streamType));
-        }
-
-        /// <summary>
-        /// OnPacketReady trimming event handler. Second handler used for trimming purposes.
-        /// This handler only does subtraction of PTS/DTS values. In order to obtain first values,
-        /// OnPacketReadyTrimPtsDtsGetFirstValues needs to be used first.
-        /// </summary>
-        /// <param name="packet"></param>
-        private void OnPacketReadyTrimPtsDts(Packet packet)
-        {
-            if (packet != null)
-            {
-               
-                // Sometimes we can receive invalid timestamp from demuxer
-                // eg during encrypted content seek or live video.
-                // Adjust timestamps to avoid playback problems
-                packet.Dts += demuxerTimeStamp;
-                packet.Pts += demuxerTimeStamp;
-
-                //Trim PTS/DTS
-                packet.Pts -= firstPTS;
-                packet.Dts -= firstDTS;
-
-                PacketReady?.Invoke(packet);
-                return;
-            }
-
-            PacketReady?.Invoke(Packet.CreateEOS(streamType));
-        }
-
-        private void AdjustDemuxerTimeStampIfNeeded(Packet packet)
-        {
-            if (laskSeek == TimeSpan.Zero)
-            {
-                //Get very first PTS/DTS
-                if (haveTrimPTSDTS == false)
-                {
-                    // TimeSpan.Zero - Value is used rather then -Value for better "visibility"
-                    demuxerTimeStamp = TimeSpan.Zero - TimeSpan.FromTicks(Math.Min(packet.Pts.Ticks, packet.Dts.Ticks));
-                    haveTrimPTSDTS = true;
-                }
-                return;
-            }
-
-            if (packet.Pts + SegmentEps < laskSeek)
-            {
-                Logger.Debug("Got badly timestamped packet. Adding timestamp to packets");
-                demuxerTimeStamp = laskSeek;
-            }
-
-            laskSeek = TimeSpan.Zero;
-        }
-
-        private void OnStreamConfigReady(StreamConfig config)
-        {
-            StreamConfigReady?.Invoke(config);
-        }
-
-        public void Dispose()
-        {
-            demuxer?.Dispose();
-
-            dashClient?.Dispose();
-        }
-    }
-}
+using System;
+using System.Linq;
+using System.Xml;
+using JuvoPlayer.Common;
+using JuvoLogger;
+using JuvoPlayer.Demuxers;
+using JuvoPlayer.Drms.Cenc;
+using MpdParser;
+using System.Collections.Generic;
+
+namespace JuvoPlayer.DataProviders.Dash
+{
+    internal class DashMediaPipeline : IDisposable
+    {
+        private struct DashStream : IEquatable<DashStream>
+        {
+            public DashStream(Media media, Representation representation)
+            {
+                Media = media;
+                Representation = representation;
+            }
+            public Media Media { get; private set; }
+            public Representation Representation { get; private set; }
+
+            public override bool Equals(object obj)
+            {
+                return obj is DashStream && Equals((DashStream)obj);
+            }
+
+            public bool Equals(DashStream other)
+            {
+                return EqualityComparer<Media>.Default.Equals(Media, other.Media) &&
+                       EqualityComparer<Representation>.Default.Equals(Representation, other.Representation);
+            }
+
+            public override int GetHashCode()
+            {
+                var hashCode = 1768762187;
+                hashCode = hashCode * -1521134295 + base.GetHashCode();
+                hashCode = hashCode * -1521134295 + EqualityComparer<Media>.Default.GetHashCode(Media);
+                hashCode = hashCode * -1521134295 + EqualityComparer<Representation>.Default.GetHashCode(Representation);
+                return hashCode;
+            }
+        }
+
+        private readonly ILogger Logger = LoggerManager.GetInstance().GetLogger("JuvoPlayer");
+        public event DRMInitDataFound DRMInitDataFound;
+        public event SetDrmConfiguration SetDrmConfiguration;
+        public event StreamConfigReady StreamConfigReady;
+        public event PacketReady PacketReady;
+
+        /// <summary>
+        /// Storage holders for initial packets PTS/DTS values.
+        /// Used in Trimming Packet Handler to truncate down PTS/DTS values.
+        /// First packet seen acts as flip switch. Fill initial values or not.
+        /// </summary>
+        private bool haveTrimPTSDTS = false;
+        private TimeSpan trimValuePTSDTS = TimeSpan.Zero;
+
+        private readonly IDashClient dashClient;
+        private readonly IDemuxer demuxer;
+        private readonly StreamType streamType;
+
+        private bool demuxerFullyInitialized = false;
+
+        private DashStream currentStream;
+        private List<DashStream> availableStreams = new List<DashStream>();
+
+        private static readonly TimeSpan SegmentEps = TimeSpan.FromSeconds(0.5);
+        private TimeSpan laskSeek = TimeSpan.Zero;
+        private TimeSpan demuxerTimeStamp = TimeSpan.Zero;
+
+        public DashMediaPipeline(IDashClient dashClient, IDemuxer demuxer, StreamType streamType)
+        {
+            this.dashClient = dashClient ?? throw new ArgumentNullException(nameof(dashClient), "dashClient cannot be null");
+            this.demuxer = demuxer ?? throw new ArgumentNullException(nameof(dashClient), "demuxer cannot be null");
+            this.streamType = streamType;
+
+            demuxer.DRMInitDataFound += OnDRMInitDataFound;
+            demuxer.StreamConfigReady += OnStreamConfigReady;
+            demuxer.PacketReady += OnPacketReady;
+        }
+
+
+
+        public void Start(IEnumerable<Media> media)
+        {
+            if (media == null)
+                throw new ArgumentNullException(nameof(media), "media cannot be null");
+
+            if (media.Any(o => o.Type.Value != ToMediaType(streamType)))
+                throw new ArgumentException("Not compatible media found");
+
+            var defaultMedia = GetDefaultMedia(media);
+            // get first element of sorted array 
+            var representation = defaultMedia.Representations.OrderByDescending(o => o.Bandwidth).First();
+            var defaultStream = new DashStream(defaultMedia, representation);
+
+            if (demuxerFullyInitialized)
+            {
+                UpdatePipeline(defaultStream);
+            }
+            else
+            {
+                StartPipeline(defaultStream);
+            }
+
+            GetAvailableStreams(media, defaultMedia);
+        }
+
+        private void GetAvailableStreams(IEnumerable<Media> media, Media defaultMedia)
+        {
+            // Not perfect algorithm.
+            // check if default media has many representations. if yes, return as available streams
+            // list of default media representation + representations from any media from the same group
+            // if no, return all available medias
+            // TODO: add support for: SupplementalProperty schemeIdUri="urn:mpeg:dash:adaptation-set-switching:2016" 
+            //            if (media.Any(o => o.Representations.Count() > 1))
+            if (defaultMedia.Representations.Count() > 1)
+            {
+                if (defaultMedia.Group.HasValue)
+                {
+                    availableStreams = media.Where(o => o.Group == defaultMedia.Group)
+                                            .SelectMany(o => o.Representations, (parent, repr) => new DashStream(parent, repr)).ToList();
+                }
+                else
+                {
+                    availableStreams = defaultMedia.Representations.Select(o => new DashStream(defaultMedia, o)).ToList();
+
+                }
+            }
+            else
+            {
+                availableStreams = media.Select(o => new DashStream(o, o.Representations.First())).ToList();
+            }
+        }
+
+        private void StartPipeline(DashStream newStream)
+        {
+            currentStream = newStream;
+
+            Logger.Info($"{streamType}: Dash pipeline start.");
+            Logger.Info($"{streamType}: Media: {newStream.Media}");
+            Logger.Info($"{streamType}: {newStream.Representation.ToString()}");
+
+            dashClient.SetRepresentation(newStream.Representation);
+            ParseDrms(newStream.Media);
+
+            dashClient.Start();
+            demuxer.StartForExternalSource(InitializationMode.Full);
+            demuxerFullyInitialized = true;
+        }
+
+        /// <summary>
+        /// Updates pipeline with new media based on Manifest Update.
+        /// </summary>
+        /// <param name="newStream">new Dash Stream object containing new media</param>
+        private void UpdatePipeline(DashStream newStream)
+        {
+            currentStream = newStream;
+
+            Logger.Info($"{streamType}: Manifest update. {newStream.Media} {newStream.Representation.ToString()}");
+
+            dashClient.UpdateRepresentation(newStream.Representation);
+
+        }
+
+        private static Media GetDefaultMedia(IEnumerable<Media> medias)
+        {
+            Media media = null;
+            if (medias.Count() == 1)
+                media = medias.First();
+            if (media == null)
+                media = medias.FirstOrDefault(o => o.HasRole(MediaRole.Main));
+            if (media == null)
+                media = medias.FirstOrDefault(o => o.Lang == "en");
+            if (media == null)
+                media = medias.FirstOrDefault();
+
+            return media;
+        }
+
+        private MediaType ToMediaType(StreamType streamType)
+        {
+            switch (streamType)
+            {
+                case StreamType.Audio:
+                    return MediaType.Audio;
+                case StreamType.Video:
+                    return MediaType.Video;
+                case StreamType.Subtitle:
+                    return MediaType.Text;
+                default:
+                    throw new ArgumentOutOfRangeException();
+            }
+        }
+
+        public void Stop()
+        {
+            dashClient.Stop();
+
+            haveTrimPTSDTS = false;
+
+            demuxer.Dispose();
+            demuxerFullyInitialized = false;
+        }
+
+        public void OnTimeUpdated(TimeSpan time)
+        {
+            dashClient.OnTimeUpdated(time);
+        }
+
+        public void Seek(TimeSpan time)
+        {
+            // Stop demuxer and dashclient
+            // Stop demuxer first so old incoming data will ignored
+            demuxer.Reset();
+            dashClient.Stop();
+
+            // Set new time
+            laskSeek = dashClient.Seek(time);
+
+            // Start downloading and parsing new data
+            dashClient.Start();
+            demuxer.StartForExternalSource(InitializationMode.Minimal);
+        }
+
+        public void ChangeStream(StreamDescription stream)
+        {
+            if (stream == null)
+                throw new ArgumentNullException(nameof(stream), "stream cannot be null");
+
+            if (availableStreams.Count() <= stream.Id)
+                throw new ArgumentOutOfRangeException();
+
+            var newMedia = availableStreams[stream.Id].Media;
+            var newRepresentation = availableStreams[stream.Id].Representation;
+            var newStream = new DashStream(newMedia, newRepresentation);
+
+            if (currentStream.Media.Type.Value != newMedia.Type.Value)
+                throw new ArgumentException("wrong media type");
+
+            // Stop demuxer and dashclient
+            // Stop demuxer first so old incoming data will ignored
+            demuxer.Reset();
+            dashClient.Stop();
+
+            StartPipeline(newStream);
+        }
+
+        public List<StreamDescription> GetStreamsDescription()
+        {
+            return availableStreams.Select((o, i) =>
+                new StreamDescription()
+                {
+                    Id = i,
+                    Description = CreateStreamDescription(o),
+                    StreamType = streamType,
+                    Default = currentStream.Equals(o)
+                }).ToList();
+        }
+
+        private string CreateStreamDescription(DashStream stream)
+        {
+            string description = "";
+            if (!string.IsNullOrEmpty(stream.Media.Lang))
+                description += stream.Media.Lang;
+            if (stream.Representation.Height.HasValue && stream.Representation.Width.HasValue)
+                description += string.Format(" ( {0}x{1} )", stream.Representation.Width, stream.Representation.Height);
+            if (stream.Representation.NumChannels.HasValue)
+                description += string.Format(" ( {0} ch )", stream.Representation.NumChannels);
+
+            return description;
+        }
+
+        private void ParseDrms(Media newMedia)
+        {
+            // TODO(p.galiszewsk): make it extensible
+            foreach (var descriptor in newMedia.ContentProtections)
+            {
+                var schemeIdUri = descriptor.SchemeIdUri;
+                if (CencUtils.SupportsSchemeIdUri(schemeIdUri))
+                {
+                    XmlDocument doc = new XmlDocument();
+                    try
+                    {
+                        doc.LoadXml(descriptor.Data);
+                    }
+                    catch (Exception)
+                    {
+                        continue;
+                    }
+
+                    // read first node inner text (should be psshbox or pro header)
+                    var initData = doc.FirstChild?.FirstChild?.InnerText;
+
+                    var drmInitData = new DRMInitData()
+                    {
+                        InitData = Convert.FromBase64String(initData),
+                        SystemId = CencUtils.SchemeIdUriToSystemId(schemeIdUri),
+                        StreamType = streamType
+                    };
+                    DRMInitDataFound?.Invoke(drmInitData);
+                }
+                else if (string.Equals(schemeIdUri, "http://youtube.com/drm/2012/10/10", StringComparison.CurrentCultureIgnoreCase))
+                {
+                    XmlDocument doc = new XmlDocument();
+                    try
+                    {
+                        doc.LoadXml(descriptor.Data);
+                    }
+                    catch (Exception)
+                    {
+                        continue;
+                    }
+
+                    if (doc.FirstChild?.ChildNodes == null)
+                        continue;
+
+                    foreach (XmlNode node in doc.FirstChild?.ChildNodes)
+                    {
+                        var type = node.Attributes?.GetNamedItem("type")?.Value;
+                        if (CencUtils.SupportsType(type))
+                        {
+                            var drmDescriptor = new DRMDescription()
+                            {
+                                LicenceUrl = node.InnerText,
+                                Scheme = type
+                            };
+                            SetDrmConfiguration?.Invoke(drmDescriptor);
+                        }
+                    }
+                }
+            }
+        }
+
+        private void OnDRMInitDataFound(DRMInitData drmData)
+        {
+            drmData.StreamType = streamType;
+            DRMInitDataFound?.Invoke(drmData);
+        }
+
+        private void OnPacketReady(Packet packet)
+        {
+            if (packet != null)
+            {
+                AdjustDemuxerTimeStampIfNeeded(packet);
+
+                // Sometimes we can receive invalid timestamp from demuxer
+                // eg during encrypted content seek or live video.
+                // Adjust timestamps to avoid playback problems
+                packet.Dts += demuxerTimeStamp;
+                packet.Pts += demuxerTimeStamp;
+
+                PacketReady?.Invoke(packet);
+                return;
+            }
+
+            PacketReady?.Invoke(Packet.CreateEOS(streamType));
+        }
+
+        private void AdjustDemuxerTimeStampIfNeeded(Packet packet)
+        {
+            if (laskSeek == TimeSpan.Zero)
+            {
+                //Get very first PTS/DTS
+                if (haveTrimPTSDTS == false)
+                {
+                    // TimeSpan.Zero - Value is used rather then -Value for better "visibility"
+                    demuxerTimeStamp = TimeSpan.Zero - TimeSpan.FromTicks(Math.Min(packet.Pts.Ticks, packet.Dts.Ticks));
+                    haveTrimPTSDTS = true;
+                }
+                return;
+            }
+
+            if (packet.Pts + SegmentEps < laskSeek)
+            {
+                Logger.Debug("Got badly timestamped packet. Adding timestamp to packets");
+                demuxerTimeStamp = laskSeek;
+            }
+
+            laskSeek = TimeSpan.Zero;
+        }
+
+        private void OnStreamConfigReady(StreamConfig config)
+        {
+            StreamConfigReady?.Invoke(config);
+        }
+
+        public void Dispose()
+        {
+            demuxer?.Dispose();
+
+            dashClient?.Dispose();
+        }
+    }
+}
+