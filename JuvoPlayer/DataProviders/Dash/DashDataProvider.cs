--- conflicted
+++ resolved
@@ -1,180 +1,166 @@
-using System;
-using JuvoPlayer.Common;
-using JuvoLogger;
-using MpdParser;
-using System.Collections.Generic;
-using System.Linq;
-
-namespace JuvoPlayer.DataProviders.Dash
-{
-    internal class DashDataProvider : IDataProvider
-    {
-        private const string Tag = "JuvoPlayer";
-        private readonly ILogger Logger = LoggerManager.GetInstance().GetLogger(Tag);
-
-        private readonly DashManifest manifest;
-        private DashMediaPipeline audioPipeline;
-        private DashMediaPipeline videoPipeline;
-
-        public DashDataProvider(
-            DashManifest manifest,
-            DashMediaPipeline audioPipeline,
-            DashMediaPipeline videoPipeline)
-        {
-            this.manifest = manifest ?? throw new ArgumentNullException(nameof(manifest), "manifest cannot be null");
-            this.audioPipeline = audioPipeline ?? throw new ArgumentNullException(nameof(audioPipeline), "audioPipeline cannot be null");
-            this.videoPipeline = videoPipeline ?? throw new ArgumentNullException(nameof(videoPipeline), "videoPipeline cannot be null");
-
-            audioPipeline.DRMInitDataFound += OnDRMInitDataFound;
-            audioPipeline.SetDrmConfiguration += OnSetDrmConfiguration;
-            audioPipeline.StreamConfigReady += OnStreamConfigReady;
-            audioPipeline.PacketReady += OnPacketReady;
-            videoPipeline.DRMInitDataFound += OnDRMInitDataFound;
-            videoPipeline.SetDrmConfiguration += OnSetDrmConfiguration;
-            videoPipeline.StreamConfigReady += OnStreamConfigReady;
-            videoPipeline.PacketReady += OnPacketReady;
-        }
-
-        public string GetCurrentCueText()
-        {
-            return null;
-        }
-
-        public event ClipDurationChanged ClipDurationChanged;
-        public event DRMInitDataFound DRMInitDataFound;
-        public event SetDrmConfiguration SetDrmConfiguration;
-        public event StreamConfigReady StreamConfigReady;
-        public event PacketReady PacketReady;
-        public event StreamsFound StreamsFound;
-
-        private void OnDRMInitDataFound(DRMInitData drmData)
-        {
-            DRMInitDataFound?.Invoke(drmData);
-        }
-
-        private void OnSetDrmConfiguration(DRMDescription description)
-        {
-            SetDrmConfiguration?.Invoke(description);
-        }
-
-        private void OnStreamConfigReady(StreamConfig config)
-        {
-            StreamConfigReady?.Invoke(config);
-        }
-
-        private void OnPacketReady(Packet packet)
-        {
-            PacketReady?.Invoke(packet);
-        }
-
-        public void OnChangeActiveStream(StreamDescription stream)
-        {
-            switch (stream.StreamType)
-            {
-                case StreamType.Audio:
-                    audioPipeline.ChangeStream(stream);
-                    break;
-                case StreamType.Video:
-                    videoPipeline.ChangeStream(stream);
-                    break;
-                default:
-                    break;
-            }
-        }
-
-        public void OnPaused()
-        {
-        }
-
-        public void OnPlayed()
-        {
-        }
-
-        public void OnSeek(TimeSpan time)
-        {
-            if (!IsSeekingSupported())
-                return;
-
-            audioPipeline.Seek(time);
-            videoPipeline.Seek(time);
-        }
-
-        public void OnStopped()
-        {
-            audioPipeline.Stop();
-            videoPipeline.Stop();
-        }
-
-        public bool IsSeekingSupported()
-        {
-            return manifest.Document.Type != DocumentType.Dynamic;
-        }
-
-        public List<StreamDescription> GetStreamsDescription(StreamType streamType)
-        {
-<<<<<<< HEAD
-            List<Media> medias;
-            switch (streamType)
-            {
-                case StreamType.Audio:
-                    medias = audios;
-                    break;
-                case StreamType.Video:
-                    medias = videos;
-                    break;
-                default:
-                    return new List<StreamDescription>();
-            }
-            return medias.Select((o, i) => new StreamDescription() { Id = i, Description = o.Lang, StreamType = streamType }).ToList();
-=======
-            switch (streamType)
-            {
-                case StreamType.Audio:
-                    return audioPipeline.GetStreamsDescription();
-                case StreamType.Video:
-                    return videoPipeline.GetStreamsDescription();
-                default:
-                    return new List<StreamDescription>();
-            }
->>>>>>> ddf8e3a3
-        }
-
-        public void Start()
-        {
-            Logger.Info("Dash start.");
-            
-            foreach (var period in manifest.Document.Periods)
-            {
-                Logger.Info(period.ToString());
-
-                var audios = period.Sets.Where(o => o.Type.Value == MediaType.Audio);
-                var videos = period.Sets.Where(o => o.Type.Value == MediaType.Video);
-
-                if (audios.Count() > 0 && videos.Count() > 0)
-                {
-                    if (period.Duration.HasValue)
-                        ClipDurationChanged?.Invoke(period.Duration.Value);
-
-                    videoPipeline.Start(videos);
-                    audioPipeline.Start(audios);
-
-                    return;
-                }
-            }
-        }
-
-        public void OnTimeUpdated(TimeSpan time)
-        {
-            audioPipeline.OnTimeUpdated(time);
-            videoPipeline.OnTimeUpdated(time);
-        }
-
-        public void Dispose()
-        {
-            OnStopped();
-
-            audioPipeline = null;
-            videoPipeline = null;
-        }
-    }
-}
+using System;
+using JuvoPlayer.Common;
+using JuvoLogger;
+using MpdParser;
+using System.Collections.Generic;
+using System.Linq;
+
+namespace JuvoPlayer.DataProviders.Dash
+{
+    internal class DashDataProvider : IDataProvider
+    {
+        private const string Tag = "JuvoPlayer";
+        private readonly ILogger Logger = LoggerManager.GetInstance().GetLogger(Tag);
+
+        private readonly DashManifest manifest;
+        private DashMediaPipeline audioPipeline;
+        private DashMediaPipeline videoPipeline;
+
+        public DashDataProvider(
+            DashManifest manifest,
+            DashMediaPipeline audioPipeline,
+            DashMediaPipeline videoPipeline)
+        {
+            this.manifest = manifest ?? throw new ArgumentNullException(nameof(manifest), "manifest cannot be null");
+            this.audioPipeline = audioPipeline ?? throw new ArgumentNullException(nameof(audioPipeline), "audioPipeline cannot be null");
+            this.videoPipeline = videoPipeline ?? throw new ArgumentNullException(nameof(videoPipeline), "videoPipeline cannot be null");
+
+            audioPipeline.DRMInitDataFound += OnDRMInitDataFound;
+            audioPipeline.SetDrmConfiguration += OnSetDrmConfiguration;
+            audioPipeline.StreamConfigReady += OnStreamConfigReady;
+            audioPipeline.PacketReady += OnPacketReady;
+            videoPipeline.DRMInitDataFound += OnDRMInitDataFound;
+            videoPipeline.SetDrmConfiguration += OnSetDrmConfiguration;
+            videoPipeline.StreamConfigReady += OnStreamConfigReady;
+            videoPipeline.PacketReady += OnPacketReady;
+        }
+
+        public string GetCurrentCueText()
+        {
+            return null;
+        }
+
+        public event ClipDurationChanged ClipDurationChanged;
+        public event DRMInitDataFound DRMInitDataFound;
+        public event SetDrmConfiguration SetDrmConfiguration;
+        public event StreamConfigReady StreamConfigReady;
+        public event PacketReady PacketReady;
+        public event StreamsFound StreamsFound;
+
+        private void OnDRMInitDataFound(DRMInitData drmData)
+        {
+            DRMInitDataFound?.Invoke(drmData);
+        }
+
+        private void OnSetDrmConfiguration(DRMDescription description)
+        {
+            SetDrmConfiguration?.Invoke(description);
+        }
+
+        private void OnStreamConfigReady(StreamConfig config)
+        {
+            StreamConfigReady?.Invoke(config);
+        }
+
+        private void OnPacketReady(Packet packet)
+        {
+            PacketReady?.Invoke(packet);
+        }
+
+        public void OnChangeActiveStream(StreamDescription stream)
+        {
+            switch (stream.StreamType)
+            {
+                case StreamType.Audio:
+                    audioPipeline.ChangeStream(stream);
+                    break;
+                case StreamType.Video:
+                    videoPipeline.ChangeStream(stream);
+                    break;
+                default:
+                    break;
+            }
+        }
+
+        public void OnPaused()
+        {
+        }
+
+        public void OnPlayed()
+        {
+        }
+
+        public void OnSeek(TimeSpan time)
+        {
+            if (!IsSeekingSupported())
+                return;
+
+            audioPipeline.Seek(time);
+            videoPipeline.Seek(time);
+        }
+
+        public void OnStopped()
+        {
+            audioPipeline.Stop();
+            videoPipeline.Stop();
+        }
+
+        public bool IsSeekingSupported()
+        {
+            return manifest.Document.Type != DocumentType.Dynamic;
+        }
+
+        public List<StreamDescription> GetStreamsDescription(StreamType streamType)
+        {
+            switch (streamType)
+            {
+                case StreamType.Audio:
+                    return audioPipeline.GetStreamsDescription();
+                case StreamType.Video:
+                    return videoPipeline.GetStreamsDescription();
+                default:
+                    return new List<StreamDescription>();
+            }
+        }
+
+        public void Start()
+        {
+            Logger.Info("Dash start.");
+            
+            foreach (var period in manifest.Document.Periods)
+            {
+                Logger.Info(period.ToString());
+
+                var audios = period.Sets.Where(o => o.Type.Value == MediaType.Audio);
+                var videos = period.Sets.Where(o => o.Type.Value == MediaType.Video);
+
+                if (audios.Count() > 0 && videos.Count() > 0)
+                {
+                    if (period.Duration.HasValue)
+                        ClipDurationChanged?.Invoke(period.Duration.Value);
+
+                    videoPipeline.Start(videos);
+                    audioPipeline.Start(audios);
+
+                    return;
+                }
+            }
+        }
+
+        public string CurrentCueText { get; }
+
+        public void OnTimeUpdated(TimeSpan time)
+        {
+            audioPipeline.OnTimeUpdated(time);
+            videoPipeline.OnTimeUpdated(time);
+        }
+
+        public void Dispose()
+        {
+            OnStopped();
+
+            audioPipeline = null;
+            videoPipeline = null;
+        }
+    }
+}