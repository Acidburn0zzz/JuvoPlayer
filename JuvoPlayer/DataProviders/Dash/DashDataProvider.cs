--- conflicted
+++ resolved
@@ -1,382 +1,366 @@
-using System;
-using System.Collections.Generic;
-using System.Linq;
-using System.Threading;
-using System.Threading.Tasks;
-using JuvoLogger;
-using JuvoPlayer.Common;
-using JuvoPlayer.Subtitles;
-using MpdParser;
-
-namespace JuvoPlayer.DataProviders.Dash
-{
-    internal class DashDataProvider : IDataProvider
-    {
-        private const string Tag = "JuvoPlayer";
-        private readonly ILogger Logger = LoggerManager.GetInstance().GetLogger(Tag);
-
-        private readonly DashManifest manifest;
-        private Document currentDocument;
-        private Period currentPeriod;
-        private DashMediaPipeline audioPipeline;
-        private DashMediaPipeline videoPipeline;
-        private readonly List<SubtitleInfo> subtitleInfos = new List<SubtitleInfo>();
-        private CuesMap cuesMap;
-        private TimeSpan currentTime = TimeSpan.Zero;
-
-        public event ClipDurationChanged ClipDurationChanged;
-        public event DRMInitDataFound DRMInitDataFound;
-        public event SetDrmConfiguration SetDrmConfiguration;
-        public event StreamConfigReady StreamConfigReady;
-        public event PacketReady PacketReady;
-<<<<<<< HEAD
-        public event StreamsFound StreamsFound;
-        public event StreamError StreamError;
-
-        private ManualResetEventSlim waitForManifest = new ManualResetEventSlim(false);
-=======
->>>>>>> 9abf02ed
-
-        private bool disposed;
-
-        public DashDataProvider(
-            DashManifest manifest,
-            DashMediaPipeline audioPipeline,
-            DashMediaPipeline videoPipeline)
-        {
-            this.manifest = manifest ?? throw new ArgumentNullException(nameof(manifest), "manifest cannot be null");
-            this.audioPipeline = audioPipeline ?? throw new ArgumentNullException(nameof(audioPipeline), "audioPipeline cannot be null");
-            this.videoPipeline = videoPipeline ?? throw new ArgumentNullException(nameof(videoPipeline), "videoPipeline cannot be null");
-
-            audioPipeline.DRMInitDataFound += OnDRMInitDataFound;
-            audioPipeline.SetDrmConfiguration += OnSetDrmConfiguration;
-            audioPipeline.StreamConfigReady += OnStreamConfigReady;
-            audioPipeline.PacketReady += OnPacketReady;
-            audioPipeline.StreamError += OnStreamError;
-
-            videoPipeline.DRMInitDataFound += OnDRMInitDataFound;
-            videoPipeline.SetDrmConfiguration += OnSetDrmConfiguration;
-            videoPipeline.StreamConfigReady += OnStreamConfigReady;
-            videoPipeline.PacketReady += OnPacketReady;
-            videoPipeline.StreamError += OnStreamError;
-        }
-
-        private void OnDRMInitDataFound(DRMInitData drmData)
-        {
-            DRMInitDataFound?.Invoke(drmData);
-        }
-
-        private void OnSetDrmConfiguration(DRMDescription description)
-        {
-            SetDrmConfiguration?.Invoke(description);
-        }
-
-        private void OnStreamConfigReady(StreamConfig config)
-        {
-            StreamConfigReady?.Invoke(config);
-        }
-
-        private void OnPacketReady(Packet packet)
-        {
-            PacketReady?.Invoke(packet);
-        }
-
-        public void OnChangeActiveStream(StreamDescription stream)
-        {
-            switch (stream.StreamType)
-            {
-                case StreamType.Audio:
-                    audioPipeline.ChangeStream(stream);
-                    break;
-                case StreamType.Video:
-                    videoPipeline.ChangeStream(stream);
-                    break;
-                case StreamType.Subtitle:
-                    OnChangeActiveSubtitleStream(stream);
-                    break;
-                default:
-                    break;
-            }
-        }
-
-        public void OnDeactivateStream(StreamType streamType)
-        {
-            if (streamType == StreamType.Subtitle)
-            {
-                OnDeactivateSubtitleStream();
-                return;
-            }
-            throw new NotImplementedException();
-        }
-
-        private void OnDeactivateSubtitleStream()
-        {
-            cuesMap = null;
-        }
-
-        private void OnChangeActiveSubtitleStream(StreamDescription description)
-        {
-            if (description.Id >= subtitleInfos.Count)
-                throw new ArgumentException("Invalid subtitle description");
-
-            var subtitleInfo = subtitleInfos[description.Id];
-            cuesMap = new SubtitleFacade().LoadSubtitles(subtitleInfo);
-        }
-
-
-        public void OnPaused()
-        {
-        }
-
-        public async void OnPlayed()
-        {
-            // try to update manifest. Needed in case of live content
-            await UpdateManifest();
-        }
-
-        public void OnSeek(TimeSpan time)
-        {
-            if (!IsSeekingSupported())
-                return;
-
-            audioPipeline.Seek(time);
-            videoPipeline.Seek(time);
-        }
-
-        public void OnStopped()
-        {
-            audioPipeline.Stop();
-            videoPipeline.Stop();
-        }
-
-        public bool IsSeekingSupported()
-        {
-            // NOTE: Are we sure seeking is illegal on Dynamic MPDs?
-            // Imho no. There is a "time window" in which content is available
-            // but leave that for now...
-            return (currentDocument.IsDynamic == false);
-        }
-
-        public List<StreamDescription> GetStreamsDescription(StreamType streamType)
-        {
-            switch (streamType)
-            {
-                case StreamType.Audio:
-                    return audioPipeline.GetStreamsDescription();
-                case StreamType.Video:
-                    return videoPipeline.GetStreamsDescription();
-                case StreamType.Subtitle:
-                    return subtitleInfos.Select(info => info.ToStreamDescription()).ToList();
-                default:
-                    return new List<StreamDescription>();
-            }
-        }
-
-        public async void Start()
-        {
-            Logger.Info("Dash start.");
-
-            await UpdateManifest();
-        }
-
-        private void StartInternal()
-        {
-            if (disposed)
-                return;
-
-            if (currentDocument == null || currentPeriod == null)
-            {
-                Logger.Info("Dash start delayed. No Manifest/Period available.");
-                return;
-            }
-
-            // TODO:? In case of updates - should we check if A/V is any different from
-            // anything we passed down before? Should offload client...
-            var manifestParams = new ManifestParameters(currentDocument, currentPeriod);
-            manifestParams.PlayClock = LiveClockTime(currentTime);
-
-            Logger.Info(currentPeriod.ToString());
-
-            var audios = currentPeriod.Sets.Where(o => o.Type.Value == MediaType.Audio).ToList();
-            var videos = currentPeriod.Sets.Where(o => o.Type.Value == MediaType.Video).ToList();
-
-            if (audios.Any() && videos.Any())
-            {
-                BuildSubtitleInfos(currentPeriod);
-
-                if (currentPeriod.Duration.HasValue)
-                    ClipDurationChanged?.Invoke(currentPeriod.Duration.Value);
-
-                foreach (var v in videos)
-                {
-                    v.SetDocumentParameters(manifestParams);
-                }
-
-                foreach (var a in audios)
-                {
-                    a.SetDocumentParameters(manifestParams);
-                }
-
-                videoPipeline.Start(videos);
-                audioPipeline.Start(audios);
-            }
-        }
-
-        /// <summary>
-        /// Finds a period that matches current playback timestamp. May return "early access"
-        /// Period. Based on ISO IEC 23009-1 2015 section 5.3.2.1 & DASH IF IOP v 3.3
-        /// </summary>
-        /// <param name="document">Document for which period is to be found </param>
-        /// <param name="timeIndex"></param>
-        /// <returns></returns>
-        private Period FindPeriod(Document document, TimeSpan timeIndex)
-        {
-            var timeIndexTotalSeconds = Math.Truncate(timeIndex.TotalSeconds);
-            // Periods are already "sorted" from lowest to highest, thus find a period
-            // where start time (time elapsed when this period should start)
-            // to do so, search periods backwards, starting from those that should play last.
-            for (var p = document.Periods.Length - 1; p >= 0; p--)
-            {
-                var period = document.Periods[p];
-
-                var availstart = document.AvailabilityStartTime ?? DateTime.UtcNow;
-                var start = document.IsDynamic ? DateTime.UtcNow.Subtract(availstart) : TimeSpan.Zero;
-
-                start = start.Add(period.Start ?? TimeSpan.Zero);
-                var end = start.Add(period.Duration ?? TimeSpan.Zero);
-
-                Logger.Debug($"Searching: {start}-{end} {period} for TimeIndex/Current: {timeIndex}");
-
-                if (timeIndexTotalSeconds >= Math.Truncate(start.TotalSeconds)
-                    && timeIndexTotalSeconds <= Math.Truncate(end.TotalSeconds))
-                {
-                    Logger.Debug($"Matching period found: {period} for TimeIndex: {timeIndex}");
-                    return period;
-                }
-            }
-
-            Logger.Info($"No period found for TimeIndex: {timeIndex}");
-
-            return null;
-        }
-
-        /// <summary>
-        /// Gets LiveClock for provided Time Span. Returned clock will be "live" only
-        /// for dynamic content. Otherwise provided time will not be changed.
-        /// </summary>
-        /// <param name="time">Current Time Stamp</param>
-        /// <param name="newDoc">IDocument. Optional argument containing a document which will
-        /// be used to retrieve isLive information</param>
-        /// <returns>TimeSpan - Current Live Clock for dynamic mpd. It is expressed as ammount
-        /// of time has passed since Document.AvailabilityStartTime
-        /// For static content, time passed as argument is returned.</returns>
-        private TimeSpan LiveClockTime(TimeSpan time, Document newDoc = null)
-        {
-            var document = newDoc ?? currentDocument;
-
-            if (document.IsDynamic)
-                time = DateTime.UtcNow.Subtract(document.AvailabilityStartTime ?? DateTime.MinValue);
-
-            return time;
-
-        }
-
-        private void BuildSubtitleInfos(Period period)
-        {
-            subtitleInfos.Clear();
-
-            var textAdaptationSets = period.Sets.Where(o => o.Type.Value == MediaType.Text).ToList();
-            foreach (var textAdaptationSet in textAdaptationSets)
-            {
-                var lang = textAdaptationSet.Lang;
-                var mimeType = textAdaptationSet.Type;
-                foreach (var representation in textAdaptationSet.Representations)
-                {
-                    var mediaSegments = representation.Segments.MediaSegments().ToList();
-                    if (!mediaSegments.Any()) continue;
-
-                    var segment = mediaSegments.First();
-                    var streamDescription = new SubtitleInfo
-                    {
-                        Id = subtitleInfos.Count,
-                        Language = lang,
-                        Path = segment.Url.ToString(),
-                        MimeType = mimeType?.Key
-                    };
-
-                    subtitleInfos.Add(streamDescription);
-                }
-            }
-        }
-
-        public Cue CurrentCue => cuesMap?.Get(currentTime);
-
-        public async void OnTimeUpdated(TimeSpan time)
-        {
-            currentTime = time;
-
-            audioPipeline.OnTimeUpdated(time);
-            videoPipeline.OnTimeUpdated(time);
-
-            await UpdateManifest();
-        }
-
-        public async Task UpdateManifest()
-        {
-            if (manifest.NeedsReload())
-            {
-                Logger.Info("Updating manifest");
-
-                await manifest.ReloadManifestTask();
-
-                var tmpDocument = manifest.CurrentDocument;
-                if (tmpDocument == null)
-                {
-                    Logger.Info("No Manifest.");
-                    return;
-                }
-
-                var tmpPeriod = FindPeriod(tmpDocument, LiveClockTime(currentTime, tmpDocument));
-                if (tmpPeriod == null)
-                {
-                    Logger.Info("No period in Manifest.");
-                    return;
-                }
-
-                currentDocument = manifest.CurrentDocument;
-                currentPeriod = tmpPeriod;
-
-                StartInternal();
-            }
-        }
-
-        private void OnStreamError(string errorMessage)
-        {
-            Logger.Error($"Stream Error: {errorMessage}. Terminating pipelines.");
-
-            // This will generate "already stopped" message from failed pipeline.
-            audioPipeline.Stop();
-            videoPipeline.Stop();
-
-            // Bubble up stream error info up to PlayerController which will shut down
-            // underlying player
-            StreamError?.Invoke(errorMessage);
-        }
-
-        public void Dispose()
-        {
-            if (disposed)
-                return;
-
-            disposed = true;
-
-            OnStopped();
-
-            audioPipeline?.Dispose();
-            audioPipeline = null;
-            videoPipeline?.Dispose();
-            videoPipeline = null;
-        }
-    }
-}
-
+using System;
+using System.Collections.Generic;
+using System.Linq;
+using System.Threading;
+using JuvoLogger;
+using JuvoPlayer.Common;
+using JuvoPlayer.Subtitles;
+using MpdParser;
+
+namespace JuvoPlayer.DataProviders.Dash
+{
+    internal class DashDataProvider : IDataProvider
+    {
+        private const string Tag = "JuvoPlayer";
+        private readonly ILogger Logger = LoggerManager.GetInstance().GetLogger(Tag);
+
+        private readonly DashManifest manifest;
+        private Document currentDocument;
+        private Period currentPeriod;
+        private DashMediaPipeline audioPipeline;
+        private DashMediaPipeline videoPipeline;
+        private readonly List<SubtitleInfo> subtitleInfos = new List<SubtitleInfo>();
+        private CuesMap cuesMap;
+        private TimeSpan currentTime = TimeSpan.Zero;
+
+        public event ClipDurationChanged ClipDurationChanged;
+        public event DRMInitDataFound DRMInitDataFound;
+        public event SetDrmConfiguration SetDrmConfiguration;
+        public event StreamConfigReady StreamConfigReady;
+        public event PacketReady PacketReady;
+        public event StreamsFound StreamsFound;
+	public event StreamError StreamError;
+
+        private ManualResetEventSlim waitForManifest = new ManualResetEventSlim(false);
+
+        private bool disposed;
+
+        public DashDataProvider(
+            DashManifest manifest,
+            DashMediaPipeline audioPipeline,
+            DashMediaPipeline videoPipeline)
+        {
+            this.manifest = manifest ?? throw new ArgumentNullException(nameof(manifest), "manifest cannot be null");
+            this.audioPipeline = audioPipeline ?? throw new ArgumentNullException(nameof(audioPipeline), "audioPipeline cannot be null");
+            this.videoPipeline = videoPipeline ?? throw new ArgumentNullException(nameof(videoPipeline), "videoPipeline cannot be null");
+
+            audioPipeline.DRMInitDataFound += OnDRMInitDataFound;
+            audioPipeline.SetDrmConfiguration += OnSetDrmConfiguration;
+            audioPipeline.StreamConfigReady += OnStreamConfigReady;
+            audioPipeline.PacketReady += OnPacketReady;
+            audioPipeline.StreamError += OnStreamError;
+
+            videoPipeline.DRMInitDataFound += OnDRMInitDataFound;
+            videoPipeline.SetDrmConfiguration += OnSetDrmConfiguration;
+            videoPipeline.StreamConfigReady += OnStreamConfigReady;
+            videoPipeline.PacketReady += OnPacketReady;
+	    videoPipeline.StreamError += OnStreamError;
+        }
+
+        private void OnDRMInitDataFound(DRMInitData drmData)
+        {
+            DRMInitDataFound?.Invoke(drmData);
+        }
+
+        private void OnSetDrmConfiguration(DRMDescription description)
+        {
+            SetDrmConfiguration?.Invoke(description);
+        }
+
+        private void OnStreamConfigReady(StreamConfig config)
+        {
+            StreamConfigReady?.Invoke(config);
+        }
+
+        private void OnPacketReady(Packet packet)
+        {
+            PacketReady?.Invoke(packet);
+        }
+
+        public void OnChangeActiveStream(StreamDescription stream)
+        {
+            switch (stream.StreamType)
+            {
+                case StreamType.Audio:
+                    audioPipeline.ChangeStream(stream);
+                    break;
+                case StreamType.Video:
+                    videoPipeline.ChangeStream(stream);
+                    break;
+                case StreamType.Subtitle:
+                    OnChangeActiveSubtitleStream(stream);
+                    break;
+                default:
+                    break;
+            }
+        }
+
+        public void OnDeactivateStream(StreamType streamType)
+        {
+            if (streamType == StreamType.Subtitle)
+            {
+                OnDeactivateSubtitleStream();
+                return;
+            }
+            throw new NotImplementedException();
+        }
+
+        private void OnDeactivateSubtitleStream()
+        {
+            cuesMap = null;
+        }
+
+        private void OnChangeActiveSubtitleStream(StreamDescription description)
+        {
+            if (description.Id >= subtitleInfos.Count)
+                throw new ArgumentException("Invalid subtitle description");
+
+            var subtitleInfo = subtitleInfos[description.Id];
+            cuesMap = new SubtitleFacade().LoadSubtitles(subtitleInfo);
+        }
+
+
+        public void OnPaused()
+        {
+        }
+
+        public async void OnPlayed()
+        {
+            // try to update manifest. Needed in case of live content
+            await UpdateManifest();
+        }
+
+        public void OnSeek(TimeSpan time)
+        {
+            if (!IsSeekingSupported())
+                return;
+
+            audioPipeline.Seek(time);
+            videoPipeline.Seek(time);
+        }
+
+        public void OnStopped()
+        {
+            audioPipeline.Stop();
+            videoPipeline.Stop();
+        }
+
+        public bool IsSeekingSupported()
+        {
+            // NOTE: Are we sure seeking is illegal on Dynamic MPDs?
+            // Imho no. There is a "time window" in which content is available
+            // but leave that for now...
+            return (currentDocument.IsDynamic == false);
+
+        }
+
+        public List<StreamDescription> GetStreamsDescription(StreamType streamType)
+        {
+            switch (streamType)
+            {
+                case StreamType.Audio:
+                    return audioPipeline.GetStreamsDescription();
+                case StreamType.Video:
+                    return videoPipeline.GetStreamsDescription();
+                case StreamType.Subtitle:
+                    return subtitleInfos.Select(info => info.ToStreamDescription()).ToList();
+                default:
+                    return new List<StreamDescription>();
+            }
+        }
+
+        public async void Start()
+        {
+            Logger.Info("Dash start.");
+
+            await UpdateManifest();
+        }
+
+        private void StartInternal()
+        {
+            if (disposed)
+                return;
+
+            if (currentDocument == null || currentPeriod == null)
+            {
+                Logger.Info("Dash start delayed. No Manifest/Period available.");
+                return;
+            }
+
+            // TODO:? In case of updates - should we check if A/V is any different from
+            // anything we passed down before? Should offload client...
+            var manifestParams = new ManifestParameters(currentDocument, currentPeriod);
+            manifestParams.PlayClock = LiveClockTime(currentTime);
+
+            Logger.Info(currentPeriod.ToString());
+
+            var audios = currentPeriod.Sets.Where(o => o.Type.Value == MediaType.Audio).ToList();
+            var videos = currentPeriod.Sets.Where(o => o.Type.Value == MediaType.Video).ToList();
+
+            if (audios.Any() && videos.Any())
+            {
+                BuildSubtitleInfos(currentPeriod);
+
+                if (currentPeriod.Duration.HasValue)
+                    ClipDurationChanged?.Invoke(currentPeriod.Duration.Value);
+
+                foreach (var v in videos)
+                {
+                    v.SetDocumentParameters(manifestParams);
+                }
+
+                foreach (var a in audios)
+                {
+                    a.SetDocumentParameters(manifestParams);
+                }
+
+                videoPipeline.Start(videos);
+                audioPipeline.Start(audios);
+            }
+        }
+
+        /// <summary>
+        /// Finds a period that matches current playback timestamp. May return "early access"
+        /// Period. Based on ISO IEC 23009-1 2015 section 5.3.2.1 & DASH IF IOP v 3.3
+        /// </summary>
+        /// <param name="document">Document for which period is to be found </param>
+        /// <param name="timeIndex"></param>
+        /// <returns></returns>
+        private Period FindPeriod(Document document, TimeSpan timeIndex)
+        {
+            var timeIndexTotalSeconds = Math.Truncate(timeIndex.TotalSeconds);
+            // Periods are already "sorted" from lowest to highest, thus find a period
+            // where start time (time elapsed when this period should start)
+            // to do so, search periods backwards, starting from those that should play last.
+            for (var p = document.Periods.Length - 1; p >= 0; p--)
+            {
+                var period = document.Periods[p];
+
+                var availstart = document.AvailabilityStartTime ?? DateTime.UtcNow;
+                var start = document.IsDynamic ? DateTime.UtcNow.Subtract(availstart) : TimeSpan.Zero;
+
+                start = start.Add(period.Start ?? TimeSpan.Zero);
+                var end = start.Add(period.Duration ?? TimeSpan.Zero);
+
+                Logger.Debug($"Searching: {start}-{end} {period} for TimeIndex/Current: {timeIndex}");
+
+                if (timeIndexTotalSeconds >= Math.Truncate(start.TotalSeconds)
+                    && timeIndexTotalSeconds <= Math.Truncate(end.TotalSeconds))
+                {
+                    Logger.Debug($"Matching period found: {period} for TimeIndex: {timeIndex}");
+                    return period;
+                }
+            }
+
+            Logger.Info($"No period found for TimeIndex: {timeIndex}");
+
+            return null;
+        }
+
+        /// <summary>
+        /// Gets LiveClock for provided Time Span. Returned clock will be "live" only
+        /// for dynamic content. Otherwise provided time will not be changed.
+        /// </summary>
+        /// <param name="time">Current Time Stamp</param>
+        /// <param name="newDoc">IDocument. Optional argument containing a document which will
+        /// be used to retrieve isLive information</param>
+        /// <returns>TimeSpan - Current Live Clock for dynamic mpd. It is expressed as ammount
+        /// of time has passed since Document.AvailabilityStartTime
+        /// For static content, time passed as argument is returned.</returns>
+        private TimeSpan LiveClockTime(TimeSpan time, Document newDoc = null)
+        {
+            var document = newDoc ?? currentDocument;
+
+            if (document.IsDynamic)
+                time = DateTime.UtcNow.Subtract(document.AvailabilityStartTime ?? DateTime.MinValue);
+
+            return time;
+
+        }
+
+        private void BuildSubtitleInfos(Period period)
+        {
+            subtitleInfos.Clear();
+
+            var textAdaptationSets = period.Sets.Where(o => o.Type.Value == MediaType.Text).ToList();
+            foreach (var textAdaptationSet in textAdaptationSets)
+            {
+                var lang = textAdaptationSet.Lang;
+                var mimeType = textAdaptationSet.Type;
+                foreach (var representation in textAdaptationSet.Representations)
+                {
+                    var mediaSegments = representation.Segments.MediaSegments().ToList();
+                    if (!mediaSegments.Any()) continue;
+
+                    var segment = mediaSegments.First();
+                    var streamDescription = new SubtitleInfo
+                    {
+                        Id = subtitleInfos.Count,
+                        Language = lang,
+                        Path = segment.Url.ToString(),
+                        MimeType = mimeType?.Key
+                    };
+
+                    subtitleInfos.Add(streamDescription);
+                }
+            }
+        }
+
+        public Cue CurrentCue => cuesMap?.Get(currentTime);
+
+        public async void OnTimeUpdated(TimeSpan time)
+        {
+            currentTime = time;
+
+            audioPipeline.OnTimeUpdated(time);
+            videoPipeline.OnTimeUpdated(time);
+
+            await UpdateManifest();
+        }
+
+        public async Task UpdateManifest()
+        {
+            if (manifest.NeedsReload())
+            {
+                Logger.Info("Updating manifest");
+
+                await manifest.ReloadManifestTask();
+
+                var tmpDocument = manifest.CurrentDocument;
+                if (tmpDocument == null)
+                {
+                    Logger.Info("No Manifest.");
+                    return;
+                }
+
+                var tmpPeriod = FindPeriod(tmpDocument, LiveClockTime(currentTime, tmpDocument));
+                if (tmpPeriod == null)
+                {
+                    Logger.Info("No period in Manifest.");
+                    return;
+                }
+
+                currentDocument = manifest.CurrentDocument;
+                currentPeriod = tmpPeriod;
+
+                StartInternal();
+            }
+        }
+
+        public void Dispose()
+        {
+            if (disposed)
+                return;
+
+            disposed = true;
+
+            OnStopped();
+
+            audioPipeline?.Dispose();
+            audioPipeline = null;
+            videoPipeline?.Dispose();
+            videoPipeline = null;
+        }
+    }
+}
+