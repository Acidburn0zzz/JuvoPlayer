--- conflicted
+++ resolved
@@ -31,10 +31,6 @@
 using static Configuration.RTSPClient;
 using System.Threading.Channels;
 using Rtsp;
-<<<<<<< HEAD
-=======
-using Newtonsoft.Json.Serialization;
->>>>>>> 34d25a5d
 
 namespace JuvoPlayer.DataProviders.RTSP
 {
@@ -153,20 +149,12 @@
                 ? (_rtpRtspChannel.Reader.ReadAsync(_rtpRtspCts.Token).AsTask(), null)
                 : lastRead;
 
-<<<<<<< HEAD
             await currentRead.msgTask.WithTimeout(RtspCommandTimeout).WithoutException();
-=======
-            await currentRead.msgTask.WithTimeout(TimeSpan.FromSeconds(2)).WithoutException();
->>>>>>> 34d25a5d
             return currentRead.msgTask.IsCompleted
                 ? (null, await currentRead.msgTask)
                 : currentRead;
         }
-<<<<<<< HEAD
         private async Task RtpRtspReader()
-=======
-        private async Task RtpRtspReader(CancellationToken token)
->>>>>>> 34d25a5d
         {
             rtspListener.Start();
             SendOptions();
@@ -237,11 +225,7 @@
                     SingleWriter = false
                 });
 
-<<<<<<< HEAD
                 _rtpRtspTask = Task.Run(async () => await RtpRtspReader());
-=======
-                _rtpRtspTask = Task.Run(async () => await RtpRtspReader(_rtpRtspCts.Token));
->>>>>>> 34d25a5d
             }
             catch (TaskCanceledException)
             {
@@ -267,11 +251,7 @@
             try
             {
                 Uri uri = new Uri(rtspUrl);
-<<<<<<< HEAD
                 await _tcpClient.ConnectAsync(uri.Host, uri.Port > 0 ? uri.Port : 554).WithTimeout(ConnectionTimeout);
-=======
-                await _tcpClient.ConnectAsync(uri.Host, uri.Port > 0 ? uri.Port : 554).WithTimeout(TimeSpan.FromSeconds(2));
->>>>>>> 34d25a5d
             }
             catch (OperationCanceledException)
             {
@@ -298,11 +278,7 @@
                 Session = rtspSession
             });
 
-<<<<<<< HEAD
             await _rtpRtspTask.WithTimeout(RtspCommandTimeout).WithoutException(Logger);
-=======
-            await _rtpRtspTask.WithTimeout(TimeSpan.FromSeconds(2)).WithoutException(Logger);
->>>>>>> 34d25a5d
             if (!_rtpRtspTask.IsCompleted)
                 ProcessTeardownResponse();
         }
