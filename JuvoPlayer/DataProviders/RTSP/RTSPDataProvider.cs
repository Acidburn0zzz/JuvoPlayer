// Copyright (c) 2017 Samsung Electronics Co., Ltd All Rights Reserved
// PROPRIETARY/CONFIDENTIAL 
// This software is the confidential and proprietary
// information of SAMSUNG ELECTRONICS ("Confidential Information"). You shall
// not disclose such Confidential Information and shall use it only in
// accordance with the terms of the license agreement you entered into with
// SAMSUNG ELECTRONICS. SAMSUNG make no representations or warranties about the
// suitability of the software, either express or implied, including but not
// limited to the implied warranties of merchantability, fitness for a
// particular purpose, or non-infringement. SAMSUNG shall not be liable for any
// damages suffered by licensee as a result of using, modifying or distributing
// this software or its derivatives.

using System;
using System.Collections.Generic;
using JuvoPlayer.Common;
using JuvoPlayer.Demuxers;
using JuvoPlayer.Subtitles;

namespace JuvoPlayer.DataProviders.RTSP
{
    internal class RTSPDataProvider : IDataProvider
    {
        private readonly IDemuxer demuxer;
        private readonly IRTSPClient rtpClient;
        private readonly ClipDefinition currentClip;
        public RTSPDataProvider(IDemuxer demuxer, IRTSPClient rtpClient, ClipDefinition currentClip)
        {
            this.demuxer = demuxer ?? throw new ArgumentNullException(nameof(demuxer), "demuxer cannot be null");
            this.rtpClient = rtpClient ?? throw new ArgumentNullException(nameof(rtpClient), "rtpClient cannot be null");
            this.currentClip = currentClip ?? throw new ArgumentNullException(nameof(currentClip), "clip cannot be null");

            this.demuxer.StreamConfigReady += OnStreamConfigReady;
            this.demuxer.PacketReady += OnPacketReady;
        }

        public event ClipDurationChanged ClipDurationChanged;
        public event DRMInitDataFound DRMInitDataFound;
        public event SetDrmConfiguration SetDrmConfiguration;
        public event StreamConfigReady StreamConfigReady;
        public event PacketReady PacketReady;
<<<<<<< HEAD
        public event StreamsFound StreamsFound;
        public event StreamError StreamError;
=======
>>>>>>> 9abf02ed

        private void OnStreamConfigReady(StreamConfig config)
        {
            StreamConfigReady?.Invoke(config);
        }

        private void OnPacketReady(Packet packet)
        {
            if (packet != null)
            {
                PacketReady?.Invoke(packet);
                return;
            }
            // found empty packet which means EOS. We need to send two fake 
            // eos packets, one for audio and one for video
            PacketReady?.Invoke(Packet.CreateEOS(StreamType.Audio));
            PacketReady?.Invoke(Packet.CreateEOS(StreamType.Video));
        }

        public void OnChangeActiveStream(StreamDescription stream)
        {
            throw new NotImplementedException();
        }

        public void OnDeactivateStream(StreamType streamType)
        {
            throw new NotImplementedException();
        }

        public void OnPaused()
        {
            rtpClient?.Pause();
        }

        public void OnPlayed()
        {
            rtpClient?.Play();
        }

        public void OnSeek(TimeSpan time)
        {
        }

        public bool IsSeekingSupported()
        {
            return false;
        }

        public void Start()
        {
            if (rtpClient == null)
                return;

            rtpClient.Start(currentClip);
            demuxer.StartForExternalSource(InitializationMode.Full);
        }

        public Cue CurrentCue { get; }

        public void OnStopped()
        {
        }

        public void OnTimeUpdated(TimeSpan time)
        {
        }

        public void Dispose()
        {
            rtpClient?.Stop();
            demuxer.Dispose();
        }

        public List<StreamDescription> GetStreamsDescription(StreamType streamType)
        {
            return new List<StreamDescription>();
        }
    }
}<|MERGE_RESOLUTION|>--- conflicted
+++ resolved
@@ -1,125 +1,121 @@
-// Copyright (c) 2017 Samsung Electronics Co., Ltd All Rights Reserved
-// PROPRIETARY/CONFIDENTIAL 
-// This software is the confidential and proprietary
-// information of SAMSUNG ELECTRONICS ("Confidential Information"). You shall
-// not disclose such Confidential Information and shall use it only in
-// accordance with the terms of the license agreement you entered into with
-// SAMSUNG ELECTRONICS. SAMSUNG make no representations or warranties about the
-// suitability of the software, either express or implied, including but not
-// limited to the implied warranties of merchantability, fitness for a
-// particular purpose, or non-infringement. SAMSUNG shall not be liable for any
-// damages suffered by licensee as a result of using, modifying or distributing
-// this software or its derivatives.
-
-using System;
-using System.Collections.Generic;
-using JuvoPlayer.Common;
-using JuvoPlayer.Demuxers;
-using JuvoPlayer.Subtitles;
-
-namespace JuvoPlayer.DataProviders.RTSP
-{
-    internal class RTSPDataProvider : IDataProvider
-    {
-        private readonly IDemuxer demuxer;
-        private readonly IRTSPClient rtpClient;
-        private readonly ClipDefinition currentClip;
-        public RTSPDataProvider(IDemuxer demuxer, IRTSPClient rtpClient, ClipDefinition currentClip)
-        {
-            this.demuxer = demuxer ?? throw new ArgumentNullException(nameof(demuxer), "demuxer cannot be null");
-            this.rtpClient = rtpClient ?? throw new ArgumentNullException(nameof(rtpClient), "rtpClient cannot be null");
-            this.currentClip = currentClip ?? throw new ArgumentNullException(nameof(currentClip), "clip cannot be null");
-
-            this.demuxer.StreamConfigReady += OnStreamConfigReady;
-            this.demuxer.PacketReady += OnPacketReady;
-        }
-
-        public event ClipDurationChanged ClipDurationChanged;
-        public event DRMInitDataFound DRMInitDataFound;
-        public event SetDrmConfiguration SetDrmConfiguration;
-        public event StreamConfigReady StreamConfigReady;
-        public event PacketReady PacketReady;
-<<<<<<< HEAD
-        public event StreamsFound StreamsFound;
-        public event StreamError StreamError;
-=======
->>>>>>> 9abf02ed
-
-        private void OnStreamConfigReady(StreamConfig config)
-        {
-            StreamConfigReady?.Invoke(config);
-        }
-
-        private void OnPacketReady(Packet packet)
-        {
-            if (packet != null)
-            {
-                PacketReady?.Invoke(packet);
-                return;
-            }
-            // found empty packet which means EOS. We need to send two fake 
-            // eos packets, one for audio and one for video
-            PacketReady?.Invoke(Packet.CreateEOS(StreamType.Audio));
-            PacketReady?.Invoke(Packet.CreateEOS(StreamType.Video));
-        }
-
-        public void OnChangeActiveStream(StreamDescription stream)
-        {
-            throw new NotImplementedException();
-        }
-
-        public void OnDeactivateStream(StreamType streamType)
-        {
-            throw new NotImplementedException();
-        }
-
-        public void OnPaused()
-        {
-            rtpClient?.Pause();
-        }
-
-        public void OnPlayed()
-        {
-            rtpClient?.Play();
-        }
-
-        public void OnSeek(TimeSpan time)
-        {
-        }
-
-        public bool IsSeekingSupported()
-        {
-            return false;
-        }
-
-        public void Start()
-        {
-            if (rtpClient == null)
-                return;
-
-            rtpClient.Start(currentClip);
-            demuxer.StartForExternalSource(InitializationMode.Full);
-        }
-
-        public Cue CurrentCue { get; }
-
-        public void OnStopped()
-        {
-        }
-
-        public void OnTimeUpdated(TimeSpan time)
-        {
-        }
-
-        public void Dispose()
-        {
-            rtpClient?.Stop();
-            demuxer.Dispose();
-        }
-
-        public List<StreamDescription> GetStreamsDescription(StreamType streamType)
-        {
-            return new List<StreamDescription>();
-        }
-    }
-}+// Copyright (c) 2017 Samsung Electronics Co., Ltd All Rights Reserved
+// PROPRIETARY/CONFIDENTIAL 
+// This software is the confidential and proprietary
+// information of SAMSUNG ELECTRONICS ("Confidential Information"). You shall
+// not disclose such Confidential Information and shall use it only in
+// accordance with the terms of the license agreement you entered into with
+// SAMSUNG ELECTRONICS. SAMSUNG make no representations or warranties about the
+// suitability of the software, either express or implied, including but not
+// limited to the implied warranties of merchantability, fitness for a
+// particular purpose, or non-infringement. SAMSUNG shall not be liable for any
+// damages suffered by licensee as a result of using, modifying or distributing
+// this software or its derivatives.
+
+using System;
+using System.Collections.Generic;
+using JuvoPlayer.Common;
+using JuvoPlayer.Demuxers;
+using JuvoPlayer.Subtitles;
+
+namespace JuvoPlayer.DataProviders.RTSP
+{
+    internal class RTSPDataProvider : IDataProvider
+    {
+        private readonly IDemuxer demuxer;
+        private readonly IRTSPClient rtpClient;
+        private readonly ClipDefinition currentClip;
+        public RTSPDataProvider(IDemuxer demuxer, IRTSPClient rtpClient, ClipDefinition currentClip)
+        {
+            this.demuxer = demuxer ?? throw new ArgumentNullException(nameof(demuxer), "demuxer cannot be null");
+            this.rtpClient = rtpClient ?? throw new ArgumentNullException(nameof(rtpClient), "rtpClient cannot be null");
+            this.currentClip = currentClip ?? throw new ArgumentNullException(nameof(currentClip), "clip cannot be null");
+
+            this.demuxer.StreamConfigReady += OnStreamConfigReady;
+            this.demuxer.PacketReady += OnPacketReady;
+        }
+
+        public event ClipDurationChanged ClipDurationChanged;
+        public event DRMInitDataFound DRMInitDataFound;
+        public event SetDrmConfiguration SetDrmConfiguration;
+        public event StreamConfigReady StreamConfigReady;
+        public event PacketReady PacketReady;        
+        public event StreamError StreamError;
+
+        private void OnStreamConfigReady(StreamConfig config)
+        {
+            StreamConfigReady?.Invoke(config);
+        }
+
+        private void OnPacketReady(Packet packet)
+        {
+            if (packet != null)
+            {
+                PacketReady?.Invoke(packet);
+                return;
+            }
+            // found empty packet which means EOS. We need to send two fake 
+            // eos packets, one for audio and one for video
+            PacketReady?.Invoke(Packet.CreateEOS(StreamType.Audio));
+            PacketReady?.Invoke(Packet.CreateEOS(StreamType.Video));
+        }
+
+        public void OnChangeActiveStream(StreamDescription stream)
+        {
+            throw new NotImplementedException();
+        }
+
+        public void OnDeactivateStream(StreamType streamType)
+        {
+            throw new NotImplementedException();
+        }
+
+        public void OnPaused()
+        {
+            rtpClient?.Pause();
+        }
+
+        public void OnPlayed()
+        {
+            rtpClient?.Play();
+        }
+
+        public void OnSeek(TimeSpan time)
+        {
+        }
+
+        public bool IsSeekingSupported()
+        {
+            return false;
+        }
+
+        public void Start()
+        {
+            if (rtpClient == null)
+                return;
+
+            rtpClient.Start(currentClip);
+            demuxer.StartForExternalSource(InitializationMode.Full);
+        }
+
+        public Cue CurrentCue { get; }
+
+        public void OnStopped()
+        {
+        }
+
+        public void OnTimeUpdated(TimeSpan time)
+        {
+        }
+
+        public void Dispose()
+        {
+            rtpClient?.Stop();
+            demuxer.Dispose();
+        }
+
+        public List<StreamDescription> GetStreamsDescription(StreamType streamType)
+        {
+            return new List<StreamDescription>();
+        }
+    }
+}