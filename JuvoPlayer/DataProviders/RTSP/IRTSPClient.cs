--- conflicted
+++ resolved
@@ -16,10 +16,6 @@
  */
 
 using System;
-<<<<<<< HEAD
-using System.Reactive.Subjects;
-=======
->>>>>>> 5dae5494
 using System.Threading;
 using System.Threading.Tasks;
 using JuvoPlayer.Common;
@@ -34,9 +30,6 @@
         Task Start(ClipDefinition clip, CancellationToken ct);
         void Stop();
         IObservable<string> GetErrorSubject();
-<<<<<<< HEAD
-=======
         bool IsStarted { get; }
->>>>>>> 5dae5494
     }
 }