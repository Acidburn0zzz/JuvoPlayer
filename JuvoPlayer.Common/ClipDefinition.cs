--- conflicted
+++ resolved
@@ -1,49 +1,45 @@
-// Copyright (c) 2017 Samsung Electronics Co., Ltd All Rights Reserved
-// PROPRIETARY/CONFIDENTIAL 
-// This software is the confidential and proprietary
-// information of SAMSUNG ELECTRONICS ("Confidential Information"). You shall
-// not disclose such Confidential Information and shall use it only in
-// accordance with the terms of the license agreement you entered into with
-// SAMSUNG ELECTRONICS. SAMSUNG make no representations or warranties about the
-// suitability of the software, either express or implied, including but not
-// limited to the implied warranties of merchantability, fitness for a
-// particular purpose, or non-infringement. SAMSUNG shall not be liable for any
-// damages suffered by licensee as a result of using, modifying or distributing
-// this software or its derivatives.
-
-using System.Collections.Generic;
-
-namespace JuvoPlayer.Common
-{
-    public class SubtitleInfo
-    {
-        public string Id { get; set; }
-        public string Subtitle { get; set; }
-        public string Language { get; set; }
-        public string Encoding { get; set; }
-        public bool IsActive { get; set; }
-
-    }
-
-    public class DRMDescription
-    {
-<<<<<<< HEAD
-        public string InitData { get; set; }
-=======
->>>>>>> e703360c
-        public string Scheme { get; set; }
-        public string LicenceUrl { get; set; }
-        public Dictionary<string, string> KeyRequestProperties { get; set; }
-    }
-
-    public class ClipDefinition
-    {
-        public string Title { get; set; }
-        public string Type { get; set; }
-        public string Url { get; set; }
-        public List<SubtitleInfo> Subtitles { get; set; }
-        public string Poster { get; set; }
-        public string Description { get; set; }
-        public List<DRMDescription> DRMDatas { get; set; }
-    }
+// Copyright (c) 2017 Samsung Electronics Co., Ltd All Rights Reserved
+// PROPRIETARY/CONFIDENTIAL 
+// This software is the confidential and proprietary
+// information of SAMSUNG ELECTRONICS ("Confidential Information"). You shall
+// not disclose such Confidential Information and shall use it only in
+// accordance with the terms of the license agreement you entered into with
+// SAMSUNG ELECTRONICS. SAMSUNG make no representations or warranties about the
+// suitability of the software, either express or implied, including but not
+// limited to the implied warranties of merchantability, fitness for a
+// particular purpose, or non-infringement. SAMSUNG shall not be liable for any
+// damages suffered by licensee as a result of using, modifying or distributing
+// this software or its derivatives.
+
+using System.Collections.Generic;
+
+namespace JuvoPlayer.Common
+{
+    public class SubtitleInfo
+    {
+        public string Id { get; set; }
+        public string Subtitle { get; set; }
+        public string Language { get; set; }
+        public string Encoding { get; set; }
+        public bool IsActive { get; set; }
+
+    }
+
+    public class DRMDescription
+    {
+        public string Scheme { get; set; }
+        public string LicenceUrl { get; set; }
+        public Dictionary<string, string> KeyRequestProperties { get; set; }
+    }
+
+    public class ClipDefinition
+    {
+        public string Title { get; set; }
+        public string Type { get; set; }
+        public string Url { get; set; }
+        public List<SubtitleInfo> Subtitles { get; set; }
+        public string Poster { get; set; }
+        public string Description { get; set; }
+        public List<DRMDescription> DRMDatas { get; set; }
+    }
 }