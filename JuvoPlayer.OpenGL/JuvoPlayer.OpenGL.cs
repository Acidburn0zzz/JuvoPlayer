/*!
 * https://github.com/SamsungDForum/JuvoPlayer
 * Copyright 2018, Samsung Electronics Co., Ltd
 * Licensed under the MIT license
 *
 * THIS SOFTWARE IS PROVIDED BY THE COPYRIGHT HOLDERS AND CONTRIBUTORS "AS IS"
 * AND ANY EXPRESS OR IMPLIED WARRANTIES, INCLUDING, BUT NOT LIMITED TO, THE
 * IMPLIED WARRANTIES OF MERCHANTABILITY AND FITNESS FOR A PARTICULAR PURPOSE
 * ARE DISCLAIMED. IN NO EVENT SHALL THE COPYRIGHT HOLDER BE LIABLE FOR ANY
 * DIRECT, INDIRECT, INCIDENTAL, SPECIAL, EXEMPLARY, OR CONSEQUENTIAL DAMAGES
 * (INCLUDING, BUT NOT LIMITED TO, PROCUREMENT OF SUBSTITUTE GOODS OR SERVICES;
 * LOSS OF USE, DATA, OR PROFITS; OR BUSINESS INTERRUPTION) HOWEVER CAUSED AND
 * ON ANY THEORY OF LIABILITY, WHETHER IN CONTRACT, STRICT LIABILITY, OR TORT
 * (INCLUDING NEGLIGENCE OR OTHERWISE) ARISING IN ANY WAY OUT OF THE USE OF THIS
 * SOFTWARE, EVEN IF ADVISED OF THE POSSIBILITY OF SUCH DAMAGE.
 */

using System;
using System.IO;
using JuvoPlayer.Common;
using JuvoLogger;
using Tizen.TV.NUI.GLApplication;
using System.Reactive.Linq;
using System.Threading;
using System.Threading.Tasks;
using ElmSharp;
using Tizen.Applications;
using Tizen.System;

namespace JuvoPlayer.OpenGL
{
    internal class Program : TVGLApplication, ISeekLogicClient
    {
        private SynchronizationContext _uiContext = null; // needs to be initialized in OnCreate!

        private readonly TimeSpan _progressBarFadeout = TimeSpan.FromMilliseconds(5000);

        private SeekLogic _seekLogic = null; // needs to be initialized in OnCreate!

        private DateTime _lastKeyPressTime;
        private int _selectedTile;
        private bool _isMenuShown;
        private bool _progressBarShown;

        public IPlayerService Player { get; private set; }

        private bool _playbackCompletedNeedsHandling;

        private const string Tag = "JuvoPlayer";
        private static readonly ILogger Logger = LoggerManager.GetInstance().GetLogger(Tag);

        private OptionsMenu _options;
        private ResourceLoader _resourceLoader;
        private MetricsHandler _metricsHandler;

        private bool _isAlertShown;
        private bool _startedFromDeepLink;

        private readonly SystemMemoryUsage _systemMemoryUsage = new SystemMemoryUsage();
        private int _systemMemoryUsageGraphId;
        private float _systemMemoryBottom;
        private float _systemMemoryTop;

        private bool _bufferingInProgress = false;
        private int _bufferingProgress = 0;

        private readonly SystemCpuUsage _systemCpuUsage = new SystemCpuUsage();

        private static void Main(string[] args)
        {
            var myProgram = new Program();
            myProgram.Run(args);
        }

        protected override void OnCreate()
        {
            _uiContext = SynchronizationContext.Current;
            OpenGLLoggerManager.Configure(_uiContext);
            _seekLogic = new SeekLogic(this);
            DllImports.Create();
            InitMenu();
        }

        protected override void OnTerminate()
        {
            DllImports.Terminate();
        }

        protected override bool OnUpdate()
        {
            UpdateUI();
            DllImports.Draw();
            return true;
        }

        protected override void OnAppControlReceived(AppControlReceivedEventArgs e) // Launch request handling via Smart Hub Preview (deep links) functionality
        {
            var payloadParser = new PayloadParser(e.ReceivedAppControl);
            if (!payloadParser.TryGetUrl(out var url))
                return;
            HandleExternalTileSelection(url);

            base.OnAppControlReceived(e);
        }

        private bool _appPaused;
        private Window _playerWindow;

        protected override void OnPause()
        {
            if (Player == null || Player.State != Common.PlayerState.Playing)
                return;

            _appPaused = true;
            Player.Pause();
        }

        protected override void OnResume()
        {
            if (!_appPaused)
                return;

            _appPaused = false;

            if (Player != null)
            {
                ShowMenu(false);
                KeyPressedMenuUpdate(); // Playback UI should be visible when starting playback after app execution is resumed
                Player.Start();
                return;
            }

            ShowMenu(true);
        }

        private void InitMenu()
        {
            _resourceLoader = new ResourceLoader
            {
                Logger = Logger
            };
            _resourceLoader.LoadResources(
                Path.GetDirectoryName(Path.GetDirectoryName(Current.ApplicationInfo.ExecutablePath)),
                HandleLoadingFinished);
            _metricsHandler = new MetricsHandler();
            SetMetrics();
            SetMenuFooter();
            SetupOptionsMenu();
            SetDefaultMenuState();
        }

        private void SetMetrics()
        {
            _systemMemoryBottom = (float) _systemMemoryUsage.Used / 1024;
            _systemMemoryTop = (float) _systemMemoryUsage.Total / 1024;
            _systemMemoryUsageGraphId = _metricsHandler.AddMetric("MEM", (float) _systemMemoryUsage.Used / 1024,
                (float) _systemMemoryUsage.Total / 1024, 100,
                () =>
                {
                    try
                    {
                        _systemMemoryUsage.Update();
                    }
                    catch
                    {
                        /* ignore */
                    }

                    if (_systemMemoryBottom > (float) _systemMemoryUsage.Used / 1024)
                    {
                        _systemMemoryBottom = (float) _systemMemoryUsage.Used / 1024;
                        _metricsHandler.UpdateGraphRange(_systemMemoryUsageGraphId, _systemMemoryBottom,
                            _systemMemoryTop);
                    }

                    return (float) _systemMemoryUsage.Used / 1024;
                });

            _metricsHandler.AddMetric("CPU", 0, 100, 100,
                () =>
                {
                    try
                    {
                        _systemCpuUsage.Update();
                    }
                    catch
                    {
                        /* ignore */
                    } // underlying code is broken - it takes only one sample from /proc/stat, so it's giving average load from system boot till now (like "top -n1" => us + sy + ni)

                    return (float) (_systemCpuUsage.User + _systemCpuUsage.Nice + _systemCpuUsage.System);
                });
        }

        private static unsafe void SetMenuFooter()
        {
            string footer =
                $"JuvoPlayer v{typeof(Program).Assembly.GetName().Version.Major}.{typeof(Program).Assembly.GetName().Version.Minor}.{typeof(Program).Assembly.GetName().Version.Build}, OpenGL Native #{DllImports.OpenGLLibVersion():x}, Samsung R&D Poland 2017-{DateTime.Now.Year}";
            fixed (byte* f = ResourceLoader.GetBytes(footer))
                DllImports.SetFooter(f, footer.Length);
        }

        private void SetDefaultMenuState()
        {
            _selectedTile = 0;
            DllImports.SelectTile(_selectedTile);
            _isMenuShown = false;
            DllImports.ShowLoader(1, 0);

            _lastKeyPressTime = DateTime.Now;
            _seekLogic.Reset();

            _playbackCompletedNeedsHandling = false;

            _metricsHandler.Hide();
        }

        private void SetupOptionsMenu()
        {
            _options = new OptionsMenu
            {
                Logger = Logger
            };
        }

        protected override void OnKeyEvent(Key key)
        {
            if (key.State != Key.StateType.Down)
                return;

            if (_isAlertShown && !key.KeyPressedName.Contains("Return") && !key.KeyPressedName.Contains("Exit"))
                return;

            if (key.KeyPressedName.Contains("Right"))
            {
                HandleKeyRight();
            }
            else if (key.KeyPressedName.Contains("Left"))
            {
                HandleKeyLeft();
            }
            else if (key.KeyPressedName.Contains("Up"))
            {
                HandleKeyUp();
            }
            else if (key.KeyPressedName.Contains("Down"))
            {
                HandleKeyDown();
            }
            else if (key.KeyPressedName.Contains("Return"))
            {
                HandleKeyReturn();
            }
            else if (key.KeyPressedName.Contains("Back"))
            {
                HandleKeyBack();
            }
            else if (key.KeyPressedName.Contains("Exit"))
            {
                HandleKeyExit();
            }
            else if (key.KeyPressedName.Contains("Play") || key.KeyPressedName.Contains("3XSpeed"))
            {
                HandleKeyPlay();
            }
            else if (key.KeyPressedName.Contains("Pause"))
            {
                HandleKeyPause();
            }
            else if (key.KeyPressedName.Contains("Stop") || key.KeyPressedName.Contains("3D"))
            {
                HandleKeyStop();
            }
            else if (key.KeyPressedName.Contains("Rewind"))
            {
                HandleKeyRewind();
            }
            else if (key.KeyPressedName.Contains("Next"))
            {
                HandleKeySeekForward();
            }
            else if (key.KeyPressedName.Contains("Red"))
            {
                _metricsHandler.SwitchVisibility();
            }
            else if (key.KeyPressedName.Contains("Green"))
            {
                GC.Collect();
            }
            else
            {
                Logger?.Warn($"Unknown key pressed: {key.KeyPressedName}");
            }

            KeyPressedMenuUpdate();
        }

        private void HandleExternalTileSelection(string url)
        {
            _startedFromDeepLink = true;
            var tileNo = _resourceLoader.ContentList.FindIndex(content =>
                string.Equals(content.Url, url, StringComparison.OrdinalIgnoreCase));
            if (tileNo < 0)
                return;
            if (tileNo == _selectedTile)
                return;
            if (Player != null)
                ClosePlayer();
            _selectedTile = tileNo;
            DllImports.SelectTile(_selectedTile);
            if (_resourceLoader.IsLoadingFinished)
                HandleExternalPlaybackStart();
        }

        private void HandleLoadingFinished()
        {
            _playerWindow = new Window("JuvoPlayer")
            {
                Geometry = new Rect(0, 0, 1920, 1080)
            };
            _playerWindow.Show();
            _playerWindow.Lower();

            if (_startedFromDeepLink)
                HandleExternalPlaybackStart();
            else
                ShowMenu(true);
        }

        private void HandleExternalPlaybackStart()
        {
            if (Player != null) // it's possible that playback has already started via other control path (PreviewPayloadHandler vs HandleLoadingFinished calls order)
                return;

            if (_selectedTile >= _resourceLoader.TilesCount)
            {
                ShowMenu(true);
                return;
            }

            ShowMenu(false);
            KeyPressedMenuUpdate(); // Playback UI should be visible when starting playback from deep link
            HandlePlaybackStart();
        }

        public async void DisplayAlert(string title, string body, string button)
        {
            ShowAlert(title, body, button);
            await AwaitDisplayAlert();
        }

        public static unsafe void PushLog(string log)
        {
            fixed (byte* text = ResourceLoader.GetBytes(log))
                DllImports.PushLog(text, log.Length);
        }

        private unsafe void ShowAlert(string title, string body, string button)
        {
            fixed (byte* titleBytes = ResourceLoader.GetBytes(title), bodyBytes = ResourceLoader.GetBytes(body), buttonBytes = ResourceLoader.GetBytes(button))
            {
                DllImports.ShowAlert(new DllImports.AlertData()
                {
                    title = titleBytes,
                    titleLen = title.Length,
                    body = bodyBytes,
                    bodyLen = body.Length,
                    button = buttonBytes,
                    buttonLen = button.Length
                });
            }
            _isAlertShown = true;
        }

        private async Task AwaitDisplayAlert()
        {
            while (_isAlertShown)
                await Task.Delay(100);
        }

        private void KeyPressedMenuUpdate()
        {
            _lastKeyPressTime = DateTime.Now;
            _progressBarShown = !_isMenuShown && _resourceLoader.IsLoadingFinished;
            if (!_progressBarShown && _options.Visible)
                _options.Hide();
        }

        private void HandleKeyRight()
        {
            if (_isMenuShown)
            {
                if (_selectedTile < _resourceLoader.TilesCount - 1)
                    _selectedTile = (_selectedTile + 1) % _resourceLoader.TilesCount;
                DllImports.SelectTile(_selectedTile);
            }
            else if (_options.Visible)
            {
                _options.ControlRight();
            }
            else if (_progressBarShown)
            {
                _seekLogic.SeekForward();
            }
        }

        private void HandleKeyLeft()
        {
            if (_isMenuShown)
            {
                if (_selectedTile > 0)
                    _selectedTile = (_selectedTile - 1 + _resourceLoader.TilesCount) % _resourceLoader.TilesCount;
                DllImports.SelectTile(_selectedTile);
            }
            else if (_options.Visible)
            {
                _options.ControlLeft();
            }
            else if (_progressBarShown)
            {
                _seekLogic.SeekBackward();
            }
        }

        private void HandleKeyUp()
        {
            if (!_isMenuShown && _options.Visible)
            {
                _options.ControlUp();
            }
            else if (!_isMenuShown && !_options.Visible && _progressBarShown)
            {
                _options.Show();
            }
        }

        private void HandleKeyDown()
        {
            if (!_isMenuShown && _options.Visible)
            {
                _options.ControlDown();
            }
        }

        private void HandleKeyReturn()
        {
            if (_isAlertShown)
            {
                DllImports.HideAlert();
                _isAlertShown = false;
            }
            else if (_isMenuShown)
            {
                if (_selectedTile >= _resourceLoader.TilesCount)
                    return;
                ShowMenu(false);
                HandlePlaybackStart();
            }
            else if (_progressBarShown && !_options.Visible)
            {
                switch (Player.State)
                {
                    case Common.PlayerState.Playing:
                        Player?.Pause();
                        break;
                    case Common.PlayerState.Paused:
                        Player?.Start();
                        break;
                }
            }
            else if (_options.Visible && _options.ProperSelection())
            {
                _options.ControlSelect(Player);
                _options.Hide();
            }
        }

        private void HandlePlaybackStart()
        {
            if (Player == null)
            {
                Player = new Player(_playerWindow);
                Player.StateChanged()
                    .ObserveOn(SynchronizationContext.Current)
                    .Where(state => state == Common.PlayerState.Prepared)
                    .Subscribe(state =>
                    {
                        if (Player == null)
                            return;
                        _options.LoadStreamLists(Player);
                        Player.Start();
                    }, () => { _playbackCompletedNeedsHandling = true; });

                Player.PlaybackError()
                    .ObserveOn(SynchronizationContext.Current)
                    .Subscribe(message =>
                    {
                        Logger?.Info($"Playback Error: {message}");
                        ReturnToMainMenu();
                        DisplayAlert("Playback Error", message, "OK");
                    });

                Player.BufferingProgress()
                    .ObserveOn(SynchronizationContext.Current)
                    .Subscribe(UpdateBufferingProgress);
            }

            Logger?.Info(
                $"Playing {_resourceLoader.ContentList[_selectedTile].Title} ({_resourceLoader.ContentList[_selectedTile].Url})");
            Player.SetSource(_resourceLoader.ContentList[_selectedTile]);
            _options.ClearOptionsMenu();
            _seekLogic.IsSeekInProgress = false;
            _bufferingInProgress = false;
            _bufferingProgress = 0;
        }

        private void UpdateBufferingProgress(int percent)
        {
            _bufferingProgress = percent;
            _bufferingInProgress = percent < 100;
            Logger.Info($"Buffering {(_bufferingInProgress ? $"in progress: {percent}%" : "ended")}.");
        }

        private void ReturnToMainMenu()
        {
            ResetPlaybackControls();
            ShowMenu(true);
            _progressBarShown = false;
            ClosePlayer();
        }

        private void HandleKeyBack()
        {
            if (!_isMenuShown && !_options.Visible)
                ReturnToMainMenu();
            else if (_options.Visible)
                _options.Hide();
            else
                Exit();
        }

        private void ClosePlayer()
        {
            Logger?.Info("Closing player");
            Player?.Stop();
            Player?.Dispose();
            Player = null;
        }

        private void HandleKeyExit()
        {
            ClosePlayer();
            Exit();
        }

        private void HandleKeyPlay()
        {
<<<<<<< HEAD
            if (Player?.State == Common.PlayerState.Playing)
                Player?.Pause();
            else
                Player?.Start();
=======
            if (_isMenuShown)
            {
                if (_selectedTile >= _resourceLoader.TilesCount)
                    return;
                ShowMenu(false);
                HandlePlaybackStart();
            }
            else
            {
                if (PlayerHandle?.State == PlayerState.Playing)
                    PlayerHandle?.Pause();
                else
                    PlayerHandle?.Start();
            }
>>>>>>> 7f6dc62d
        }

        private void HandleKeyPause()
        {
            Player?.Pause();
        }

        private void HandleKeyStop()
        {
            ReturnToMainMenu();
        }

        private void HandleKeyRewind()
        {
            _seekLogic.SeekBackward();
        }

        private void HandleKeySeekForward()
        {
            _seekLogic.SeekForward();
        }

        private static void ResetPlaybackControls()
        {
            DllImports.UpdatePlaybackControls(new DllImports.PlaybackData());
        }

        private void ShowMenu(bool show)
        {
            if (show == _isMenuShown)
                return;

            _isMenuShown = show;
            DllImports.ShowMenu(_isMenuShown ? 1 : 0);
        }

        private unsafe void UpdateSubtitles()
        {
            if (Player?.CurrentCueText != null && _options.SubtitlesOn)
            {
                fixed (byte* cueText = ResourceLoader.GetBytes(Player.CurrentCueText))
                    DllImports.ShowSubtitle(0, cueText,
                        Player.CurrentCueText.Length); // 0ms duration - special value just for next frame
            }
        }

        private void UpdatePlaybackCompleted() // doesn't work from side thread
        {
            if (!_playbackCompletedNeedsHandling)
                return;

            _playbackCompletedNeedsHandling = false;
            Logger?.Info($"Playback completed. Returning to menu.");
            if (_isMenuShown)
                return;
            _progressBarShown = false;
            _options.Hide();
            ResetPlaybackControls();
            ShowMenu(true);
            ClosePlayer();
            _seekLogic.IsSeekAccumulationInProgress = false;
        }

        private void UpdateMetrics()
        {
            _metricsHandler.Update();
        }

        private static PlayerState ToPlayerState(Common.PlayerState state)
        {
            switch (state)
            {
                case Common.PlayerState.Idle:
                    return PlayerState.Idle;
                case Common.PlayerState.Prepared:
                    return PlayerState.Prepared;
                case Common.PlayerState.Paused:
                    return PlayerState.Paused;
                case Common.PlayerState.Playing:
                    return PlayerState.Playing;
                default:
                    throw new ArgumentOutOfRangeException(nameof(state), state, null);
            }
        }

        private unsafe void UpdatePlaybackControls()
        {
            if (_progressBarShown && Player?.State == Common.PlayerState.Playing &&
                (DateTime.Now - _lastKeyPressTime).TotalMilliseconds >= _progressBarFadeout.TotalMilliseconds)
            {
                _progressBarShown = false;
                _options.Hide();
                Logger?.Info(
                    $"{(DateTime.Now - _lastKeyPressTime).TotalMilliseconds} ms of inactivity, hiding progress bar.");
            }
            fixed (byte* name = ResourceLoader.GetBytes(_resourceLoader.ContentList[_selectedTile].Title))
            {
                DllImports.UpdatePlaybackControls(new DllImports.PlaybackData()
                {
                    show = _progressBarShown ? 1 : 0,
                    state = (int)ToPlayerState(Player?.State ?? Common.PlayerState.Idle),
                    currentTime = (int)_seekLogic.CurrentPositionUI.TotalMilliseconds,
                    totalTime = (int)_seekLogic.Duration.TotalMilliseconds,
                    text = name,
                    textLen = _resourceLoader.ContentList[_selectedTile].Title.Length,
                    buffering = _bufferingInProgress ? 1 : 0,
                    bufferingPercent = _bufferingProgress,
                    seeking = (_seekLogic.IsSeekInProgress || _seekLogic.IsSeekAccumulationInProgress) ? 1 : 0
                });
            }
        }

        private void UpdateUI()
        {
            UpdateSubtitles();
            UpdatePlaybackCompleted();
            UpdatePlaybackControls();
            UpdateMetrics();
        }
    }
}<|MERGE_RESOLUTION|>--- conflicted
+++ resolved
@@ -555,12 +555,6 @@
 
         private void HandleKeyPlay()
         {
-<<<<<<< HEAD
-            if (Player?.State == Common.PlayerState.Playing)
-                Player?.Pause();
-            else
-                Player?.Start();
-=======
             if (_isMenuShown)
             {
                 if (_selectedTile >= _resourceLoader.TilesCount)
@@ -570,12 +564,11 @@
             }
             else
             {
-                if (PlayerHandle?.State == PlayerState.Playing)
-                    PlayerHandle?.Pause();
+                if (Player?.State == Common.PlayerState.Playing)
+                    Player?.Pause();
                 else
-                    PlayerHandle?.Start();
-            }
->>>>>>> 7f6dc62d
+                    Player?.Start();
+            }
         }
 
         private void HandleKeyPause()
