<Project Sdk="Tizen.NET.Sdk/1.1.6">
  <Import Project="IntermediateManifest.targets" />
  <PropertyGroup>
    <OutputType>Exe</OutputType>
    <TargetFrameworks>tizen60;tizen50</TargetFrameworks>
    <AssemblyName>JuvoPlayerOpenGLNative.Tizen.TV</AssemblyName>
<<<<<<< HEAD
    <Version>1.5.6</Version>
=======
>>>>>>> e6cd94f3
    <Description>C++ native GUI for the JuvoPlayer backend. For animation peformance optimization the Open GL framework has been used.</Description>
    <TizenTpkExcludePattern>runtimes\*\native\libSkiaSharp.so</TizenTpkExcludePattern>
    <LangVersion>7.3</LangVersion>
  </PropertyGroup>
  <PropertyGroup Condition=" '$(Configuration)|$(Platform)' == 'Debug|AnyCPU' ">
    <DebugType>portable</DebugType>
    <AllowUnsafeBlocks>true</AllowUnsafeBlocks>
  </PropertyGroup>
  <PropertyGroup Condition=" '$(Configuration)|$(Platform)' == 'Release|AnyCPU' ">
    <DebugType>None</DebugType>
    <AllowUnsafeBlocks>true</AllowUnsafeBlocks>
  </PropertyGroup>
  <ItemGroup>
    <Compile Remove="res\backgrounds\**" />
    <EmbeddedResource Remove="res\backgrounds\**" />
    <None Remove="res\backgrounds\**" />
  </ItemGroup>
  <ItemGroup>
    <None Remove="shared\res\videoclips.json" />
  </ItemGroup>
  <ItemGroup>
    <Folder Include="lib\" />
    <Folder Include="res\fonts\" />
    <Folder Include="res\icons\" />
  </ItemGroup>
  <ItemGroup>
    <ProjectReference Include="..\JuvoLogger.Tizen\JuvoLogger.Tizen.csproj" />
    <ProjectReference Include="..\JuvoPlayer\JuvoPlayer.csproj" />
  </ItemGroup>
  <PropertyGroup>
    <DefineConstants>$(DefineConstants);BUILT_FOR_$(TargetFramework)</DefineConstants>
  </PropertyGroup>
  <!-- Include Nuget Package for Tizen Project building -->
  <PropertyGroup>
    <TizenTpkExcludePattern>res\storyboards\**\*</TizenTpkExcludePattern>
    <TizenTpkExcludePattern Condition="'$(TargetFramework)' == 'tizen50'">runtimes\*\native\libSkiaSharp.so;</TizenTpkExcludePattern>
  </PropertyGroup>
  <ItemGroup>
    <Reference Condition="'$(TargetFramework)' == 'tizen50'" Include="SkiaSharp.Views.Forms, Version=1.60.0.0, Culture=neutral, PublicKeyToken=null">
      <HintPath>packages\SkiaSharp.Views.Forms.dll</HintPath>
    </Reference>
    <Reference Condition="'$(TargetFramework)' == 'tizen50'" Include="SkiaSharp.Views.Tizen, Version=1.60.0.0, Culture=neutral, PublicKeyToken=0738eb9f132ed756">
      <HintPath>packages\SkiaSharp.Views.Tizen.dll</HintPath>
    </Reference>
    <PackageReference Condition="'$(TargetFramework)' == 'tizen60'" Include="SkiaSharp" Version="2.80.2" GeneratePathProperty="true" />
    <PackageReference Condition="'$(TargetFramework)' == 'tizen60'" Include="SkiaSharp.Views.Forms" Version="2.80.2" />
  </ItemGroup>
</Project><|MERGE_RESOLUTION|>--- conflicted
+++ resolved
@@ -4,10 +4,6 @@
     <OutputType>Exe</OutputType>
     <TargetFrameworks>tizen60;tizen50</TargetFrameworks>
     <AssemblyName>JuvoPlayerOpenGLNative.Tizen.TV</AssemblyName>
-<<<<<<< HEAD
-    <Version>1.5.6</Version>
-=======
->>>>>>> e6cd94f3
     <Description>C++ native GUI for the JuvoPlayer backend. For animation peformance optimization the Open GL framework has been used.</Description>
     <TizenTpkExcludePattern>runtimes\*\native\libSkiaSharp.so</TizenTpkExcludePattern>
     <LangVersion>7.3</LangVersion>
