﻿<Project Sdk="Microsoft.NET.Sdk">
  <!-- Property Group for Tizen40 Project -->
  <PropertyGroup>
    <OutputType>Exe</OutputType>
    <TargetFramework>tizen40</TargetFramework>
    <SignAssembly>false</SignAssembly>
    <AssemblyOriginatorKeyFile />
    <AssemblyName>JuvoPlayerXamarin.Tizen.TV</AssemblyName>
    <StartupObject>
    </StartupObject>
    <ApplicationIcon />
    <Win32Resource />
    <NoWin32Manifest>true</NoWin32Manifest>
    <Authors>SRPOL MVS</Authors>
    <Company>Samsung Electronics VD</Company>
    <NeutralLanguage>en</NeutralLanguage>
    <Description>JuvoPlayerXamarin.Tizen.TV</Description>
<<<<<<< HEAD
    <Version>1.0.8</Version>
=======
    <Version>1.3.1</Version>
>>>>>>> 3898db61
  </PropertyGroup>
  <PropertyGroup Condition=" '$(Configuration)|$(Platform)' == 'Debug|AnyCPU' ">
    <DebugType>portable</DebugType>
  </PropertyGroup>
  <PropertyGroup Condition=" '$(Configuration)|$(Platform)' == 'Release|AnyCPU' ">
    <DebugType>None</DebugType>
  </PropertyGroup>
  <ItemGroup>
    <None Remove="res\subs\media_player_subs_windows-1250.srt" />
    <None Remove="res\subs\media_player_subs_windows-1252.srt" />
    <None Remove="shared\res\videoclips.json" />
  </ItemGroup>
  <ItemGroup>
    <Content Include="shared\res\videoclips.json">
      <CopyToOutputDirectory>Always</CopyToOutputDirectory>
    </Content>
  </ItemGroup>
  <ItemGroup>
    <EmbeddedResource Include="res\subs\media_player_subs_windows-1250.srt" />
    <EmbeddedResource Include="res\subs\media_player_subs_windows-1252.srt" />
  </ItemGroup>
  <!-- If solution already has PCL project, will reference -->
  <!-- Include Nuget Package for Tizen Project building -->
  <ItemGroup>
    <PackageReference Include="Xamarin.Forms" Version="3.0.0.482510" />
    <!-- Tizen.* packages are excluded from runtime -->
    <PackageReference Include="Tizen.NET" Version="5.0.0.14572">
      <ExcludeAssets>Runtime</ExcludeAssets>
    </PackageReference>
    <PackageReference Include="Tizen.NET.Sdk" Version="1.0.1">
      <ExcludeAssets>Runtime</ExcludeAssets>
    </PackageReference>
  </ItemGroup>
  <ItemGroup>
    <ProjectReference Include="..\..\JuvoLogger.Tizen\JuvoLogger.Tizen.csproj" />
    <ProjectReference Include="..\..\JuvoPlayer\JuvoPlayer.csproj" />
    <ProjectReference Include="..\XamarinPlayer\XamarinPlayer.csproj" />
  </ItemGroup>
  <ItemGroup>
    <Compile Update="Properties\Resources.Designer.cs">
      <DesignTime>True</DesignTime>
      <AutoGen>True</AutoGen>
      <DependentUpon>Resources.resx</DependentUpon>
    </Compile>
  </ItemGroup>
  <ItemGroup>
    <EmbeddedResource Update="Properties\Resources.resx">
      <Generator>ResXFileCodeGenerator</Generator>
      <LastGenOutput>Resources.Designer.cs</LastGenOutput>
    </EmbeddedResource>
  </ItemGroup>
  <Target Name="UpdateVersion" BeforeTargets="PrepareForBuild">
    <XmlPeek XmlInputPath="..\..\JuvoPlayer\JuvoPlayer.csproj" Query="/Project/PropertyGroup/Version[1]/text()">
      <Output TaskParameter="Result" ItemName="JuvoPlayerVersion" />
    </XmlPeek>
    <XmlPoke XmlInputPath="XamarinPlayer.Tizen.TV.csproj" Query="/Project/PropertyGroup/Version" Value="@(JuvoPlayerVersion)" />
    <XmlPoke XmlInputPath="tizen-manifest.xml" Query="/x:manifest/@version" Value="@(JuvoPlayerVersion)" Namespaces="&lt;Namespace Prefix='x' Uri='http://tizen.org/ns/packages' /&gt;" />
  </Target>
</Project><|MERGE_RESOLUTION|>--- conflicted
+++ resolved
@@ -1,81 +1,77 @@
-﻿<Project Sdk="Microsoft.NET.Sdk">
-  <!-- Property Group for Tizen40 Project -->
-  <PropertyGroup>
-    <OutputType>Exe</OutputType>
-    <TargetFramework>tizen40</TargetFramework>
-    <SignAssembly>false</SignAssembly>
-    <AssemblyOriginatorKeyFile />
-    <AssemblyName>JuvoPlayerXamarin.Tizen.TV</AssemblyName>
-    <StartupObject>
-    </StartupObject>
-    <ApplicationIcon />
-    <Win32Resource />
-    <NoWin32Manifest>true</NoWin32Manifest>
-    <Authors>SRPOL MVS</Authors>
-    <Company>Samsung Electronics VD</Company>
-    <NeutralLanguage>en</NeutralLanguage>
-    <Description>JuvoPlayerXamarin.Tizen.TV</Description>
-<<<<<<< HEAD
-    <Version>1.0.8</Version>
-=======
-    <Version>1.3.1</Version>
->>>>>>> 3898db61
-  </PropertyGroup>
-  <PropertyGroup Condition=" '$(Configuration)|$(Platform)' == 'Debug|AnyCPU' ">
-    <DebugType>portable</DebugType>
-  </PropertyGroup>
-  <PropertyGroup Condition=" '$(Configuration)|$(Platform)' == 'Release|AnyCPU' ">
-    <DebugType>None</DebugType>
-  </PropertyGroup>
-  <ItemGroup>
-    <None Remove="res\subs\media_player_subs_windows-1250.srt" />
-    <None Remove="res\subs\media_player_subs_windows-1252.srt" />
-    <None Remove="shared\res\videoclips.json" />
-  </ItemGroup>
-  <ItemGroup>
-    <Content Include="shared\res\videoclips.json">
-      <CopyToOutputDirectory>Always</CopyToOutputDirectory>
-    </Content>
-  </ItemGroup>
-  <ItemGroup>
-    <EmbeddedResource Include="res\subs\media_player_subs_windows-1250.srt" />
-    <EmbeddedResource Include="res\subs\media_player_subs_windows-1252.srt" />
-  </ItemGroup>
-  <!-- If solution already has PCL project, will reference -->
-  <!-- Include Nuget Package for Tizen Project building -->
-  <ItemGroup>
-    <PackageReference Include="Xamarin.Forms" Version="3.0.0.482510" />
-    <!-- Tizen.* packages are excluded from runtime -->
-    <PackageReference Include="Tizen.NET" Version="5.0.0.14572">
-      <ExcludeAssets>Runtime</ExcludeAssets>
-    </PackageReference>
-    <PackageReference Include="Tizen.NET.Sdk" Version="1.0.1">
-      <ExcludeAssets>Runtime</ExcludeAssets>
-    </PackageReference>
-  </ItemGroup>
-  <ItemGroup>
-    <ProjectReference Include="..\..\JuvoLogger.Tizen\JuvoLogger.Tizen.csproj" />
-    <ProjectReference Include="..\..\JuvoPlayer\JuvoPlayer.csproj" />
-    <ProjectReference Include="..\XamarinPlayer\XamarinPlayer.csproj" />
-  </ItemGroup>
-  <ItemGroup>
-    <Compile Update="Properties\Resources.Designer.cs">
-      <DesignTime>True</DesignTime>
-      <AutoGen>True</AutoGen>
-      <DependentUpon>Resources.resx</DependentUpon>
-    </Compile>
-  </ItemGroup>
-  <ItemGroup>
-    <EmbeddedResource Update="Properties\Resources.resx">
-      <Generator>ResXFileCodeGenerator</Generator>
-      <LastGenOutput>Resources.Designer.cs</LastGenOutput>
-    </EmbeddedResource>
-  </ItemGroup>
-  <Target Name="UpdateVersion" BeforeTargets="PrepareForBuild">
-    <XmlPeek XmlInputPath="..\..\JuvoPlayer\JuvoPlayer.csproj" Query="/Project/PropertyGroup/Version[1]/text()">
-      <Output TaskParameter="Result" ItemName="JuvoPlayerVersion" />
-    </XmlPeek>
-    <XmlPoke XmlInputPath="XamarinPlayer.Tizen.TV.csproj" Query="/Project/PropertyGroup/Version" Value="@(JuvoPlayerVersion)" />
-    <XmlPoke XmlInputPath="tizen-manifest.xml" Query="/x:manifest/@version" Value="@(JuvoPlayerVersion)" Namespaces="&lt;Namespace Prefix='x' Uri='http://tizen.org/ns/packages' /&gt;" />
-  </Target>
+﻿<Project Sdk="Microsoft.NET.Sdk">
+  <!-- Property Group for Tizen40 Project -->
+  <PropertyGroup>
+    <OutputType>Exe</OutputType>
+    <TargetFramework>tizen40</TargetFramework>
+    <SignAssembly>false</SignAssembly>
+    <AssemblyOriginatorKeyFile />
+    <AssemblyName>JuvoPlayerXamarin.Tizen.TV</AssemblyName>
+    <StartupObject>
+    </StartupObject>
+    <ApplicationIcon />
+    <Win32Resource />
+    <NoWin32Manifest>true</NoWin32Manifest>
+    <Authors>SRPOL MVS</Authors>
+    <Company>Samsung Electronics VD</Company>
+    <NeutralLanguage>en</NeutralLanguage>
+    <Description>JuvoPlayerXamarin.Tizen.TV</Description>
+    <Version>1.0.8</Version>
+  </PropertyGroup>
+  <PropertyGroup Condition=" '$(Configuration)|$(Platform)' == 'Debug|AnyCPU' ">
+    <DebugType>portable</DebugType>
+  </PropertyGroup>
+  <PropertyGroup Condition=" '$(Configuration)|$(Platform)' == 'Release|AnyCPU' ">
+    <DebugType>None</DebugType>
+  </PropertyGroup>
+  <ItemGroup>
+    <None Remove="res\subs\media_player_subs_windows-1250.srt" />
+    <None Remove="res\subs\media_player_subs_windows-1252.srt" />
+    <None Remove="shared\res\videoclips.json" />
+  </ItemGroup>
+  <ItemGroup>
+    <Content Include="shared\res\videoclips.json">
+      <CopyToOutputDirectory>Always</CopyToOutputDirectory>
+    </Content>
+  </ItemGroup>
+  <ItemGroup>
+    <EmbeddedResource Include="res\subs\media_player_subs_windows-1250.srt" />
+    <EmbeddedResource Include="res\subs\media_player_subs_windows-1252.srt" />
+  </ItemGroup>
+  <!-- If solution already has PCL project, will reference -->
+  <!-- Include Nuget Package for Tizen Project building -->
+  <ItemGroup>
+    <PackageReference Include="Xamarin.Forms" Version="3.0.0.482510" />
+    <!-- Tizen.* packages are excluded from runtime -->
+    <PackageReference Include="Tizen.NET" Version="5.0.0.14572">
+      <ExcludeAssets>Runtime</ExcludeAssets>
+    </PackageReference>
+    <PackageReference Include="Tizen.NET.Sdk" Version="1.0.1">
+      <ExcludeAssets>Runtime</ExcludeAssets>
+    </PackageReference>
+  </ItemGroup>
+  <ItemGroup>
+    <ProjectReference Include="..\..\JuvoLogger.Tizen\JuvoLogger.Tizen.csproj" />
+    <ProjectReference Include="..\..\JuvoPlayer\JuvoPlayer.csproj" />
+    <ProjectReference Include="..\XamarinPlayer\XamarinPlayer.csproj" />
+  </ItemGroup>
+  <ItemGroup>
+    <Compile Update="Properties\Resources.Designer.cs">
+      <DesignTime>True</DesignTime>
+      <AutoGen>True</AutoGen>
+      <DependentUpon>Resources.resx</DependentUpon>
+    </Compile>
+  </ItemGroup>
+  <ItemGroup>
+    <EmbeddedResource Update="Properties\Resources.resx">
+      <Generator>ResXFileCodeGenerator</Generator>
+      <LastGenOutput>Resources.Designer.cs</LastGenOutput>
+    </EmbeddedResource>
+  </ItemGroup>
+  <Target Name="UpdateVersion" BeforeTargets="PrepareForBuild">
+    <XmlPeek XmlInputPath="..\..\JuvoPlayer\JuvoPlayer.csproj" Query="/Project/PropertyGroup/Version[1]/text()">
+      <Output TaskParameter="Result" ItemName="JuvoPlayerVersion" />
+    </XmlPeek>
+    <XmlPoke XmlInputPath="XamarinPlayer.Tizen.TV.csproj" Query="/Project/PropertyGroup/Version" Value="@(JuvoPlayerVersion)" />
+    <XmlPoke XmlInputPath="tizen-manifest.xml" Query="/x:manifest/@version" Value="@(JuvoPlayerVersion)" Namespaces="&lt;Namespace Prefix='x' Uri='http://tizen.org/ns/packages' /&gt;" />
+  </Target>
 </Project>