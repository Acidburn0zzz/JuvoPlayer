/*!
 * https://github.com/SamsungDForum/JuvoPlayer
 * Copyright 2018, Samsung Electronics Co., Ltd
 * Licensed under the MIT license
 *
 * THIS SOFTWARE IS PROVIDED BY THE COPYRIGHT HOLDERS AND CONTRIBUTORS "AS IS"
 * AND ANY EXPRESS OR IMPLIED WARRANTIES, INCLUDING, BUT NOT LIMITED TO, THE
 * IMPLIED WARRANTIES OF MERCHANTABILITY AND FITNESS FOR A PARTICULAR PURPOSE
 * ARE DISCLAIMED. IN NO EVENT SHALL THE COPYRIGHT HOLDER BE LIABLE FOR ANY
 * DIRECT, INDIRECT, INCIDENTAL, SPECIAL, EXEMPLARY, OR CONSEQUENTIAL DAMAGES
 * (INCLUDING, BUT NOT LIMITED TO, PROCUREMENT OF SUBSTITUTE GOODS OR SERVICES;
 * LOSS OF USE, DATA, OR PROFITS; OR BUSINESS INTERRUPTION) HOWEVER CAUSED AND
 * ON ANY THEORY OF LIABILITY, WHETHER IN CONTRACT, STRICT LIABILITY, OR TORT
 * (INCLUDING NEGLIGENCE OR OTHERWISE) ARISING IN ANY WAY OUT OF THE USE OF THIS
 * SOFTWARE, EVEN IF ADVISED OF THE POSSIBILITY OF SUCH DAMAGE.
 */

using System;
using System.Net;
using System.Text;
using System.Threading.Tasks;
using ElmSharp;
using JuvoLogger.Tizen;
using JuvoLogger.Udp;
using JuvoPlayer.Common;
using Tizen.Applications;
using Tizen.System;
using Xamarin.Forms;
using Xamarin.Forms.GenGridView.Tizen;
using Xamarin.Forms.Platform.Tizen;
using XamarinPlayer.Tizen.TV.Services;
using Log = Tizen.Log;
using Size = ElmSharp.Size;

namespace XamarinPlayer.Tizen.TV
{
    internal class Program : FormsApplication, IKeyEventSender
    {
        private EcoreEvent<EcoreKeyEventArgs> _keyDown;
        private App _app;
        private const string Tag = "JuvoPlayer";

        protected override void OnCreate()
        {
            base.OnCreate();

            Encoding.RegisterProvider(CodePagesEncodingProvider.Instance);
            ServicePointManager.DefaultConnectionLimit = 100;

            _keyDown = new EcoreEvent<EcoreKeyEventArgs>(EcoreEventType.KeyDown, EcoreKeyEventArgs.Create);
            _keyDown.On += (s, e) =>
            {
                // Send key event to the portable project using MessagingCenter
                MessagingCenter.Send<IKeyEventSender, string>(this, "KeyDown", e.KeyName);
            };

            _app = new App();
            LoadApplication(_app);
        }

        private static void UnhandledException(object sender, UnhandledExceptionEventArgs evt)
        {
            if (evt.ExceptionObject is Exception e)
            {
                if (e.InnerException != null)
                    e = e.InnerException;

                Log.Error(Tag, e.Message);
                Log.Error(Tag, e.StackTrace);
            }
            else
            {
                Log.Error(Tag, "Got unhandled exception event: " + evt);
            }
        }

        private Task WaitForMainWindowResize()
        {
            var tcs = new TaskCompletionSource<bool>();

            var screenSize = GetScreenSize();

            if (MainWindow.Geometry.Size != screenSize)
            {
                void Handler(object sender, EventArgs e)
                {
                    if (MainWindow.Geometry.Size != screenSize)
                        return;
                    MainWindow.Resized -= Handler;
                    tcs.SetResult(true);
                }

                MainWindow.Resized += Handler;
            }
            else
            {
                tcs.SetResult(true);
            }

            return tcs.Task;
        }

        private static Size GetScreenSize()
        {
            var screenSize = new Size();

            if (!Information.TryGetValue("http://tizen.org/feature/screen.width", out int width))
                return screenSize;
            if (!Information.TryGetValue("http://tizen.org/feature/screen.height", out int height))
                return screenSize;

            screenSize.Width = width;
            screenSize.Height = height;
            return screenSize;
        }

        protected override async void OnAppControlReceived(AppControlReceivedEventArgs e)
        {
            var payloadParser = new PayloadParser(e.ReceivedAppControl);

            if (!payloadParser.TryGetUrl(out var url))
                return;
            await WaitForMainWindowResize();
            await _app.LoadUrl(url);
        }

        private static void Main(string[] args)
        {
            UdpLoggerManager.Configure();
            if(!UdpLoggerManager.IsRunning)
                TizenLoggerManager.Configure();
            AppDomain.CurrentDomain.UnhandledException += UnhandledException;

            try
            {
                var app = new Program();

<<<<<<< HEAD
            GenGridView.Init();
            Forms.Init(app);
            app.Run(args);
=======
                Forms.Init(app);
                app.Run(args);
            }
            finally
            {
                if (UdpLoggerManager.IsRunning)
                    UdpLoggerManager.Terminate();
            }
>>>>>>> ae204e05
        }
    }
}<|MERGE_RESOLUTION|>--- conflicted
+++ resolved
@@ -135,11 +135,6 @@
             {
                 var app = new Program();
 
-<<<<<<< HEAD
-            GenGridView.Init();
-            Forms.Init(app);
-            app.Run(args);
-=======
                 Forms.Init(app);
                 app.Run(args);
             }
@@ -148,7 +143,6 @@
                 if (UdpLoggerManager.IsRunning)
                     UdpLoggerManager.Terminate();
             }
->>>>>>> ae204e05
         }
     }
 }