--- conflicted
+++ resolved
@@ -135,10 +135,7 @@
             {
                 var app = new Program();
 
-<<<<<<< HEAD
-=======
                 GenGridView.Init();
->>>>>>> a1625aa5
                 Forms.Init(app);
                 app.Run(args);
             }
