/*!
 * https://github.com/SamsungDForum/JuvoPlayer
 * Copyright 2018, Samsung Electronics Co., Ltd
 * Licensed under the MIT license
 *
 * THIS SOFTWARE IS PROVIDED BY THE COPYRIGHT HOLDERS AND CONTRIBUTORS "AS IS"
 * AND ANY EXPRESS OR IMPLIED WARRANTIES, INCLUDING, BUT NOT LIMITED TO, THE
 * IMPLIED WARRANTIES OF MERCHANTABILITY AND FITNESS FOR A PARTICULAR PURPOSE
 * ARE DISCLAIMED. IN NO EVENT SHALL THE COPYRIGHT HOLDER BE LIABLE FOR ANY
 * DIRECT, INDIRECT, INCIDENTAL, SPECIAL, EXEMPLARY, OR CONSEQUENTIAL DAMAGES
 * (INCLUDING, BUT NOT LIMITED TO, PROCUREMENT OF SUBSTITUTE GOODS OR SERVICES;
 * LOSS OF USE, DATA, OR PROFITS; OR BUSINESS INTERRUPTION) HOWEVER CAUSED AND
 * ON ANY THEORY OF LIABILITY, WHETHER IN CONTRACT, STRICT LIABILITY, OR TORT
 * (INCLUDING NEGLIGENCE OR OTHERWISE) ARISING IN ANY WAY OUT OF THE USE OF THIS
 * SOFTWARE, EVEN IF ADVISED OF THE POSSIBILITY OF SUCH DAMAGE.
 */

using System;
using System.Net;
using System.Text;
using System.Threading.Tasks;
using ElmSharp;
using JuvoLogger.Tizen;
using JuvoLogger.Udp;
using JuvoPlayer.Common;
using Tizen.Applications;
using Tizen.System;
using Xamarin.Forms;
using Xamarin.Forms.GenGridView.Tizen;
using Xamarin.Forms.Platform.Tizen;
using XamarinPlayer.Tizen.TV.Services;
using Log = Tizen.Log;
using Size = ElmSharp.Size;

namespace XamarinPlayer.Tizen.TV
{
    internal class Program : FormsApplication, IKeyEventSender
    {
        private EcoreEvent<EcoreKeyEventArgs> _keyDown;
        private App _app;
        private const string Tag = "JuvoPlayer";

        protected override void OnCreate()
        {
            base.OnCreate();

            Encoding.RegisterProvider(CodePagesEncodingProvider.Instance);
            ServicePointManager.DefaultConnectionLimit = 100;

            _keyDown = new EcoreEvent<EcoreKeyEventArgs>(EcoreEventType.KeyDown, EcoreKeyEventArgs.Create);
            _keyDown.On += (s, e) =>
            {
                // Send key event to the portable project using MessagingCenter
                MessagingCenter.Send<IKeyEventSender, string>(this, "KeyDown", e.KeyName);
            };

            _app = new App();
            LoadApplication(_app);
        }

        private static void UnhandledException(object sender, UnhandledExceptionEventArgs evt)
        {
            if (evt.ExceptionObject is Exception e)
            {
                if (e.InnerException != null)
                    e = e.InnerException;

                Log.Error(Tag, e.Message);
                Log.Error(Tag, e.StackTrace);
            }
            else
            {
                Log.Error(Tag, "Got unhandled exception event: " + evt);
            }
        }

        private Task WaitForMainWindowResize()
        {
            var tcs = new TaskCompletionSource<bool>();

            var screenSize = GetScreenSize();

            if (MainWindow.Geometry.Size != screenSize)
            {
                void Handler(object sender, EventArgs e)
                {
                    if (MainWindow.Geometry.Size != screenSize)
                        return;
                    MainWindow.Resized -= Handler;
                    tcs.SetResult(true);
                }

                MainWindow.Resized += Handler;
            }
            else
            {
                tcs.SetResult(true);
            }

            return tcs.Task;
        }

        private static Size GetScreenSize()
        {
            var screenSize = new Size();

            if (!Information.TryGetValue("http://tizen.org/feature/screen.width", out int width))
                return screenSize;
            if (!Information.TryGetValue("http://tizen.org/feature/screen.height", out int height))
                return screenSize;

            screenSize.Width = width;
            screenSize.Height = height;
            return screenSize;
        }

        protected override async void OnAppControlReceived(AppControlReceivedEventArgs e)
        {
            var payloadParser = new PayloadParser(e.ReceivedAppControl);

            if (!payloadParser.TryGetUrl(out var url))
                return;
            await WaitForMainWindowResize();
            await _app.LoadUrl(url);
        }

        private static void Main(string[] args)
        {
            UdpLoggerManager.Configure();
            if(!UdpLoggerManager.IsRunning)
                TizenLoggerManager.Configure();
            AppDomain.CurrentDomain.UnhandledException += UnhandledException;

            try
            {
                var app = new Program();

<<<<<<< HEAD
            GenGridView.Init();
            Forms.Init(app);
            app.Run(args);
=======
                Forms.Init(app);
                app.Run(args);
            }
            finally
            {
                if (UdpLoggerManager.IsRunning)
                    UdpLoggerManager.Terminate();
            }
>>>>>>> ae204e05
        }
    }
}<|MERGE_RESOLUTION|>--- conflicted
+++ resolved
@@ -135,11 +135,7 @@
             {
                 var app = new Program();
 
-<<<<<<< HEAD
-            GenGridView.Init();
-            Forms.Init(app);
-            app.Run(args);
-=======
+                GenGridView.Init();
                 Forms.Init(app);
                 app.Run(args);
             }
@@ -148,7 +144,6 @@
                 if (UdpLoggerManager.IsRunning)
                     UdpLoggerManager.Terminate();
             }
->>>>>>> ae204e05
         }
     }
 }