--- conflicted
+++ resolved
@@ -16,7 +16,6 @@
  */
 
 using System.Collections.Generic;
-using System.Threading.Tasks;
 using XamarinPlayer.Tizen.TV.Controls;
 using XamarinPlayer.Tizen.TV.Models;
 
@@ -26,14 +25,8 @@
     {
         ContentItem FocusedItem { get; }
         void SetItemsSource(List<DetailContentData> source);
-<<<<<<< HEAD
-        void SetFocusedContent(DetailContentData contentItem);
-=======
-        bool ScrollToNext();
-        bool ScrollToPrevious();
-        Task SetFocusedContent(ContentItem contentItem);
         void Subscribe();
         void Unsubscribe();
->>>>>>> a1625aa5
+        void SetFocusedContent(DetailContentData contentItem);
     }
 }