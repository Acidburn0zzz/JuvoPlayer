--- conflicted
+++ resolved
@@ -1,247 +1,244 @@
-[Home](../README.md)
-
-## Release notes
-
-<<<<<<< HEAD
-=======
-**JuvoPlayer 1.5.7 (beta)**
-
-### Features:
-
-* All features of the JuvoPlayer 1.5.6. 
-* The MS Build scripting (.csproj) files are ready for multitarget builds, generating tizen50 and tizen60 packages in a single build (rebuild) step. 
-  * Example:  
-  ` <TargetFrameworks>tizen60;tizen50</TargetFrameworks>
-  `  means that the two .tpk packages will be created as output artifacts. By default, MS Visual Studio will try to install and launch the first listed, in this example it will be tizen60.
-
-   > IMPORTANT - The most recent Tizen Baseline SDK includes TV emulator compatible with Tizen 6.0 (TV 2021). Make sure you have installed Tizen Baseline SDK version 2.8.4 or later with all the necessary TV extensions (TV Extensions 6.0 and Samsung Certificate Extension version 2.0.54 or later). The SDK related version values can be found using the Tizen Studio Package Manager (see more in https://developer.samsung.com/tizen/Smart-TV/Installation.html). Check also the correct version (3.4.0.0 or later) of the Visual Studio Tools for Tizen managed as IDE extension (see more in https://marketplace.visualstudio.com/items?itemName=tizen.VSToolsforTizen). 
-* The tizen-manifest.xml metafiles are no longer updated automatically. It used to happen when JuvoPlayer project version value was changing (version up). From now on, the common version value is placed inside the Directory.Build.Props, located in the solution root folder.
-
->>>>>>> e6cd94f3
-**JuvoPlayer 1.5.6 (beta)**
-
-### Features:
-
-* All features of the JuvoPlayer 1.5.5. 
-* Integration tests are now automatically run using CircleCI.
-
-* JuvoReactNative GUI
-  * Fixes for security alerts reported to external dependencies. 
-  * All UI apps are now using common remote videoclips.json metafile. 
-
-* JuvoPlayerXamarin GUI
-  * Added support for ‘Hot Reloading’ developer tool.
-  
-* JuvoPlayer backend
-  * Fix for artifacts on the beginning of FHD Widevine encrypted MPEG DASH video.
-  * FFmpeg and it's bindings have been moved to nuget.org as dependency packages. Current FFmpeg version: 3.3.6.
-  * Running clock logic change.
-  * Fix for ‘destructive’ representation change issue.
-  * Re-factorization of JuvoPlayer’s DRM code.
-  
-* JuvoPlayer Documentation
-  * Correction of UDP logger description.
-  
-  
-### Known issues:
-* Short video pause after seeking HLS content. Side effect of internal FFmpeg's seek implementation.
-
-
-**JuvoPlayer 1.5.5 (beta)**
-
-### Features:
-
-* All features of the JuvoPlayer 1.5.4 
-* JuvoReactNative GUI
-  * Exit app after 'return' key press with the remote control.
-* JuvoPlayerOpenGL 
-  * Added UI notification for videoclips.json download error.
-* JuvoPlayerXamarin GUI
-  * UI notification when launching with invalid deeplink url
-  * Adapted ContentListPage to MVVM pattern.
-* JuvoPlayer backend
-  * Fix for crash on TV emulator after 60 seconds of playback over RTSP.
-  * Converted logger.config to INI format.
-  * Fixes for Suspend Resume integration test failures.
-* JuvoLogger.UDP
-  * Fix issues when the logger would crash after cancelling an operation or while running Widevine encrypted content.
-* JuvoPlayer Tests
-  * Added RTSP stream to integration test.
-* JuvoPlayer Documentation
-  * Reorganized contents.
-  * Added concept diagram.
-
-### Known issues:
-* Short video pause after seeking HLS content. Side effect of FFmepg's seek implementation.
-
-**JuvoPlayer 1.5.4 (beta)**
-
-### Features:
-
-* All features of the JuvoPlayer 1.5.3 
-* JuvoReactNative GUI
-  * Fix for defect in switching to another application and back (multitasking) with playback over RTSP.
-* JuvoPlayer backend
-  * Workaround for the 'playback start operation results in the app crash run on 2020 TV emulator (Tizen 5.5)' issue. This patch gonna be included until the Tizen TV emulator is ready to use the fixed elementary stream player API. With this patch all the JuvoPlayer GUI apps can play video with the Tizen 5.5 TV (2020) emulator. 
-  * The logger.UDP module for collecting messages from the retail TV devices. The module works in readonly mode and provides messages signaled inside the JuvoPlayer code. See more in the 'Debugging' section.
-
-### Known issues:
-* Short video pause after seeking HLS content. Side effect of FFmepg's seek implementation.
-
-
-**JuvoPlayer 1.5.3 (beta)**
-
-### Features:
-
-* All features of the JuvoPlayer 1.5.1
-* Support for Tizen.Sdk version up to 1.0.9
-* Xamarin UI and OpenGL: Common resources (tiles, videoclips.json) excluded to a separate project.
-* JuvoPlayerOpenGL 
-  * Animated focused video clip tiles added
-* JuvoReactNative GUI
-  * Playback settings view presents default values.
-  * Resume playback after switching to another application and back (support for multitasking).
-  * Incorporating NavigationExperimental component. Changed the way of handling the remote control events in 'views'.
-* JuvoPlayerXamarin GUI
-  * XamarinForms library version up to "4.4.0.991640" 
-* JuvoPlayer backend 
-  * DASH representation change during segment download
-  * Stability improvements in switching to another application and back (multitasking).
-  * Fix for the issue: 'FFW and REW operations on the sample 4K HEVC video does not end'.
-
-### Known issues:
-* Switching to another application and back (multitasking) does not work with playback over RTSP.
-* Right after the finishing seek in HLS streams there is a short video pause until the audio catch up. It is a result of FFmpeg 'seek' function specific.
-* The playback start operation results in the app crash run on 2020 TV emulator (Tizen 5.5). Issue discovered in the TV platform API. It does not appear on actual 2020 TV set hardware. Fix is expected with the next Tizen SDK release.
-
-**JuvoPlayer 1.5.1 (beta)**
-
-### Features:
-
-* All features of the JuvoPlayer 1.5.0
-* JuvoReactNative GUI 
-  * Smart Hub preview deep links launching
-  * Tizen 5.0 emulator runtime support
-* JuvoPlayerXamarin GUI
-  * FFW and REW progress bar frame preview added
-  * Animating focused video clip tiles added
-  * Rounded corners of the tiles on the list of videos
-* JuvoPlayer backend 
-  * Buffering event notification issue fix
-  * Missing seek completion signaling issue fix
-  * Switching off the MPEG DASH adaptive streaming when run on the TV emulator. It makes playback stick to the lowest quality representation but improves comfort of testing on the emulator.
-
-### Known issues:
-* Right after the finishing seek in HLS streams there is a short video pause until the audio catch up. It is a result of FFmpeg 'seek' function specific.
-* JuvoReactNative GUI playback settings view does not support setting default values (limitation of the React Native Tizen's Picker component).
-* JuvoReactNative GUI does not resume playback after switching from another app (no support for multitasking).
-* The FFW and REW operations on the sample 4K HEVC video does not end.
-* The FFW and REW operations on MPEG DASH sample videos result in app crash on the 2020 TV emulator (Tizen 5.5).
-
-**JuvoPlayer 1.5.0 (beta)**
-### Features:
-
-* All features of the JuvoPlayer 1.4.9
-* JuvoReactNative GUI - based on React Native Tizen project https://github.com/Samsung/react-native-tizen-dotnet
-* JuvoPlayerXamarin JuvoPlayerOpenGL animation and picture loading performance improvements.
-* Bixby (voice control) basic playback functions (JuvoPlayerXamarin, JuvoPlayerOpenGL, JuvoReactNative )
-* JuvoPlayer backend stability and performance improvements 
-
-### Known issues:
-* Right after the finishing seek in HLS streams there is a short video pause until the audio catch up. It is a result of FFmpeg 'seek' function specific.
-* JuvoReactNative seek in HLS, HTTP streams does not hide the activity indicator (missing seek completion signaling).
-* JuvoReactNative GUI does not support deep linked shortcuts for SmartHub preview feature.
-* JuvoReactNative GUI playback settings view does not support setting default values (limitation of the React Native Tizen's Picker component).
-* JuvoReactNative GUI does not resume playback after switching from another app (no multitasking).
-
-**JuvoPlayer 1.4.9 (beta)**
-
-### Features:
-
-* All features of the JuvoPlayer 1.4.8
-* JuvoPlayer backend stability improvements 
-
-### Known issues:
-* Right after the finishing seek in HLS streams there is a short video pause until the audio catch up. It is a result of FFmpeg 'seek' function specific.
-  
-**JuvoPlayer 1.4.8 (beta)**
-### Features:
-
-* All features of the JuvoPlayer 1.4.7
-* JuvoPlayer backend stability improvements
-* Multitasking issue solved (see known issues in v1.4.7)
-* HLS and MP4 over HTTP seek in stream (FFW, REW) function implementation.
-
-### Known issues:
-* Right after the finishing seek in HLS streams there is a short video pause until the audio catch up. It is a result of FFmpeg 'seek' function specific.
-
-**JuvoPlayer 1.4.7 (beta)**
-### Features:
-
-* All features of the JuvoPlayer 1.4.6
-* Static splash screens for Open GL and Xamarin GUIs
-* JuvoPlayer backend stability improvements
-
-### Known issues:
-* Multitasking - switching between running apps - video sometimes do not recover
-
-**JuvoPlayer 1.4.6 (beta)**
-
-### Features:
-
-* All features of the JuvoPlayer 1.4.5
-* Update - sync with the original GitHub project - of the RTSP module code (see dependencies)
-* Memory management optimizations (stability improvements)
-* Support for x86 processors architecture (TV emulator)
-* SimplePlayer GUI project added for illustrating simple playback scenario
-
-### Known issues:
-* Multitasking - switching between running apps - video sometimes does not recover
-
-**JuvoPlayer 1.4.5 (beta)**
-### Features:
-
-* All features of the JuvoPlayer 1.4.4
-* The FFW and REW 'in progress' on screen notification
-* Live Stream sample change to 'Big Buck Bunny' video clip
-
-### Known issues:
-* RTP/RTSP playback does not start (regression)
-* Not enough memory for UHD Widevine DRM'ed video (Tears of steel)
-* Multitasking - switching between running apps - video sometimes does not recover
-
-**JuvoPlayer 1.4.4 (beta)** 
-
-### Features:
-
-* All features of the JuvoPlayer 1.4.3
-* The Smart Hub Preview related modifications (deep links backend change)
-* Multitasking requirement implementation (https://developer.samsung.com/tv/develop/guides/fundamentals/multitasking)
-* Widevine DRM'ed content playback (unstable)
-
-### Known issues:
-* RTP/RTSP playback does not start (regression)
-* Not enough memory for UHD Widevine DRM'ed video (Tears of steel)
-* Multitasking - switching between running apps - video sometimes does not recover
-
-**JuvoPlayer 1.4.3 (beta)** includes:
-
-1. Xamarin Forms and Tizen OpenGL Native based user interface capable to:
-
-* Select video clip from a list
-* Start of selected video playback
-* Pause of video playback
-* Stop of video playback
-* Fast Forward & Rewind (MPEG-DASH only) 
-
-2. MPEG DASH streaming protocol - fragmented and chunked mp4 (byte range) containers support.
-3. MPEG DASH + PlayReady DRM decryption and playback of FHD and UHD content.
-4. MP4 over HTTP protocol (download and demuxing by FFMPEG lib)
-5. HLS (downloading and demuxing by FFMPEG)
-6. RTP/RTSP (download by third party RTP library demuxing with FFMPEG)
-7. SRT subtitles rendered in the clean HD, FHD, UHD VOD content streamed over MPEG-DASH protocol.
-8. Web VTT subtitles rendered in the clean HD, FHD, UHD VOD content streamed over MPEG-DASH protocol.
-9. Picture quality manual selection on VOD content streamed over the MPEG-DASH protocol.
-10. Live MPEG DASH streams playback
-11. Adaptive playback quality depending on the available bandwidth
-12. The [Smart Hub Preview][smarthubprevlink] including deep link launch
+[Home](../README.md)
+
+## Release notes
+
+**JuvoPlayer 1.5.7 (beta)**
+
+### Features:
+
+* All features of the JuvoPlayer 1.5.6. 
+* The MS Build scripting (.csproj) files are ready for multitarget builds, generating tizen50 and tizen60 packages in a single build (rebuild) step. 
+  * Example:  
+  ` <TargetFrameworks>tizen60;tizen50</TargetFrameworks>
+  `  means that the two .tpk packages will be created as output artifacts. By default, MS Visual Studio will try to install and launch the first listed, in this example it will be tizen60.
+
+   > IMPORTANT - The most recent Tizen Baseline SDK includes TV emulator compatible with Tizen 6.0 (TV 2021). Make sure you have installed Tizen Baseline SDK version 2.8.4 or later with all the necessary TV extensions (TV Extensions 6.0 and Samsung Certificate Extension version 2.0.54 or later). The SDK related version values can be found using the Tizen Studio Package Manager (see more in https://developer.samsung.com/tizen/Smart-TV/Installation.html). Check also the correct version (3.4.0.0 or later) of the Visual Studio Tools for Tizen managed as IDE extension (see more in https://marketplace.visualstudio.com/items?itemName=tizen.VSToolsforTizen). 
+* The tizen-manifest.xml metafiles are no longer updated automatically. It used to happen when JuvoPlayer project version value was changing (version up). From now on, the common version value is placed inside the Directory.Build.Props, located in the solution root folder.
+
+**JuvoPlayer 1.5.6 (beta)**
+
+### Features:
+
+* All features of the JuvoPlayer 1.5.5. 
+* Integration tests are now automatically run using CircleCI.
+
+* JuvoReactNative GUI
+  * Fixes for security alerts reported to external dependencies. 
+  * All UI apps are now using common remote videoclips.json metafile. 
+
+* JuvoPlayerXamarin GUI
+  * Added support for ‘Hot Reloading’ developer tool.
+  
+* JuvoPlayer backend
+  * Fix for artifacts on the beginning of FHD Widevine encrypted MPEG DASH video.
+  * FFmpeg and it's bindings have been moved to nuget.org as dependency packages. Current FFmpeg version: 3.3.6.
+  * Running clock logic change.
+  * Fix for ‘destructive’ representation change issue.
+  * Re-factorization of JuvoPlayer’s DRM code.
+  
+* JuvoPlayer Documentation
+  * Correction of UDP logger description.
+  
+  
+### Known issues:
+* Short video pause after seeking HLS content. Side effect of internal FFmpeg's seek implementation.
+
+
+**JuvoPlayer 1.5.5 (beta)**
+
+### Features:
+
+* All features of the JuvoPlayer 1.5.4 
+* JuvoReactNative GUI
+  * Exit app after 'return' key press with the remote control.
+* JuvoPlayerOpenGL 
+  * Added UI notification for videoclips.json download error.
+* JuvoPlayerXamarin GUI
+  * UI notification when launching with invalid deeplink url
+  * Adapted ContentListPage to MVVM pattern.
+* JuvoPlayer backend
+  * Fix for crash on TV emulator after 60 seconds of playback over RTSP.
+  * Converted logger.config to INI format.
+  * Fixes for Suspend Resume integration test failures.
+* JuvoLogger.UDP
+  * Fix issues when the logger would crash after cancelling an operation or while running Widevine encrypted content.
+* JuvoPlayer Tests
+  * Added RTSP stream to integration test.
+* JuvoPlayer Documentation
+  * Reorganized contents.
+  * Added concept diagram.
+
+### Known issues:
+* Short video pause after seeking HLS content. Side effect of FFmepg's seek implementation.
+
+**JuvoPlayer 1.5.4 (beta)**
+
+### Features:
+
+* All features of the JuvoPlayer 1.5.3 
+* JuvoReactNative GUI
+  * Fix for defect in switching to another application and back (multitasking) with playback over RTSP.
+* JuvoPlayer backend
+  * Workaround for the 'playback start operation results in the app crash run on 2020 TV emulator (Tizen 5.5)' issue. This patch gonna be included until the Tizen TV emulator is ready to use the fixed elementary stream player API. With this patch all the JuvoPlayer GUI apps can play video with the Tizen 5.5 TV (2020) emulator. 
+  * The logger.UDP module for collecting messages from the retail TV devices. The module works in readonly mode and provides messages signaled inside the JuvoPlayer code. See more in the 'Debugging' section.
+
+### Known issues:
+* Short video pause after seeking HLS content. Side effect of FFmepg's seek implementation.
+
+
+**JuvoPlayer 1.5.3 (beta)**
+
+### Features:
+
+* All features of the JuvoPlayer 1.5.1
+* Support for Tizen.Sdk version up to 1.0.9
+* Xamarin UI and OpenGL: Common resources (tiles, videoclips.json) excluded to a separate project.
+* JuvoPlayerOpenGL 
+  * Animated focused video clip tiles added
+* JuvoReactNative GUI
+  * Playback settings view presents default values.
+  * Resume playback after switching to another application and back (support for multitasking).
+  * Incorporating NavigationExperimental component. Changed the way of handling the remote control events in 'views'.
+* JuvoPlayerXamarin GUI
+  * XamarinForms library version up to "4.4.0.991640" 
+* JuvoPlayer backend 
+  * DASH representation change during segment download
+  * Stability improvements in switching to another application and back (multitasking).
+  * Fix for the issue: 'FFW and REW operations on the sample 4K HEVC video does not end'.
+
+### Known issues:
+* Switching to another application and back (multitasking) does not work with playback over RTSP.
+* Right after the finishing seek in HLS streams there is a short video pause until the audio catch up. It is a result of FFmpeg 'seek' function specific.
+* The playback start operation results in the app crash run on 2020 TV emulator (Tizen 5.5). Issue discovered in the TV platform API. It does not appear on actual 2020 TV set hardware. Fix is expected with the next Tizen SDK release.
+
+**JuvoPlayer 1.5.1 (beta)**
+
+### Features:
+
+* All features of the JuvoPlayer 1.5.0
+* JuvoReactNative GUI 
+  * Smart Hub preview deep links launching
+  * Tizen 5.0 emulator runtime support
+* JuvoPlayerXamarin GUI
+  * FFW and REW progress bar frame preview added
+  * Animating focused video clip tiles added
+  * Rounded corners of the tiles on the list of videos
+* JuvoPlayer backend 
+  * Buffering event notification issue fix
+  * Missing seek completion signaling issue fix
+  * Switching off the MPEG DASH adaptive streaming when run on the TV emulator. It makes playback stick to the lowest quality representation but improves comfort of testing on the emulator.
+
+### Known issues:
+* Right after the finishing seek in HLS streams there is a short video pause until the audio catch up. It is a result of FFmpeg 'seek' function specific.
+* JuvoReactNative GUI playback settings view does not support setting default values (limitation of the React Native Tizen's Picker component).
+* JuvoReactNative GUI does not resume playback after switching from another app (no support for multitasking).
+* The FFW and REW operations on the sample 4K HEVC video does not end.
+* The FFW and REW operations on MPEG DASH sample videos result in app crash on the 2020 TV emulator (Tizen 5.5).
+
+**JuvoPlayer 1.5.0 (beta)**
+### Features:
+
+* All features of the JuvoPlayer 1.4.9
+* JuvoReactNative GUI - based on React Native Tizen project https://github.com/Samsung/react-native-tizen-dotnet
+* JuvoPlayerXamarin JuvoPlayerOpenGL animation and picture loading performance improvements.
+* Bixby (voice control) basic playback functions (JuvoPlayerXamarin, JuvoPlayerOpenGL, JuvoReactNative )
+* JuvoPlayer backend stability and performance improvements 
+
+### Known issues:
+* Right after the finishing seek in HLS streams there is a short video pause until the audio catch up. It is a result of FFmpeg 'seek' function specific.
+* JuvoReactNative seek in HLS, HTTP streams does not hide the activity indicator (missing seek completion signaling).
+* JuvoReactNative GUI does not support deep linked shortcuts for SmartHub preview feature.
+* JuvoReactNative GUI playback settings view does not support setting default values (limitation of the React Native Tizen's Picker component).
+* JuvoReactNative GUI does not resume playback after switching from another app (no multitasking).
+
+**JuvoPlayer 1.4.9 (beta)**
+
+### Features:
+
+* All features of the JuvoPlayer 1.4.8
+* JuvoPlayer backend stability improvements 
+
+### Known issues:
+* Right after the finishing seek in HLS streams there is a short video pause until the audio catch up. It is a result of FFmpeg 'seek' function specific.
+  
+**JuvoPlayer 1.4.8 (beta)**
+### Features:
+
+* All features of the JuvoPlayer 1.4.7
+* JuvoPlayer backend stability improvements
+* Multitasking issue solved (see known issues in v1.4.7)
+* HLS and MP4 over HTTP seek in stream (FFW, REW) function implementation.
+
+### Known issues:
+* Right after the finishing seek in HLS streams there is a short video pause until the audio catch up. It is a result of FFmpeg 'seek' function specific.
+
+**JuvoPlayer 1.4.7 (beta)**
+### Features:
+
+* All features of the JuvoPlayer 1.4.6
+* Static splash screens for Open GL and Xamarin GUIs
+* JuvoPlayer backend stability improvements
+
+### Known issues:
+* Multitasking - switching between running apps - video sometimes do not recover
+
+**JuvoPlayer 1.4.6 (beta)**
+
+### Features:
+
+* All features of the JuvoPlayer 1.4.5
+* Update - sync with the original GitHub project - of the RTSP module code (see dependencies)
+* Memory management optimizations (stability improvements)
+* Support for x86 processors architecture (TV emulator)
+* SimplePlayer GUI project added for illustrating simple playback scenario
+
+### Known issues:
+* Multitasking - switching between running apps - video sometimes does not recover
+
+**JuvoPlayer 1.4.5 (beta)**
+### Features:
+
+* All features of the JuvoPlayer 1.4.4
+* The FFW and REW 'in progress' on screen notification
+* Live Stream sample change to 'Big Buck Bunny' video clip
+
+### Known issues:
+* RTP/RTSP playback does not start (regression)
+* Not enough memory for UHD Widevine DRM'ed video (Tears of steel)
+* Multitasking - switching between running apps - video sometimes does not recover
+
+**JuvoPlayer 1.4.4 (beta)** 
+
+### Features:
+
+* All features of the JuvoPlayer 1.4.3
+* The Smart Hub Preview related modifications (deep links backend change)
+* Multitasking requirement implementation (https://developer.samsung.com/tv/develop/guides/fundamentals/multitasking)
+* Widevine DRM'ed content playback (unstable)
+
+### Known issues:
+* RTP/RTSP playback does not start (regression)
+* Not enough memory for UHD Widevine DRM'ed video (Tears of steel)
+* Multitasking - switching between running apps - video sometimes does not recover
+
+**JuvoPlayer 1.4.3 (beta)** includes:
+
+1. Xamarin Forms and Tizen OpenGL Native based user interface capable to:
+
+* Select video clip from a list
+* Start of selected video playback
+* Pause of video playback
+* Stop of video playback
+* Fast Forward & Rewind (MPEG-DASH only) 
+
+2. MPEG DASH streaming protocol - fragmented and chunked mp4 (byte range) containers support.
+3. MPEG DASH + PlayReady DRM decryption and playback of FHD and UHD content.
+4. MP4 over HTTP protocol (download and demuxing by FFMPEG lib)
+5. HLS (downloading and demuxing by FFMPEG)
+6. RTP/RTSP (download by third party RTP library demuxing with FFMPEG)
+7. SRT subtitles rendered in the clean HD, FHD, UHD VOD content streamed over MPEG-DASH protocol.
+8. Web VTT subtitles rendered in the clean HD, FHD, UHD VOD content streamed over MPEG-DASH protocol.
+9. Picture quality manual selection on VOD content streamed over the MPEG-DASH protocol.
+10. Live MPEG DASH streams playback
+11. Adaptive playback quality depending on the available bandwidth
+12. The [Smart Hub Preview][smarthubprevlink] including deep link launch