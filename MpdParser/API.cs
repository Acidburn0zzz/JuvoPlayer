--- conflicted
+++ resolved
@@ -439,7 +439,6 @@
         }
     }
 
-    // a.k.a. AdaptationSet
     public class AdaptationSet
     {
         public uint? Id { get; }
@@ -522,17 +521,10 @@
             if (Roles.Length > 0)
                 result += " [" + string.Join(", ", (IEnumerable<Role>)Roles) + "]";
 
-<<<<<<< HEAD
             // When querying representation for longest segment, use LongestReadySegment
             // as LongestSegment will wait for all segment initialization to complete.
             // Full info is not required for ToString() purposes.
             return result + " (length:" + (LongestReadySegment()?.ToString() ?? "-") + ")";
-=======
-            // When querying for longest representation, ignore those that are not
-            // yet prepared yet in an async way. If all data is needed, assure this call
-            // is made on ready representations.
-            return result + " (length:" + (Longest(false)?.ToString() ?? "-") + ")";
->>>>>>> 2a42e91e
         }
 
         private string GuessFromMimeType(string mimeType)
@@ -558,7 +550,6 @@
             return guessed;
         }
 
-<<<<<<< HEAD
         public TimeSpan? LongestSegment()
         {
             TimeSpan? current = null;
@@ -581,28 +572,14 @@
         }
 
         public TimeSpan? LongestReadySegment()
-=======
-        public TimeSpan? Longest(bool onlyReady = true)
->>>>>>> 2a42e91e
         {
             TimeSpan? current = null;
             foreach (var repr in Representations)
             {
                 TimeSpan? length;
-<<<<<<< HEAD
 
                 length = repr.Segments?.IsReady() == true ?
                     repr.Segments?.Duration : null;
-=======
-                if (onlyReady)
-                {
-                    length = repr.Segments?.Duration;
-                }
-                else
-                {
-                    length = repr.Segments?.IsReady() == true ? repr.Segments?.Duration : null;
-                }
->>>>>>> 2a42e91e
 
                 if (length == null) continue;
                 if (current == null)
@@ -879,11 +856,7 @@
         /// <summary>
         /// Initializes media components in Period
         /// </summary>
-<<<<<<< HEAD
         public void Initialize(CancellationToken token)
-=======
-        public void InitializeMedia(CancellationToken token)
->>>>>>> 2a42e91e
         {
             foreach (var set in Sets)
             {
