/*!
 * https://github.com/SamsungDForum/JuvoPlayer
 * Copyright 2018, Samsung Electronics Co., Ltd
 * Licensed under the MIT license
 *
 * THIS SOFTWARE IS PROVIDED BY THE COPYRIGHT HOLDERS AND CONTRIBUTORS "AS IS"
 * AND ANY EXPRESS OR IMPLIED WARRANTIES, INCLUDING, BUT NOT LIMITED TO, THE
 * IMPLIED WARRANTIES OF MERCHANTABILITY AND FITNESS FOR A PARTICULAR PURPOSE
 * ARE DISCLAIMED. IN NO EVENT SHALL THE COPYRIGHT HOLDER BE LIABLE FOR ANY
 * DIRECT, INDIRECT, INCIDENTAL, SPECIAL, EXEMPLARY, OR CONSEQUENTIAL DAMAGES
 * (INCLUDING, BUT NOT LIMITED TO, PROCUREMENT OF SUBSTITUTE GOODS OR SERVICES;
 * LOSS OF USE, DATA, OR PROFITS; OR BUSINESS INTERRUPTION) HOWEVER CAUSED AND
 * ON ANY THEORY OF LIABILITY, WHETHER IN CONTRACT, STRICT LIABILITY, OR TORT
 * (INCLUDING NEGLIGENCE OR OTHERWISE) ARISING IN ANY WAY OUT OF THE USE OF THIS
 * SOFTWARE, EVEN IF ADVISED OF THE POSSIBILITY OF SUCH DAMAGE.
 */

using System;
using System.Collections.Generic;
using System.Linq;
using System.Threading;
using System.Threading.Tasks;
using MpdParser.Node;

namespace MpdParser
{
    public class Representation
    {
        internal struct AlignmentEntry
        {
            public uint? VideoSegmentID;
            public TimeSpan VideoSegmentStart;
            public uint? AudioSegmentID;
            public TimeSpan AudioSegmentStart;
            public TimeSpan AudioVideoStartDiff;

            public AlignmentEntry(uint? vSegId, TimeSpan vStart, uint? aSegId, TimeSpan aStart)
            {
                VideoSegmentID = vSegId;
                VideoSegmentStart = vStart;
                AudioSegmentID = aSegId;
                AudioSegmentStart = aStart;
                AudioVideoStartDiff = (VideoSegmentStart - AudioSegmentStart).Duration();
            }
        };

        // REPR or ADAPTATION SET:
        public string Id { get; }
        public string Profiles { get; }
        public uint? Width { get; }
        public uint? Height { get; }
        public string FrameRate { get; }
        public string MimeType { get; }
        public string Codecs { get; }
        public string SegmentProfiles { get; }

        // REPR only
        public uint? Bandwidth { get; }
        public uint? NumChannels { get; }
        public ulong? SampleRate { get; }

        public Node.IRepresentationStream Segments { get; }

        public uint? AlignedStartSegmentID { get; set; }

        public TimeSpan? AlignedTrimOffset { get; set; }

        public void SetDocumentParameters(ManifestParameters docParams)
        {
            Segments.SetDocumentParameters(docParams);
        }

        /// <summary>
        /// Function aligns Audio & Video Start Segments for dynamic & static content content.
        /// Static content no alignment is done, just selection of start segments and trim offsets
        /// </summary>
        /// <remarks>
        /// Video Segment is picked as start point. Segment Time Range (Start-Duration) is split
        /// into 4 separate time points between Segment.Start and Segment.Duration.
        /// For each of those points, audio segment is selected and its start time recorded.
        /// Such list is recorded for
        ///
        /// {Prev. Video Segment}.{Start Video Segment}.{Next Video Segment}
        ///
        /// if prev video segment is unavailable, then video segment source list is as following:
        ///
        /// {Start Video Segment}.{Next Video Segment}.{Next Video Segment}
        ///
        /// Once a list of {VideoSegmentId}.{Video Start Time}.{AudioSegmentID}.{Audio Start Time}
        /// is created, it is scanned for smallest differences between Video Start Time & Audio Start Time.
        /// Audio segment ID and Video Segment ID selected for aligned start parameters will have
        /// that difference smallest.
        ///
        /// After selecting start IDs for audio & video, associated start times of each segment are chosen as
        /// aligned trim Offsets.
        ///
        /// Reason for scanning multiple time points of video segment: A & V segments do not have to be aligned,
        /// as such there may be overlaps.
        ///
        /// Representation order (audio/video) is irrelevant, however, it is recommended to align audio TO video
        /// i.e.
        ///
        /// audioRepresentation.AlightStartSegmentWith( videoRepresentation )
        ///
        /// </remarks>
        /// <param name="alignTo">representation to align with (video)</param>
        public void AlignStartSegmentsWith(Representation alignTo)
        {
            // Sanity checks
            if (alignTo == null)
                throw new ArgumentNullException("Representations is null");

            var repAManifest = Segments.GetDocumentParameters();
            var repBManifest = alignTo.Segments.GetDocumentParameters();

            if (repAManifest == null || repBManifest == null)
                throw new ArgumentNullException($"Manifest Paraers not set. RepA {repAManifest == null} RepB {repBManifest == null}");

            if (repAManifest.Document.IsDynamic != repBManifest.Document.IsDynamic)
                throw new ArgumentException($"Representation class mismatch. RepA Dynamic {repAManifest.Document.IsDynamic} RepB Dynamic {repBManifest.Document.IsDynamic}");

            if (repAManifest.Document.IsDynamic)
                AlignDynamicStartParameters(alignTo);
            else
                AlignStaticStartParameters(alignTo);
        }

        private void AlignStaticStartParameters(Representation video)
        {
            var audioStartSegment = Segments.StartSegmentId();
            if (audioStartSegment == null)
                throw new ArgumentNullException("audio StartSegmentId is null");
            var audioTimeRange = Segments.SegmentTimeRange(audioStartSegment);
            if (audioTimeRange == null)
                throw new ArgumentNullException("audio SegmentTimeRange is null");

            var videoStartSegment = video.Segments.StartSegmentId();
            if (videoStartSegment == null)
                throw new ArgumentNullException("video StartSegmentId is null");
            var videoTimeRange = video.Segments.SegmentTimeRange(videoStartSegment);
            if (videoTimeRange == null)
                throw new ArgumentNullException("vdeo SegmentTimeRange is null");
            var trimOffset = audioTimeRange.Start < videoTimeRange.Start ? audioTimeRange.Start : videoTimeRange.Start;

            //Set aligned start data
            AlignedStartSegmentID = audioStartSegment;
            AlignedTrimOffset = trimOffset;
            video.AlignedStartSegmentID = videoStartSegment;
            video.AlignedTrimOffset = trimOffset;
        }

        private void AlignDynamicStartParameters(Representation video)
        {
            var alignments = new List<AlignmentEntry>();

            var videoStartSegment = video.Segments.StartSegmentId();
            var videoSegmentId = video.Segments.PreviousSegmentId(videoStartSegment);

            if (!videoSegmentId.HasValue)
                videoSegmentId = videoStartSegment;

            // Scan 3 video segments starting from videoSegmentId.
            for (int s = 0; s < 3; s++)
            {
                var videoTimeRange = video.Segments.SegmentTimeRange(videoSegmentId);

                if (videoTimeRange == null)
                    continue;

                // Split duration into 3 elements to cover 4 time points in segment duration
                // Start, Start+1/3*Duration, Start+2/3*Duration, Start+3/3*Duration
                //
                var tickOffset = videoTimeRange.Duration.Ticks / 3;
                var tickStart = videoTimeRange.Start.Ticks;

                for (int t = 0; t < 4; t++)
                {
                    // Get audio SegmentId & Start time for a given time point
                    var timePoint = TimeSpan.FromTicks(tickStart + (t * tickOffset));
                    var audioSegmentId = Segments.SegmentId(timePoint);
                    var audioTimeRange = Segments.SegmentTimeRange(audioSegmentId);

                    if (audioTimeRange == null)
                        continue;

                    alignments.Add(new AlignmentEntry(videoSegmentId, videoTimeRange.Start, audioSegmentId, audioTimeRange.Start));
                }
                // Get Next video segment
                videoSegmentId = video.Segments.NextSegmentId(videoSegmentId);
            }

            var audioStartSegment = videoStartSegment = null;
            TimeSpan? trimmOffset = null;

            // handle the unexpected
            if (alignments.Count > 0)
            {
                var bestAlignment = (from AlignmentEntry in alignments
                                     orderby AlignmentEntry.AudioVideoStartDiff
                                     select AlignmentEntry).First();

                videoStartSegment = bestAlignment.VideoSegmentID;
                audioStartSegment = bestAlignment.AudioSegmentID;
                var videoStart = bestAlignment.VideoSegmentStart;
                var audioStart = bestAlignment.AudioSegmentStart;

                trimmOffset = videoStart < audioStart ? videoStart : audioStart;
            }

            //Set aligned start data
            AlignedStartSegmentID = audioStartSegment;
            AlignedTrimOffset = trimmOffset;
            video.AlignedStartSegmentID = videoStartSegment;
            video.AlignedTrimOffset = trimmOffset;
        }

        public Representation(Node.Representation repr)
        {
            Id = repr.Id;
            Profiles = repr.Profiles ?? repr.AdaptationSet.Profiles;
            Width = repr.Width ?? repr.AdaptationSet.Width;
            Height = repr.Height ?? repr.AdaptationSet.Height;
            FrameRate = repr.FrameRate ?? repr.AdaptationSet.FrameRate;
            MimeType = repr.MimeType ?? repr.AdaptationSet.MimeType;
            Codecs = repr.Codecs ?? repr.AdaptationSet.Codecs;
            SegmentProfiles = repr.SegmentProfiles ?? repr.AdaptationSet.SegmentProfiles;

            Bandwidth = repr.Bandwidth;
            NumChannels = repr.NumChannels;
            SampleRate = repr.SampleRate;

            Segments = repr.SegmentsStream();

            // Check if repr. is valid - Entries without representation
            // specification are valid too.
            if (NumChannels == null && repr.AudioChannelConfigurations != null)
            {
                string channels = null;
                foreach (Node.Descriptor d in repr.AudioChannelConfigurations)
                {
                    if (!string.IsNullOrEmpty(d.Value))
                    {
                        channels = d.Value;
                        break;
                    }
                }

                if (channels != null)
                    NumChannels = System.Xml.XmlConvert.ToUInt32(channels);
            }

            if (SampleRate == null)
            {
                string sampling = repr.AudioSamplingRate ?? repr.AdaptationSet.AudioSamplingRate;
                if (sampling != null)
                    SampleRate = System.Xml.XmlConvert.ToUInt32(sampling);
            }
        }

        static string GetMimeType(string type, string codecs)
        {
            if (string.IsNullOrEmpty(type))
                return null;

            if (string.IsNullOrEmpty(codecs))
                return type;

            return type + "; codecs=" + codecs;
        }

        static string Size(uint? width, uint? height)
        {
            if (width == null && height == null)
                return null;
            return (width?.ToString() ?? "-") + "x" + (height?.ToString() ?? "-");
        }

        static string Channels(uint? num)
        {
            if (num == null)
                return null;
            switch (num.Value)
            {
                case 1: return "mono";
                case 2: return "stereo";
            }
            return num.Value.ToString() + "ch";
        }

        static string Rate(ulong? rate)
        {
            if (rate == null)
                return null;
            string suffix = "Hz";
            ulong val = rate.Value * 10;

            string[] fixes = { "kHz", "MHz", "GHz" };

            foreach (string fix in fixes)
            {
                if (val < 10000)
                    break;
                val /= 1000;
                suffix = fix;
            }

            if ((val % 10) == 0)
                return (val / 10).ToString() + suffix;
            return (val / 10).ToString() + "." + (val % 10).ToString() + suffix;
        }

        public override string ToString()
        {
            string result = (Bandwidth?.ToString() ?? "-");
            if (Profiles != null)
                result += " / " + Profiles.ToString();
            result += " / " + (GetMimeType(MimeType, Codecs) ?? "-");

            string size = Size(Width, Height);

            if (size != null || FrameRate != null)
            {
                result += " [" + (size ?? "");
                if (FrameRate != null)
                    result += "@" + FrameRate;
                result += "]";
            }

            string rate = Rate(SampleRate);
            string ch = Channels(NumChannels);

            if (rate != null || ch != null)
            {
                result += " [" + (rate ?? "");
                if (rate != null && ch != null)
                    result += " ";
                result += (ch ?? "") + "]";
            }

            return result + " (duration:" + ((Segments?.Duration)?.ToString() ?? "-") + ")";
        }
    }

    public enum MediaRole
    {
        Main,
        Alternate,
        Captions,
        Subtitle,
        Supplementary,
        Commentary,
        Dub,
        Other
    };

    public class Role
    {
        public MediaRole Kind { get; }
        public string Scheme { get; }
        public string Value { get; }
        public Role(string scheme, string value)
        {
            Kind = MediaRole.Other;
            Scheme = scheme;
            Value = value;
            if (scheme.Equals(Node.AdaptationSet.UrnRole) ||
                scheme.Equals(Node.AdaptationSet.UrnRole2011))
            {
                Kind = ParseDashUrn(value);
            }
        }
        public static MediaRole ParseDashUrn(string value)
        {
            if (value == "main") return MediaRole.Main;
            if (value == "alternate") return MediaRole.Alternate;
            if (value == "captions") return MediaRole.Captions;
            if (value == "subtitle") return MediaRole.Subtitle;
            if (value == "supplementary") return MediaRole.Supplementary;
            if (value == "commentary") return MediaRole.Commentary;
            if (value == "dub") return MediaRole.Dub;
            return MediaRole.Other;
        }
        public override string ToString()
        {
            if (Kind == MediaRole.Other)
                return Scheme + "/" + Value;
            return Value;
        }
    }


    public enum MediaType
    {
        Unknown,
        Video,
        Audio,
        Application,
        Text,
        Other
    };

    public class MimeType
    {
        public MediaType Value { get; }
        public string Key { get; }
        public MimeType(string value)
        {
            Key = value;
            Value = Parse(value);
        }
        public static MediaType Parse(string value)
        {
            if (string.IsNullOrEmpty(value)) return MediaType.Unknown;
            if (value.IndexOf("video", StringComparison.OrdinalIgnoreCase) >= 0) return MediaType.Video;
            if (value.IndexOf("audio", StringComparison.OrdinalIgnoreCase) >= 0) return MediaType.Audio;
            if (value.IndexOf("application", StringComparison.OrdinalIgnoreCase) >= 0) return MediaType.Application;
            if (value.IndexOf("text", StringComparison.OrdinalIgnoreCase) >= 0) return MediaType.Text;
            return MediaType.Other;
        }
        public override string ToString()
        {
            return Key;
        }
    }

    public class ContentProtection
    {
        public string CencDefaultKID { get; }
        public string SchemeIdUri { get; }
        public string Value { get; }
        public string Data { get; }

        public ContentProtection(Node.ContentProtection node)
        {
            CencDefaultKID = node.CencDefaultKID;
            Data = node.Data;
            SchemeIdUri = node.SchemeIdUri;
            Value = node.Value;
        }
    }

<<<<<<< HEAD
    // a.k.a. AdaptationSet
=======
>>>>>>> c91f2cfa
    public class AdaptationSet
    {
        public uint? Id { get; }
        public uint? Group { get; }
        public string Lang { get; }
        public ContentProtection[] ContentProtections { get; }
        public MimeType Type { get; }
        public Role[] Roles { get; }
        public Representation[] Representations { get; }

        public void SetDocumentParameters(ManifestParameters docParams)
        {
            foreach (var rep in Representations)
            {
                rep.SetDocumentParameters(docParams);
            }
        }

        public AdaptationSet(Node.AdaptationSet set)
        {
            Id = set.Id;
            Group = set.Group;
            Lang = set.GetLang() ?? "und";

            ContentProtections = new ContentProtection[set.ContentProtections.Length];
            for (int i = 0; i < ContentProtections.Length; ++i)
                ContentProtections[i] = new ContentProtection(set.ContentProtections[i]);

            Roles = new Role[set.Roles.Length];
            for (int i = 0; i < Roles.Length; ++i)
            {
                Node.Descriptor r = set.Roles[i];
                Roles[i] = new Role(r.SchemeIdUri, r.Value);
            }

            Representations = new Representation[set.Representations.Length];
            for (int i = 0; i < Representations.Length; ++i)
            {
                Representations[i] = new Representation(set.Representations[i]);
            }

            Type = new MimeType(set.GetContentType() ??
                GuessFromMimeType(set.MimeType) ??
                GuessFromRepresentations());
        }

        public bool HasRole(MediaRole kind)
        {
            if (kind == MediaRole.Other)
                return false;

            foreach (Role r in Roles)
            {
                if (r.Kind == kind)
                    return true;
            }
            return false;
        }

        public bool HasRole(string uri, string kind)
        {
            if (uri.Equals(Node.AdaptationSet.UrnRole) ||
                uri.Equals(Node.AdaptationSet.UrnRole2011))
                return HasRole(Role.ParseDashUrn(kind));

            foreach (Role r in Roles)
            {
                if (r.Kind != MediaRole.Other)
                    continue;

                if (r.Scheme.Equals(uri) && r.Value.Equals(kind))
                    return true;
            }
            return false;
        }

        public override string ToString()
        {
            string result = Lang + " / " + Type;
            if (Roles.Length > 0)
                result += " [" + string.Join(", ", (IEnumerable<Role>)Roles) + "]";

<<<<<<< HEAD
            // When querying for longest representation, ignore those that are not
            // yet prepared yet in an async way. If all data is needed, assure this call
            // is made on ready representations.
=======
            // When querying representation for longest segment, use LongestReadySegment
            // as LongestSegment will wait for all segment initialization to complete.
            // Full info is not required for ToString() purposes.
>>>>>>> c91f2cfa
            return result + " (length:" + (LongestReadySegment()?.ToString() ?? "-") + ")";
        }

        private string GuessFromMimeType(string mimeType)
        {
            if (mimeType == null)
                return null;
            string[] mime = mimeType.Split(new char[] { '/' }, 2);
            if (mime.Length > 1)
                return mime[0];
            return null;
        }

        private string GuessFromRepresentations()
        {
            string guessed = null;
            foreach (var r in Representations)
            {
                var candidate = GuessFromMimeType(r.MimeType);
                if (candidate == null) continue;
                if (guessed == null) guessed = candidate;
                else if (guessed != candidate) return null; // At least two different types
            }
            return guessed;
        }

        public TimeSpan? LongestSegment()
<<<<<<< HEAD
        {
            return Representations.Max(repr => repr.Segments?.Duration);
        }

        public TimeSpan? LongestReadySegment()
        {
            return Representations.Max(repr => repr?.Segments.IsReady() == true ? repr.Segments?.Duration : null);
=======
        {
            TimeSpan? current = null;
            foreach (var repr in Representations)
            {
                TimeSpan? length;

                length = repr.Segments?.Duration;

                if (length == null) continue;
                if (current == null)
                {
                    current = length.Value;
                    continue;
                }
                if (length.Value > current.Value)
                    current = length.Value;
            }
            return current;
        }

        public TimeSpan? LongestReadySegment()
        {
            TimeSpan? current = null;
            foreach (var repr in Representations)
            {
                TimeSpan? length;

                length = repr.Segments?.IsReady() == true ?
                    repr.Segments?.Duration : null;

                if (length == null) continue;
                if (current == null)
                {
                    current = length.Value;
                    continue;
                }
                if (length.Value > current.Value)
                    current = length.Value;
            }
            return current;
>>>>>>> c91f2cfa
        }
    }


    public class ManifestParameters
    {
        public DocumentParameters Document { get; }

        public PeriodParameters Period { get; }

        public TimeSpan PlayClock { get; set; }

        public ManifestParameters(Document aDocument, Period aPeriod)
        {
            Document = new DocumentParameters(aDocument);
            Period = new PeriodParameters(aPeriod);
        }
    }

    /// <summary>
    /// DocumentParameters is a pass through information from Document.
    /// Intentionally, a separate class is used so all parameters from currently used
    /// Document / Period as COPIED rather then referenced to original doc as this
    /// may get updated.
    /// </summary>
    public class PeriodParameters
    {
        public TimeSpan? Start { get; }
        public TimeSpan? Duration { get; }
        public Period.Types Type { get; }

        public PeriodParameters(Period aPeriod)
        {
            // Remember COPY data. Do not reference it.

            // Structs (TimeSpan) are copied by default
            Start = aPeriod.Start;
            Duration = aPeriod.Duration;
            Type = aPeriod.Type;

        }

    }

    public class Period : IComparable
    {
        public enum Types
        {
            Unknown,
            Regular,
            EarlyAvailable

        }

        public TimeSpan? Start { get; internal set; }
        public TimeSpan? Duration { get; internal set; }
        public Types Type { get; internal set; }

        public AdaptationSet[] Sets { get; }

        public DateTime? PeriodEnd;

        /// <summary>
        /// Period Builder. Converts Node.Period[] into MpdParser.Period[]. If docType is passed
        /// with a value other then DocumentType.Unknown, adjustment of periods Start Time and Type
        /// is performed.
        /// For dynamic content, periods will be trimmed if their availability time is out (beyond wallClock)
        /// </summary>
        /// <param name="periods"> Table of raw dash periods</param>
        /// <param name="aDoc">DASH Document</param>
        /// <returns>Array of Periods (MpdParser.Period[]) derived from periods argument</returns>
        public static Period[] BuildPeriods(Node.Period[] periods, Document aDoc)
        {
            var res = periods.Select(o => new Period(o)).ToArray();

            if (aDoc.Type != DocumentType.Unknown)
                res = AdjustStartAndType(res, aDoc);

            return res;
        }

        /// <summary>
        /// Adjusts Period Start times and Types according to ISO IEC 23009-1 Section 5.3.2.1
        /// </summary>
        /// <param name="periods">List of MpdParser.Period for which adjustments are to be made</param>
        /// <param name="aDoc">DASH Document </param>
        /// <returns>Period[] Adjusted list of periods</returns>
        private static Period[] AdjustStartAndType(Period[] periods, Document aDoc)
        {
            if (periods.Length == 0)
                return null;

            // Ifs are intentionally unoptimized now
            // reflecting spec wording and its interpretation
            if (periods.Length > 0)
            {
                // If the attribute @start is present in the Period, then the Period is a regular Period
                // and the PeriodStart is equal to the value of this attribute.
                //
                // This spec leaves me puzzled. If period is not missing, type is regular.
                // If period is missing, but it is static and first in file, create StartTime=0.
                // should this imply type = regular? Local DASH experts:
                // k.kluczek@samsung.com j.wasikowski@samsung.com j.gabryel@samsung.com
                // state that all periods are "regular" by default, unless
                // period[n].start=null && period[n-1].duration == null
                //
                periods[0].Type = Types.Regular;

                // If (i) @start attribute is absent,
                // and(ii) the Period element is the first in the MPD,
                // and (iii) the MPD@type is 'static', then the PeriodStart time shall be set to
                // zero.
                if (periods[0].Start == null && aDoc.Type == DocumentType.Static)
                    periods[0].Start = new TimeSpan(0);

            }
            for (int i = 1; i < periods.Length - 1; i++)
            {
                // A.3.2 ISO ISEC 23009-1:2014
                // the Period end time referred as PeriodEnd is determined as follows:
                // For any Period in the MPD except for the last one, the PeriodEnd is
                // obtained as the value of the PeriodStart of the next Period.
                // For the last Period in the MPD:...
                // (this will be described "after" this loop)
                if (periods[i - 1].Duration == null && periods[i].Start != null)
                {
                    periods[i - 1].Duration = periods[i].Start - periods[i - 1].Start;
                }
                // If the @start attribute is absent, but the previous Period element contains
                // a @duration attribute then this new Period is also a regular Period.
                // The start time of the new Period PeriodStart is the sum of the start time of
                // the previous Period PeriodStart and the value of the attribute @duration of
                // the previous Period.
                if (periods[i].Start == null && periods[i - 1].Duration != null)
                {
                    periods[i].Type = Types.Regular;
                    periods[i].Start = periods[i - 1].Start + periods[i - 1].Duration;
                }

                // If(i) @start attribute is absent, and(ii) the previous Period element does not
                // contains a @duration attribute or the Period element is the first in the MPD,
                // and (iii) the MPD@type is 'dynamic', then this Period is an
                // Early Available Period
                if (periods[i].Start == null && periods[i - 1].Duration == null &&
                    aDoc.Type == DocumentType.Dynamic)
                    periods[i].Type = Types.EarlyAvailable;
            }

            //Last Period Fixup based on A.3.2 ISO ISEC 23009-1:2014
            var lastPeriod = periods.Length - 1;
            if (aDoc.MinimumUpdatePeriod.HasValue == false)
            {
                periods[lastPeriod].PeriodEnd = aDoc.AvailabilityStartTime + aDoc.MediaPresentationDuration;
            }
            else
            {
                var v1 = DateTime.UtcNow + (aDoc.MinimumUpdatePeriod ?? TimeSpan.Zero);
                var v2 = aDoc.AvailabilityStartTime ?? DateTime.MinValue;
                v2 += aDoc.MediaPresentationDuration ?? TimeSpan.Zero;

                periods[lastPeriod].PeriodEnd = new DateTime(Math.Min(v1.Ticks, v2.Ticks));
            }

            return periods;
        }

        public Period(Node.Period period)
        {
            Start = period.Start;
            Duration = period.Duration;
            Type = Types.Unknown;
            Sets = new AdaptationSet[period.AdaptationSets.Length];
            for (int i = 0; i < Sets.Length; ++i)
                Sets[i] = new AdaptationSet(period.AdaptationSets[i]);
        }

        public override string ToString()
        {
            return $"{Type}: ({Start})-({Duration})";
        }

        public TimeSpan? LongestAdaptationSet()
<<<<<<< HEAD
        {
            return Sets.Max(set => set?.LongestSegment());
        }

        public TimeSpan? LongestReadyAdaptationSet()
        {
            return Sets.Max(set => set?.LongestReadySegment());
=======
        {
            TimeSpan? current = null;
            foreach (var set in Sets)
            {
                TimeSpan? length = set.LongestSegment();
                if (length == null) continue;
                if (current == null)
                {
                    current = length.Value;
                    continue;
                }
                if (length.Value > current.Value)
                    current = length.Value;
            }
            return current;
        }

        public TimeSpan? LongestReadyAdaptationSet()
        {
            TimeSpan? current = null;
            foreach (var set in Sets)
            {
                TimeSpan? length = set.LongestReadySegment();
                if (length == null) continue;
                if (current == null)
                {
                    current = length.Value;
                    continue;
                }
                if (length.Value > current.Value)
                    current = length.Value;
            }
            return current;
>>>>>>> c91f2cfa
        }

        public int CompareTo(object obj)
        {
            Period p = (Period)obj;
            if (this.Start == null)
            {
                if (p.Start == null)
                {
                    return 0;
                }
                else
                {
                    return -1;
                }
            }
            else if (p.Start == null)
            {
                return 1;
            }
            else
            {
                return TimeSpan.Compare(
                    (TimeSpan)this.Start,
                    (TimeSpan)p.Start);
            }
        }

        /// <summary>
        ///
        /// </summary>
        /// <param name="manifestParams"></param>
        public void SetManifestParameters(ManifestParameters manifestParams)
        {
            Sets.ToList().ForEach(media => media.SetDocumentParameters(manifestParams));
        }

        /// <summary>
        ///
        /// </summary>
        /// <param name="type"></param>
        /// <returns></returns>
        public List<AdaptationSet> GetAdaptationSets(MediaType type)
        {
            return Sets.Where(o => o.Type.Value == type).ToList();
        }

        /// <summary>
        /// Initializes media components in Period
        /// </summary>
        public void Initialize(CancellationToken token)
        {
            foreach (var set in Sets)
            {
                foreach (var rep in set.Representations)
                {
                    if (!rep.Segments.IsReady())
                        rep.Segments.Initialize(token);
                }
            }
        }
    }

    /// <summary>
    /// DocumentParameters is a pass through information from Document.
    /// Intentionally, a separate class is used so all parameters from currently used
    /// Document / Period as COPIED rather then referenced to original doc as this
    /// may get updated.
    /// </summary>
    public class DocumentParameters
    {
        public bool IsDynamic { get; }

        public TimeSpan? MediaPresentationDuration { get; }
        public TimeSpan? MinBufferTime { get; }
        public DateTime? AvailabilityStartTime { get; }
        public DateTime? PublishTime { get; }
        public DateTime? AvailabilityEndTime { get; }
        public TimeSpan? TimeShiftBufferDepth { get; }
        public DateTime DownloadRequestTime { get; }
        public DateTime DownloadCompleteTime { get; }
        public DateTime ManifestParseCompleteTime { get; }
        public TimeSpan? SuggestedPresentationDelay { get; }
        public TimeSpan TimeOffset { get; }

        public DocumentParameters(Document aDocument)
        {
            // Remember COPY all data. Do not "assign" by reference.
            IsDynamic = aDocument.IsDynamic;

            //TimeSpan is a structure. "copies" by default...
            MediaPresentationDuration = aDocument.MediaPresentationDuration;
            MinBufferTime = aDocument.MinBufferTime;
            TimeShiftBufferDepth = aDocument.TimeShiftBufferDepth;

            //DateTime is also a struct
            AvailabilityStartTime = aDocument.AvailabilityStartTime;
            AvailabilityEndTime = aDocument.AvailabilityEndTime;
            PublishTime = aDocument.PublishTime;
            DownloadRequestTime = aDocument.DownloadRequestTime;
            DownloadCompleteTime = aDocument.DownloadCompleteTime;
            ManifestParseCompleteTime = aDocument.ParseCompleteTime;

            SuggestedPresentationDelay = aDocument.SuggestedPresentationDelay;

            TimeOffset = IsDynamic == true ? ManifestParseCompleteTime - DownloadCompleteTime : TimeSpan.Zero;
        }
    }


    public enum DocumentType
    {
        Unknown,
        Static,
        Dynamic
    };

    public class Document
    {
        public string Title { get; }
        public TimeSpan? MediaPresentationDuration { get; }
        public TimeSpan? MinBufferTime { get; }
        public TimeSpan? TimeShiftBufferDepth { get; }
        public TimeSpan? SuggestedPresentationDelay { get; }
        public string[] Profiles { get; }
        public Period[] Periods { get; }

        public DocumentType Type { get; set; }

        public TimeSpan? MinimumUpdatePeriod { get; internal set; }
        public DateTime? AvailabilityStartTime { get; internal set; }
        public DateTime? PublishTime { get; internal set; }

        public DateTime? AvailabilityEndTime { get; internal set; }
        public DateTime DownloadRequestTime { get; set; }
        public DateTime DownloadCompleteTime { get; set; }
        public DateTime ParseCompleteTime { get; set; }

        public bool IsDynamic => (Type == DocumentType.Dynamic);

        private Document(Node.DASH dash)
        {
            MediaPresentationDuration = dash.MediaPresentationDuration;
            MinBufferTime = dash.MinBufferTime;
            MinimumUpdatePeriod = dash.MinimumUpdatePeriod;
            AvailabilityStartTime = dash.AvailabilityStartTime;
            PublishTime = dash.PublishTime;
            AvailabilityEndTime = dash.AvailabilityEndTime;
            MediaPresentationDuration = dash.MediaPresentationDuration;
            TimeShiftBufferDepth = dash.TimeShiftBufferDepth;
            SuggestedPresentationDelay = dash.SuggestedPresentationDelay;


            Profiles = Xml.Conv.A2s(dash.Profiles);

            Type = ParseDashType(dash);

            if (Type == DocumentType.Dynamic)
            {
                if (AvailabilityStartTime == null || PublishTime == null)
                {
                    throw new ArgumentException("Malformed MPD. MPD.Type=Dynamic ISO IEC 23009-1 requires" +
                        $"AvailabilityStartTime is '{AvailabilityStartTime}'" +
                        $"PublishTime is '{PublishTime}' To be non null");
                }
            }

            foreach (Node.ProgramInformation info in dash.ProgramInformation)
            {
                foreach (string title in info.Titles)
                {
                    if (!string.IsNullOrEmpty(title))
                    {
                        Title = title;
                        break;
                    }
                }
                if (!string.IsNullOrEmpty(Title))
                    break;
            }

            Periods = Period.BuildPeriods(dash.Periods, this);

            Array.Sort(Periods);
        }

        public TimeSpan WallClock(TimeSpan time)
        {
            if (!IsDynamic)
                return time;

            return DateTime.UtcNow.Subtract(AvailabilityStartTime ?? DateTime.MinValue);

        }

        /// <summary>
        /// Finds a period that matches current playback timestamp. May return "early access"
        /// Period. Based on ISO IEC 23009-1 2015 section 5.3.2.1 & DASH IF IOP v 3.3
        /// </summary>
        /// <param name="timeIndex"></param>
        /// <returns></returns>
        public Period FindPeriod(TimeSpan timeIndex)
        {
            var timeIndexTotalSeconds = Math.Truncate(timeIndex.TotalSeconds);
            // Periods are already "sorted" from lowest to highest, thus find a period
            // where start time (time elapsed when this period should start)
            // to do so, search periods backwards, starting from those that should play last.
            for (var p = Periods.Length - 1; p >= 0; p--)
            {
                var period = Periods[p];

                var availstart = AvailabilityStartTime ?? DateTime.UtcNow;
                var start = IsDynamic ? DateTime.UtcNow.Subtract(availstart) : TimeSpan.Zero;

                start = start.Add(period.Start ?? TimeSpan.Zero);
                var end = start.Add(period.Duration ?? TimeSpan.Zero);

                if (timeIndexTotalSeconds >= Math.Truncate(start.TotalSeconds)
                    && timeIndexTotalSeconds <= Math.Truncate(end.TotalSeconds))
                {
                    return period;
                }
            }

            return null;
        }

        private static DocumentType ParseDashType(Node.DASH dash)
        {
            switch (dash.Type.ToLowerInvariant())
            {
                case "dynamic":
                    return DocumentType.Dynamic;
                case "static":
                default:        // ISO IEC 23009-1 Section 5.3.1.2 Table 3.
                                // Type is optional with default value of "static"
                    return DocumentType.Static;
            }
        }

        public static async Task<Document> FromText(string manifestText, string manifestUrl)
        {
            var dash = await FromTextInternal(manifestText, manifestUrl);
            dash.PeriodFixup();

            return new Document(dash);
        }

        public static async Task<DASH> FromTextInternal(string manifestText, string manifestUrl)
        {
            Node.DASH dash = new Node.DASH(manifestUrl);
            System.IO.StringReader reader = new System.IO.StringReader(manifestText);
            await Xml.Parser.ParseAsync(reader, dash, "MPD");
            return dash;
        }

        public override string ToString()
        {
            return $"Type: {Type} StartTime: ({AvailabilityStartTime}) EndTime: ({AvailabilityEndTime}) " +
                $"Duration: ({MediaPresentationDuration}) PublishTime: ({PublishTime}) " +
                $"MinBufferTime: ({MinBufferTime}) MinUpdatePeriod ({MinimumUpdatePeriod})";
        }
    }
}
<|MERGE_RESOLUTION|>--- conflicted
+++ resolved
@@ -439,10 +439,6 @@
         }
     }
 
-<<<<<<< HEAD
-    // a.k.a. AdaptationSet
-=======
->>>>>>> c91f2cfa
     public class AdaptationSet
     {
         public uint? Id { get; }
@@ -525,15 +521,9 @@
             if (Roles.Length > 0)
                 result += " [" + string.Join(", ", (IEnumerable<Role>)Roles) + "]";
 
-<<<<<<< HEAD
             // When querying for longest representation, ignore those that are not
             // yet prepared yet in an async way. If all data is needed, assure this call
             // is made on ready representations.
-=======
-            // When querying representation for longest segment, use LongestReadySegment
-            // as LongestSegment will wait for all segment initialization to complete.
-            // Full info is not required for ToString() purposes.
->>>>>>> c91f2cfa
             return result + " (length:" + (LongestReadySegment()?.ToString() ?? "-") + ")";
         }
 
@@ -561,7 +551,6 @@
         }
 
         public TimeSpan? LongestSegment()
-<<<<<<< HEAD
         {
             return Representations.Max(repr => repr.Segments?.Duration);
         }
@@ -569,48 +558,6 @@
         public TimeSpan? LongestReadySegment()
         {
             return Representations.Max(repr => repr?.Segments.IsReady() == true ? repr.Segments?.Duration : null);
-=======
-        {
-            TimeSpan? current = null;
-            foreach (var repr in Representations)
-            {
-                TimeSpan? length;
-
-                length = repr.Segments?.Duration;
-
-                if (length == null) continue;
-                if (current == null)
-                {
-                    current = length.Value;
-                    continue;
-                }
-                if (length.Value > current.Value)
-                    current = length.Value;
-            }
-            return current;
-        }
-
-        public TimeSpan? LongestReadySegment()
-        {
-            TimeSpan? current = null;
-            foreach (var repr in Representations)
-            {
-                TimeSpan? length;
-
-                length = repr.Segments?.IsReady() == true ?
-                    repr.Segments?.Duration : null;
-
-                if (length == null) continue;
-                if (current == null)
-                {
-                    current = length.Value;
-                    continue;
-                }
-                if (length.Value > current.Value)
-                    current = length.Value;
-            }
-            return current;
->>>>>>> c91f2cfa
         }
     }
 
@@ -793,7 +740,6 @@
         }
 
         public TimeSpan? LongestAdaptationSet()
-<<<<<<< HEAD
         {
             return Sets.Max(set => set?.LongestSegment());
         }
@@ -801,41 +747,6 @@
         public TimeSpan? LongestReadyAdaptationSet()
         {
             return Sets.Max(set => set?.LongestReadySegment());
-=======
-        {
-            TimeSpan? current = null;
-            foreach (var set in Sets)
-            {
-                TimeSpan? length = set.LongestSegment();
-                if (length == null) continue;
-                if (current == null)
-                {
-                    current = length.Value;
-                    continue;
-                }
-                if (length.Value > current.Value)
-                    current = length.Value;
-            }
-            return current;
-        }
-
-        public TimeSpan? LongestReadyAdaptationSet()
-        {
-            TimeSpan? current = null;
-            foreach (var set in Sets)
-            {
-                TimeSpan? length = set.LongestReadySegment();
-                if (length == null) continue;
-                if (current == null)
-                {
-                    current = length.Value;
-                    continue;
-                }
-                if (length.Value > current.Value)
-                    current = length.Value;
-            }
-            return current;
->>>>>>> c91f2cfa
         }
 
         public int CompareTo(object obj)
