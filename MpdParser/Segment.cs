﻿// Copyright (c) 2018 Samsung Electronics Co., Ltd All Rights Reserved
// PROPRIETARY/CONFIDENTIAL 
// This software is the confidential and proprietary
// information of SAMSUNG ELECTRONICS ("Confidential Information"). You shall
// not disclose such Confidential Information and shall use it only in
// accordance with the terms of the license agreement you entered into with
// SAMSUNG ELECTRONICS. SAMSUNG make no representations or warranties about the
// suitability of the software, either express or implied, including but not
// limited to the implied warranties of merchantability, fitness for a
// particular purpose, or non-infringement. SAMSUNG shall not be liable for any
// damages suffered by licensee as a result of using, modifying or distributing
// this software or its derivatives.

using System;

namespace MpdParser.Node.Dynamic
{
    public class TimeRange
    {
        public readonly TimeSpan Start;
        public readonly TimeSpan Duration;

        public TimeRange(TimeSpan start, TimeSpan duration)
        {
            Start = start;
            Duration = duration;
        }

        /// <summary>
        /// Clones TimeRange Object with Start/Duration TimeSpan preservation.
        /// </summary>
        /// <returns>TimeRange. A Cloned TimeRange object</returns>
        public TimeRange Copy()
        {
            return (TimeRange)this.MemberwiseClone();
        }

        public override string ToString()
        {
            return $"({Start})-({Duration})";
        }

    }
    public enum TimeRelation
    {
        UNKNOWN = -3,
        OVERLAP,
        EARLIER,
        SPOTON,
        LATER
    }
<<<<<<< HEAD
   
=======
    public static class TimeRangeExt
    {
        /// <summary>
        /// Time range relation finder. Find a relation between two time ranges.
        /// Method can be used as an extension or a two parameter call
        /// </summary>
        /// <param name="self">Time range being compared</param>
        /// <param name="compareTo">Time range being compared with</param>
        /// <returns>TimeRelation enum. 
        /// UNKNOWN - relation cannot be determined.
        /// OVERLAP - CompareTo falls within self time range. Does not have to 
        /// end within self timerange.
        /// EARLIER - Self is earlier then CompareTo
        /// SPOTON - Ranges are same.
        /// LATER - Self is after ComnpareTo
        /// </returns>
        public static TimeRelation Contains(this TimeRange self, TimeRange compareTo)
        {
            if (self == null || compareTo == null)
                return TimeRelation.UNKNOWN;

            TimeSpan CompareToEndTime = compareTo.Start + compareTo.Duration;

            if (self.Start >= CompareToEndTime)
                return TimeRelation.LATER;


            TimeSpan selfEndTime = self.Start + self.Duration;

            if (self.Start >= compareTo.Start &&
                compareTo.Start <= selfEndTime)
            {
                return TimeRelation.OVERLAP;
            }

            if (compareTo.Start >= selfEndTime)
                return TimeRelation.EARLIER;

            if (self.Start == compareTo.Start &&
                self.Duration == compareTo.Duration)
                return TimeRelation.SPOTON;

            // This should never happen...
            return TimeRelation.UNKNOWN;
        }
    }

>>>>>>> bb3b2d52
    public class Segment
    {
        public readonly Uri Url;
        public readonly string ByteRange;
        public readonly TimeRange Period;

        public Segment(Uri url, string range, TimeRange period = null)
        {
            Url = url;
            ByteRange = range;
            Period = period;
        }

        internal TimeRelation Contains(TimeSpan time_point)
        {
            if (Period == null || time_point == null)
                return TimeRelation.UNKNOWN;
            if (time_point < Period.Start)
                return TimeRelation.LATER;
            time_point -= Period.Start;
            return time_point <= Period.Duration ? TimeRelation.SPOTON : TimeRelation.EARLIER;
        }
    }
}<|MERGE_RESOLUTION|>--- conflicted
+++ resolved
@@ -1,4 +1,4 @@
-﻿// Copyright (c) 2018 Samsung Electronics Co., Ltd All Rights Reserved
+// Copyright (c) 2018 Samsung Electronics Co., Ltd All Rights Reserved
 // PROPRIETARY/CONFIDENTIAL 
 // This software is the confidential and proprietary
 // information of SAMSUNG ELECTRONICS ("Confidential Information"). You shall
@@ -49,57 +49,7 @@
         SPOTON,
         LATER
     }
-<<<<<<< HEAD
    
-=======
-    public static class TimeRangeExt
-    {
-        /// <summary>
-        /// Time range relation finder. Find a relation between two time ranges.
-        /// Method can be used as an extension or a two parameter call
-        /// </summary>
-        /// <param name="self">Time range being compared</param>
-        /// <param name="compareTo">Time range being compared with</param>
-        /// <returns>TimeRelation enum. 
-        /// UNKNOWN - relation cannot be determined.
-        /// OVERLAP - CompareTo falls within self time range. Does not have to 
-        /// end within self timerange.
-        /// EARLIER - Self is earlier then CompareTo
-        /// SPOTON - Ranges are same.
-        /// LATER - Self is after ComnpareTo
-        /// </returns>
-        public static TimeRelation Contains(this TimeRange self, TimeRange compareTo)
-        {
-            if (self == null || compareTo == null)
-                return TimeRelation.UNKNOWN;
-
-            TimeSpan CompareToEndTime = compareTo.Start + compareTo.Duration;
-
-            if (self.Start >= CompareToEndTime)
-                return TimeRelation.LATER;
-
-
-            TimeSpan selfEndTime = self.Start + self.Duration;
-
-            if (self.Start >= compareTo.Start &&
-                compareTo.Start <= selfEndTime)
-            {
-                return TimeRelation.OVERLAP;
-            }
-
-            if (compareTo.Start >= selfEndTime)
-                return TimeRelation.EARLIER;
-
-            if (self.Start == compareTo.Start &&
-                self.Duration == compareTo.Duration)
-                return TimeRelation.SPOTON;
-
-            // This should never happen...
-            return TimeRelation.UNKNOWN;
-        }
-    }
-
->>>>>>> bb3b2d52
     public class Segment
     {
         public readonly Uri Url;
