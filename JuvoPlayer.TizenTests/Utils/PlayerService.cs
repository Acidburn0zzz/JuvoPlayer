--- conflicted
+++ resolved
@@ -1,4 +1,3 @@
-<<<<<<< HEAD
 /*!
  * https://github.com/SamsungDForum/JuvoPlayer
  * Copyright 2018, Samsung Electronics Co., Ltd
@@ -46,53 +45,4 @@
             return JSONFileReader.DeserializeJsonFile<List<ClipDefinition>>(clipsPath).ToList();
         }
     }
-=======
-﻿/*!
- * https://github.com/SamsungDForum/JuvoPlayer
- * Copyright 2018, Samsung Electronics Co., Ltd
- * Licensed under the MIT license
- *
- * THIS SOFTWARE IS PROVIDED BY THE COPYRIGHT HOLDERS AND CONTRIBUTORS "AS IS"
- * AND ANY EXPRESS OR IMPLIED WARRANTIES, INCLUDING, BUT NOT LIMITED TO, THE
- * IMPLIED WARRANTIES OF MERCHANTABILITY AND FITNESS FOR A PARTICULAR PURPOSE
- * ARE DISCLAIMED. IN NO EVENT SHALL THE COPYRIGHT HOLDER BE LIABLE FOR ANY
- * DIRECT, INDIRECT, INCIDENTAL, SPECIAL, EXEMPLARY, OR CONSEQUENTIAL DAMAGES
- * (INCLUDING, BUT NOT LIMITED TO, PROCUREMENT OF SUBSTITUTE GOODS OR SERVICES;
- * LOSS OF USE, DATA, OR PROFITS; OR BUSINESS INTERRUPTION) HOWEVER CAUSED AND
- * ON ANY THEORY OF LIABILITY, WHETHER IN CONTRACT, STRICT LIABILITY, OR TORT
- * (INCLUDING NEGLIGENCE OR OTHERWISE) ARISING IN ANY WAY OUT OF THE USE OF THIS
- * SOFTWARE, EVEN IF ADVISED OF THE POSSIBILITY OF SUCH DAMAGE.
- */
-
-using System.Collections.Generic;
-using System.IO;
-using System.Linq;
-using ElmSharp;
-using JuvoPlayer.Common;
-using JuvoPlayer.Utils;
-
-namespace JuvoPlayer.TizenTests.Utils
-{
-    public class PlayerService : JuvoPlayer.PlayerService
-    {
-        private static Window window;
-
-        public PlayerService()
-            : base(window)
-        {
-        }
-
-        public static void SetWindow(Window w)
-        {
-            window = w;
-        }
-
-        public List<ClipDefinition> ReadClips()
-        {
-            var applicationPath = Paths.ApplicationPath;
-            var clipsPath = Path.Combine(applicationPath, "res", "videoclips.json");
-            return JSONFileReader.DeserializeJsonFile<List<ClipDefinition>>(clipsPath).ToList();
-        }
-    }
->>>>>>> 4f85fe0b
 }