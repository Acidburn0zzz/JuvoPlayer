--- conflicted
+++ resolved
@@ -215,11 +215,10 @@
         }
 
         [TestCase("Clean byte range MPEG DASH")]
-        [Repeat(3)]
         public void Random_20RandomOperations_ExecutedCorrectly(string clipTitle)
         {
             var operations =
-                GenerateOperations(20, new List<Type> { typeof(StopOperation), typeof(PrepareOperation) });
+                GenerateOperations(20, new List<Type> {typeof(StopOperation), typeof(PrepareOperation)});
 
             try
             {
@@ -227,14 +226,12 @@
                 RunRandomOperationsTest(clipTitle, operations, true);
                 _logger.Info("Done: " + NUnit.Framework.TestContext.CurrentContext.Test.Name);
             }
-            catch (Exception e)
+            catch (Exception)
             {
                 _logger.Error("Error " + clipTitle);
-                _logger.Error(e);
                 DumpOperations(clipTitle, operations);
                 throw;
             }
-
         }
 
         private void RunRandomOperationsTest(string clipTitle, IList<TestOperation> operations, bool shouldPrepare)
@@ -322,7 +319,6 @@
                 .Select(clip => clip.Title)
                 .ToArray();
         }
-<<<<<<< HEAD
 
         private static string[] DashClips()
         {
@@ -339,7 +335,5 @@
                 .Select(clip => clip.DRMDatas?.Count > 0)
                 .FirstOrDefault();
         }
-=======
->>>>>>> daa6bcfa
     }
 }