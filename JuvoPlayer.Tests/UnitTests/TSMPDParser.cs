--- conflicted
+++ resolved
@@ -15,7 +15,7 @@
  * SOFTWARE, EVEN IF ADVISED OF THE POSSIBILITY OF SUCH DAMAGE.
  */
 
-using System;
+﻿using System;
 using System.Collections.Generic;
 using System.IO;
 using System.Linq;
@@ -41,13 +41,8 @@
         public string url { get; set; }
         public string rawXML { get; set; }
         public Document parsedmpd { get; set; }
-<<<<<<< HEAD
         public AdaptationSet audioAdaptationSet { get; set; }
         public AdaptationSet videoAdaptationSet { get; set; }
-=======
-        public AdaptationSet audioMedia { get; set; }
-        public AdaptationSet videoMedia { get; set; }
->>>>>>> c91f2cfa
         public Representation audioRepresentation { get; set; }
         public Representation videoRepresentation { get; set; }
 
