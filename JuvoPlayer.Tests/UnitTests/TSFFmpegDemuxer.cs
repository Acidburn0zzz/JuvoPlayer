--- conflicted
+++ resolved
@@ -1,4 +1,3 @@
-<<<<<<< HEAD
 /*!
  * https://github.com/SamsungDForum/JuvoPlayer
  * Copyright 2018, Samsung Electronics Co., Ltd
@@ -37,7 +36,7 @@
 
             using (var demuxer = CreateFFmpegDemuxer(glueStub))
             {
-                await demuxer.InitForEs(InitializationMode.Full);
+                await demuxer.InitForEs();
                 var readPacket = await retrieveReadPacketTask;
 
                 var expected = AsByteArray(1);
@@ -56,7 +55,7 @@
 
             using (var demuxer = CreateFFmpegDemuxer(glueStub))
             {
-                await demuxer.InitForEs(InitializationMode.Full);
+                await demuxer.InitForEs();
                 var readPacket = await retrieveReadPacketTask;
 
                 var fourBytes = AsByteArray(1);
@@ -138,282 +137,6 @@
             }
         }
 
-        [Test]
-        public async Task Init_MinimalInitialization_ReturnsEmptyClipConfig()
-        {
-            using (var demuxer = CreateFFmpegDemuxer())
-            {
-                var config = await demuxer.InitForEs(InitializationMode.Minimal);
-
-                Assert.That(config.Duration, Is.EqualTo(TimeSpan.Zero));
-                Assert.That(config.StreamConfigs, Is.Null);
-                Assert.That(config.DrmInitDatas, Is.Null);
-            }
-        }
-
-        [TestCase(InitType.ForEs)]
-        [TestCase(InitType.ForUrl)]
-        public async Task Init_CalledSecondTime_ThrowsInvalidOperationException(InitType initType)
-        {
-            using (var demuxer = CreateFFmpegDemuxer())
-            {
-                await InitDemuxer(demuxer, initType);
-                Assert.ThrowsAsync<InvalidOperationException>(async () => await InitDemuxer(demuxer, initType));
-            }
-        }
-
-        [Test]
-        public void NextPacket_CalledBeforeInit_ThrowsInvalidOperationException()
-        {
-            using (var demuxer = CreateFFmpegDemuxer())
-            {
-                Assert.ThrowsAsync<InvalidOperationException>(async () => await demuxer.NextPacket());
-            }
-        }
-
-        [TestCase(InitType.ForEs)]
-        [TestCase(InitType.ForUrl)]
-        public async Task Reset_Called_DeallocsAVFormatContext(InitType initType)
-        {
-            var formatContextMock = Substitute.For<IAVFormatContext>();
-
-            var glueStub = Substitute.For<IFFmpegGlue>();
-            glueStub.AllocFormatContext().Returns(formatContextMock);
-
-            using (var demuxer = CreateFFmpegDemuxer(glueStub))
-            {
-                await InitDemuxer(demuxer, initType);
-                demuxer.Reset();
-
-                formatContextMock.Received().Dispose();
-            }
-        }
-
-        [Test]
-        public async Task Reset_Called_DeallocsAVIOFormatContext()
-        {
-            var ioContextMock = Substitute.For<IAVIOContext>();
-
-            var glueStub = Substitute.For<IFFmpegGlue>();
-            glueStub.AllocIOContext(Arg.Any<ulong>(), Arg.Any<ReadPacket>()).Returns(ioContextMock);
-
-            using (var demuxer = CreateFFmpegDemuxer(glueStub))
-            {
-                await demuxer.InitForEs(InitializationMode.Minimal);
-                demuxer.Reset();
-
-                ioContextMock.Received().Dispose();
-            }
-        }
-
-        [Test]
-        public void PushChunk_CalledBeforeInitForEs_ThrowsException()
-        {
-            var glueStub = Substitute.For<IFFmpegGlue>();
-            using (var demuxer = CreateFFmpegDemuxer(glueStub))
-            {
-                var dummyBuffer = AsByteArray(1);
-                Assert.Throws<InvalidOperationException>(() => demuxer.PushChunk(dummyBuffer));
-            }
-        }
-
-        [Test]
-        public async Task PushChunk_CalledAfterReset_ThrowsException()
-        {
-            var glueStub = Substitute.For<IFFmpegGlue>();
-            using (var demuxer = CreateFFmpegDemuxer(glueStub))
-            {
-                await demuxer.InitForEs(InitializationMode.Full);
-
-                demuxer.Reset();
-
-                var dummyBuffer = AsByteArray(1);
-                Assert.Throws<InvalidOperationException>(() => demuxer.PushChunk(dummyBuffer));
-            }
-        }
-
-        public enum InitType
-        {
-            ForEs,
-            ForUrl
-        }
-
-        private Task<ClipConfiguration> InitDemuxer(FFmpegDemuxer demuxer, InitType initType)
-        {
-            switch (initType)
-            {
-                case InitType.ForEs:
-                    return demuxer.InitForEs(InitializationMode.Full);
-                case InitType.ForUrl:
-                    return demuxer.InitForUrl("dummy_url");
-                default:
-                    throw new ArgumentOutOfRangeException(nameof(initType), initType, null);
-            }
-        }
-
-        private Task<ReadPacket> RetrieveReadPacket(IFFmpegGlue glue)
-        {
-            var tcs = new TaskCompletionSource<ReadPacket>();
-            glue.When(stub => stub.AllocIOContext(Arg.Any<ulong>(), Arg.Any<ReadPacket>()))
-                .Do(args => { tcs.SetResult(args.ArgAt<ReadPacket>(1)); });
-
-            return tcs.Task;
-        }
-
-        private byte[] AsByteArray(int val)
-        {
-            return BitConverter.GetBytes(val);
-        }
-
-        private static FFmpegDemuxer CreateFFmpegDemuxer(IFFmpegGlue glue = null)
-        {
-            if (glue == null)
-                glue = Substitute.For<IFFmpegGlue>();
-            return new FFmpegDemuxer(glue);
-        }
-    }
-=======
-/*!
- *
- * ([https://github.com/SamsungDForum/JuvoPlayer])
- * Copyright 2018, Samsung Electronics Co., Ltd
- * Licensed under the MIT license
- *
- * THIS SOFTWARE IS PROVIDED BY THE COPYRIGHT HOLDERS AND CONTRIBUTORS "AS IS"
- * AND ANY EXPRESS OR IMPLIED WARRANTIES, INCLUDING, BUT NOT LIMITED TO, THE
- * IMPLIED WARRANTIES OF MERCHANTABILITY AND FITNESS FOR A PARTICULAR PURPOSE
- * ARE DISCLAIMED. IN NO EVENT SHALL THE COPYRIGHT HOLDER BE LIABLE FOR ANY
- * DIRECT, INDIRECT, INCIDENTAL, SPECIAL, EXEMPLARY, OR CONSEQUENTIAL DAMAGES
- * (INCLUDING, BUT NOT LIMITED TO, PROCUREMENT OF SUBSTITUTE GOODS OR SERVICES;
- * LOSS OF USE, DATA, OR PROFITS; OR BUSINESS INTERRUPTION) HOWEVER CAUSED AND
- * ON ANY THEORY OF LIABILITY, WHETHER IN CONTRACT, STRICT LIABILITY, OR TORT
- * (INCLUDING NEGLIGENCE OR OTHERWISE) ARISING IN ANY WAY OUT OF THE USE OF THIS
- * SOFTWARE, EVEN IF ADVISED OF THE POSSIBILITY OF SUCH DAMAGE.
- *
- */
-
-using System;
-using System.Threading.Tasks;
-using JuvoPlayer.Common;
-using JuvoPlayer.Demuxers;
-using JuvoPlayer.Demuxers.FFmpeg;
-using NSubstitute;
-using NUnit.Framework;
-
-namespace JuvoPlayer.Tests.UnitTests
-{
-    [TestFixture]
-    public class TSFFmpegDemuxer
-    {
-        [Test]
-        public async Task ReadPacket_InvokedWithSizeGreaterThanBufferSize_ReturnsAllData()
-        {
-            var glueStub = Substitute.For<IFFmpegGlue>();
-            var retrieveReadPacketTask = RetrieveReadPacket(glueStub);
-
-            using (var demuxer = CreateFFmpegDemuxer(glueStub))
-            {
-                await demuxer.InitForEs();
-                var readPacket = await retrieveReadPacketTask;
-
-                var expected = AsByteArray(1);
-                demuxer.PushChunk(expected);
-
-                var received = readPacket.Invoke(1024);
-                Assert.That(received, Is.EqualTo(expected));
-            }
-        }
-
-        [Test]
-        public async Task ReadPacket_InvokedWithSizeLessThanBufferSize_ReturnsTrimmedData()
-        {
-            var glueStub = Substitute.For<IFFmpegGlue>();
-            var retrieveReadPacketTask = RetrieveReadPacket(glueStub);
-
-            using (var demuxer = CreateFFmpegDemuxer(glueStub))
-            {
-                await demuxer.InitForEs();
-                var readPacket = await retrieveReadPacketTask;
-
-                var fourBytes = AsByteArray(1);
-                demuxer.PushChunk(fourBytes);
-
-                var received = readPacket.Invoke(1);
-                Assert.That(received.Count, Is.EqualTo(1));
-            }
-        }
-
-        [TestCase(InitType.ForEs)]
-        [TestCase(InitType.ForUrl)]
-        public async Task Init_ClipDurationAvailable_ReturnsDuration(InitType initType)
-        {
-            var formatContextStub = Substitute.For<IAVFormatContext>();
-            formatContextStub.Duration.Returns(TimeSpan.FromSeconds(1));
-
-            var glueStub = Substitute.For<IFFmpegGlue>();
-            glueStub.AllocFormatContext().Returns(formatContextStub);
-
-            var demuxer = CreateFFmpegDemuxer(glueStub);
-            using (demuxer)
-            {
-                var clipConfig = await InitDemuxer(demuxer, initType);
-
-                var duration = clipConfig.Duration;
-                Assert.That(duration, Is.EqualTo(TimeSpan.FromSeconds(1)));
-            }
-        }
-
-        [TestCase(InitType.ForEs)]
-        [TestCase(InitType.ForUrl)]
-        public async Task Init_StreamConfigAvailable_ReturnsStreamConfig(InitType initType)
-        {
-            var expectedConfig = new VideoStreamConfig
-            {
-                Codec = VideoCodec.H263,
-                FrameRateDen = 1,
-                FrameRateNum = 2,
-                BitRate = 1
-            };
-            var formatContextStub = Substitute.For<IAVFormatContext>();
-            formatContextStub.ReadConfig(Arg.Any<int>()).Returns(expectedConfig);
-
-            var glueStub = Substitute.For<IFFmpegGlue>();
-            glueStub.AllocFormatContext().Returns(formatContextStub);
-
-            using (var demuxer = CreateFFmpegDemuxer(glueStub))
-            {
-                var clipConfig = await InitDemuxer(demuxer, initType);
-
-                var receivedConfig = clipConfig.StreamConfigs[0];
-                Assert.That(receivedConfig, Is.EqualTo(expectedConfig));
-            }
-        }
-
-        [TestCase(InitType.ForEs)]
-        [TestCase(InitType.ForUrl)]
-        public async Task Init_DrmInitDataAvailable_ReturnsDrmInitData(InitType initType)
-        {
-            var expectedData = new DRMInitData
-            {
-                StreamType = StreamType.Video,
-                InitData = new byte[] {1},
-                SystemId = new byte[] {2}
-            };
-            var formatContextStub = Substitute.For<IAVFormatContext>();
-            formatContextStub.DRMInitData.Returns(new[] {expectedData});
-
-            var glueStub = Substitute.For<IFFmpegGlue>();
-            glueStub.AllocFormatContext().Returns(formatContextStub);
-
-            using (var demuxer = CreateFFmpegDemuxer(glueStub))
-            {
-                var clipConfig = await InitDemuxer(demuxer, initType);
-
-                var receivedData = clipConfig.DrmInitDatas[0];
-                Assert.That(receivedData, Is.EqualTo(expectedData));
-            }
-        }
-
         [TestCase(InitType.ForEs)]
         [TestCase(InitType.ForUrl)]
         public async Task Init_CalledSecondTime_ThrowsInvalidOperationException(InitType initType)
@@ -535,5 +258,4 @@
             return new FFmpegDemuxer(glue);
         }
     }
->>>>>>> 4f85fe0b
 }