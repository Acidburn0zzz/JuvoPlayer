<<<<<<< HEAD
/*!
 * https://github.com/SamsungDForum/JuvoPlayer
 * Copyright 2018, Samsung Electronics Co., Ltd
 * Licensed under the MIT license
 *
 * THIS SOFTWARE IS PROVIDED BY THE COPYRIGHT HOLDERS AND CONTRIBUTORS "AS IS"
 * AND ANY EXPRESS OR IMPLIED WARRANTIES, INCLUDING, BUT NOT LIMITED TO, THE
 * IMPLIED WARRANTIES OF MERCHANTABILITY AND FITNESS FOR A PARTICULAR PURPOSE
 * ARE DISCLAIMED. IN NO EVENT SHALL THE COPYRIGHT HOLDER BE LIABLE FOR ANY
 * DIRECT, INDIRECT, INCIDENTAL, SPECIAL, EXEMPLARY, OR CONSEQUENTIAL DAMAGES
 * (INCLUDING, BUT NOT LIMITED TO, PROCUREMENT OF SUBSTITUTE GOODS OR SERVICES;
 * LOSS OF USE, DATA, OR PROFITS; OR BUSINESS INTERRUPTION) HOWEVER CAUSED AND
 * ON ANY THEORY OF LIABILITY, WHETHER IN CONTRACT, STRICT LIABILITY, OR TORT
 * (INCLUDING NEGLIGENCE OR OTHERWISE) ARISING IN ANY WAY OUT OF THE USE OF THIS
 * SOFTWARE, EVEN IF ADVISED OF THE POSSIBILITY OF SUCH DAMAGE.
 */

using System;
using System.Collections.Generic;
using System.Reactive.Linq;
using System.Reactive.Subjects;
using System.Reactive.Threading.Tasks;
using System.Threading.Tasks;
using JuvoPlayer.Common;
using JuvoPlayer.Demuxers;
using Nito.AsyncEx;
using NSubstitute;
using NUnit.Framework;

namespace JuvoPlayer.Tests.UnitTests
{
    [TestFixture]
    public class TSDemuxerController
    {
        [TestCase(StartType.StartForEs)]
        [TestCase(StartType.StartForUrl)]
        public void Start_ClipDurationFound_PublishesClipDuration(StartType startType)
        {
            AsyncContext.Run(async () =>
            {
                var expectedDuration = TimeSpan.FromSeconds(10);
                var demuxerStub = CreateDemuxerStub(new ClipConfiguration {Duration = expectedDuration}, startType);

                using (var controller = new DemuxerController(demuxerStub))
                {
                    var clipDurationTask = controller.ClipDurationFound().FirstAsync().ToTask();

                    StartController(controller, startType);

                    var duration = await clipDurationTask;
                    Assert.That(duration, Is.EqualTo(expectedDuration));
                }
            });
        }

        [TestCase(StartType.StartForEs)]
        [TestCase(StartType.StartForUrl)]
        public void Start_StreamConfigFound_PublishesStreamConfig(StartType startType)
        {
            AsyncContext.Run(async () =>
            {
                var videoConfig = new VideoStreamConfig();
                var demuxerStub = CreateDemuxerStub(new ClipConfiguration
                    {StreamConfigs = new List<StreamConfig> {videoConfig}}, startType);

                using (var controller = new DemuxerController(demuxerStub))
                {
                    var streamConfigTask = controller.StreamConfigReady().FirstAsync().ToTask();

                    StartController(controller, startType);

                    var receivedConfig = await streamConfigTask;
                    Assert.That(receivedConfig, Is.EqualTo(videoConfig));
                }
            });
        }

        [TestCase(StartType.StartForEs)]
        [TestCase(StartType.StartForUrl)]
        public void Start_DRMInitDataFound_PublishesDRMInitData(StartType startType)
        {
            AsyncContext.Run(async () =>
            {
                var initData = new DRMInitData
                {
                    StreamType = StreamType.Video,
                    InitData = new byte[1]
                };
                var demuxerStub = CreateDemuxerStub(new ClipConfiguration
                    {DrmInitDatas = new List<DRMInitData> {initData}}, startType);

                using (var controller = new DemuxerController(demuxerStub))
                {
                    var initDataTask = controller.DrmInitDataFound().FirstAsync().ToTask();

                    StartController(controller, startType);

                    var receivedInitData = await initDataTask;
                    Assert.That(receivedInitData, Is.EqualTo(initData));
                }
            });
        }

        [TestCase(StartType.StartForEs)]
        [TestCase(StartType.StartForUrl)]
        public void Start_PacketDemuxed_PublishesPacket(StartType startType)
        {
            AsyncContext.Run(async () =>
            {
                var demuxerStub = Substitute.For<IDemuxer>();
                var packet = new Packet {StreamType = StreamType.Video, IsEOS = false, IsKeyFrame = true};
                demuxerStub.NextPacket().Returns(Task.FromResult(packet));
                demuxerStub.IsInitialized().Returns(true);
                demuxerStub.Completion.Returns(Task.Delay(500));

                using (var controller = new DemuxerController(demuxerStub))
                {
                    var packetReadyTask = controller.PacketReady()
                        .FirstAsync()
                        .ToTask();

                    StartController(controller, startType);

                    var receivedPacket = await packetReadyTask;
                    Assert.That(receivedPacket, Is.EqualTo(packet));
                }
            });
        }

        [TestCase(StartType.StartForEs)]
        [TestCase(StartType.StartForUrl)]
        public void Start_PacketsDemuxed_PublishesPackets(StartType startType)
        {
            AsyncContext.Run(async () =>
            {
                var demuxerStub = Substitute.For<IDemuxer>();
                var packet = new Packet {StreamType = StreamType.Video, IsEOS = false, IsKeyFrame = true};
                demuxerStub.NextPacket().Returns(Task.FromResult(packet));
                demuxerStub.IsInitialized().Returns(true);
                demuxerStub.Completion.Returns(Task.Delay(500));

                using (var controller = new DemuxerController(demuxerStub))
                {
                    var packetReadyTask = controller.PacketReady()
                        .Take(2)
                        .Count()
                        .FirstAsync()
                        .ToTask();

                    StartController(controller, startType);

                    var receivedCount = await packetReadyTask;
                    Assert.That(receivedCount, Is.EqualTo(2));
                }
            });
        }

        [TestCase(StartType.StartForEs)]
        [TestCase(StartType.StartForUrl)]
        public void Start_DemuxerInitFails_PublishesDemuxerError(StartType startType)
        {
            AsyncContext.Run(async () =>
            {
                var demuxerStub = CreateFailingDemuxerStub(startType);
                using (var controller = new DemuxerController(demuxerStub))
                {
                    var demuxerErrorTask = controller.DemuxerError().FirstAsync().ToTask();

                    StartController(controller, startType);

                    var error = await demuxerErrorTask;

                    Assert.That(error, Is.Not.Null);
                }
            });
        }

        [Test]
        public void Reset_Called_ResetsDemuxer()
        {
            var demuxerMock = Substitute.For<IDemuxer>();
            using (var controller = new DemuxerController(demuxerMock))
            {
                controller.Reset();

                demuxerMock.Received().Reset();
            }
        }

        [Test]
        public void SetDataSource_DataSourceCompletes_SignalsEos()
        {
            AsyncContext.Run(async () =>
            {
                var demuxerStub = Substitute.For<IDemuxer>();
                var dataSource = new Subject<byte[]>();
                using (var controller = new DemuxerController(demuxerStub))
                {
                    controller.SetDataSource(dataSource);
                    var packetReadyTask = controller.PacketReady()
                        .IsEmpty()
                        .ToTask();

                    dataSource.OnCompleted();

                    var isEmpty = await packetReadyTask;
                    Assert.That(isEmpty, Is.True);
                }
            });
        }

        [Test]
        public void Flush_Called_ResetsDemuxer()
        {
            AsyncContext.Run(async () =>
            {
                var demuxerMock = Substitute.For<IDemuxer>();
                using (var controller = new DemuxerController(demuxerMock))
                {
                    await controller.Flush();

                    demuxerMock.Received().Reset();
                }
            });
        }

        [TestCase(StartType.StartForEs)]
        [TestCase(StartType.StartForUrl)]
        public void Reset_Called_NextPacketNotCalledAfter(StartType startType)
        {
            AsyncContext.Run(async () =>
            {
                var demuxerMock = Substitute.For<IDemuxer>();
                var tcs = new TaskCompletionSource<Packet>();
                demuxerMock.NextPacket().Returns(tcs.Task);
                demuxerMock.IsInitialized().Returns(true);

                using (var controller = new DemuxerController(demuxerMock))
                {
                    StartController(controller, startType);
                    await Task.Yield(); // Demuxer.InitFor completes, first Demuxer.NextPacket is called

                    controller.Reset();
                    tcs.SetResult(new Packet());

                    await Task.Yield(); // first Demuxer.NextPacket completes and another Demuxer.NextPacket is
                                        // not called
                    await demuxerMock.Received(1).NextPacket();
                }
            });
        }

        [TestCase(StartType.StartForEs)]
        [TestCase(StartType.StartForUrl)]
        public void Pause_Called_DoesntRetrieveNextPacket(StartType startType)
        {
            AsyncContext.Run(async () =>
            {
                var demuxerMock = Substitute.For<IDemuxer>();
                demuxerMock.IsInitialized().Returns(true);

                using (var controller = new DemuxerController(demuxerMock))
                {
                    StartController(controller, startType);

                    controller.Pause();

                    await Task.Yield();

                    await demuxerMock.DidNotReceive().NextPacket();
                }
            });
        }

        [TestCase(StartType.StartForEs)]
        [TestCase(StartType.StartForUrl)]
        public void Resume_Called_CallsNextPacket(StartType startType)
        {
            AsyncContext.Run(async () =>
            {
                var demuxerMock = Substitute.For<IDemuxer>();
                demuxerMock.IsInitialized().Returns(true);

                using (var controller = new DemuxerController(demuxerMock))
                {
                    StartController(controller, startType);

                    controller.Pause();

                    await Task.Yield();

                    controller.Resume();
                    await demuxerMock.Received().NextPacket();
                }
            });
        }

        [Test]
        public void Reset_CalledWhileDataSourcePublishedChunk_SkipsPublishedChunk()
        {
            AsyncContext.Run(async () => {
                var demuxerMock = Substitute.For<IDemuxer>();

                using (var dataSource = new Subject<byte[]>())
                using (var controller = new DemuxerController(demuxerMock))
                {
                    controller.SetDataSource(dataSource);

                    dataSource.OnNext(new byte[1]);
                    controller.Reset();
                    await Task.Yield();

                    demuxerMock.DidNotReceive().PushChunk(Arg.Any<byte[]>());
                }
            });
        }

        private static IDemuxer CreateDemuxerStub(ClipConfiguration configuration, StartType startType)
        {
            var demuxerStub = Substitute.For<IDemuxer>();

            switch (startType)
            {
                case StartType.StartForEs:
                    demuxerStub.InitForEs(Arg.Any<InitializationMode>())
                        .Returns(configuration);
                    break;
                case StartType.StartForUrl:
                    demuxerStub.InitForUrl(Arg.Any<string>())
                        .Returns(configuration);
                    break;
                default:
                    throw new ArgumentOutOfRangeException(nameof(startType), startType, null);
            }

            return demuxerStub;
        }

        private static IDemuxer CreateFailingDemuxerStub(StartType startType)
        {
            var demuxerStub = Substitute.For<IDemuxer>();
            var initException = Task.FromException<ClipConfiguration>(new DemuxerException("Init failed"));

            switch (startType)
            {
                case StartType.StartForEs:
                    demuxerStub.InitForEs(Arg.Any<InitializationMode>())
                        .Returns(initException);
                    break;
                case StartType.StartForUrl:
                    demuxerStub.InitForUrl(Arg.Any<string>())
                        .Returns(initException);
                    break;
                default:
                    throw new ArgumentOutOfRangeException(nameof(startType), startType, null);
            }

            return demuxerStub;
        }

        public enum StartType
        {
            StartForEs,
            StartForUrl
        }

        private void StartController(IDemuxerController controller, StartType startType)
        {
            switch (startType)
            {
                case StartType.StartForEs:
                    controller.StartForEs(InitializationMode.Full);
                    break;
                case StartType.StartForUrl:
                    controller.StartForUrl("dummy_url");
                    break;
                default:
                    throw new ArgumentOutOfRangeException(nameof(startType), startType, null);
            }
        }
    }
=======
/*!
 *
 * ([https://github.com/SamsungDForum/JuvoPlayer])
 * Copyright 2018, Samsung Electronics Co., Ltd
 * Licensed under the MIT license
 *
 * THIS SOFTWARE IS PROVIDED BY THE COPYRIGHT HOLDERS AND CONTRIBUTORS "AS IS"
 * AND ANY EXPRESS OR IMPLIED WARRANTIES, INCLUDING, BUT NOT LIMITED TO, THE
 * IMPLIED WARRANTIES OF MERCHANTABILITY AND FITNESS FOR A PARTICULAR PURPOSE
 * ARE DISCLAIMED. IN NO EVENT SHALL THE COPYRIGHT HOLDER BE LIABLE FOR ANY
 * DIRECT, INDIRECT, INCIDENTAL, SPECIAL, EXEMPLARY, OR CONSEQUENTIAL DAMAGES
 * (INCLUDING, BUT NOT LIMITED TO, PROCUREMENT OF SUBSTITUTE GOODS OR SERVICES;
 * LOSS OF USE, DATA, OR PROFITS; OR BUSINESS INTERRUPTION) HOWEVER CAUSED AND
 * ON ANY THEORY OF LIABILITY, WHETHER IN CONTRACT, STRICT LIABILITY, OR TORT
 * (INCLUDING NEGLIGENCE OR OTHERWISE) ARISING IN ANY WAY OUT OF THE USE OF THIS
 * SOFTWARE, EVEN IF ADVISED OF THE POSSIBILITY OF SUCH DAMAGE.
 *
 */

using System;
using System.Collections.Generic;
using System.Reactive.Linq;
using System.Reactive.Subjects;
using System.Reactive.Threading.Tasks;
using System.Threading.Tasks;
using JuvoPlayer.Common;
using JuvoPlayer.Demuxers;
using Nito.AsyncEx;
using NSubstitute;
using NUnit.Framework;

namespace JuvoPlayer.Tests.UnitTests
{
    [TestFixture]
    public class TSDemuxerController
    {
        [TestCase(StartType.StartForEs)]
        [TestCase(StartType.StartForUrl)]
        public void Start_ClipDurationFound_PublishesClipDuration(StartType startType)
        {
            AsyncContext.Run(async () =>
            {
                var expectedDuration = TimeSpan.FromSeconds(10);
                var demuxerStub = CreateDemuxerStub(new ClipConfiguration {Duration = expectedDuration}, startType);

                using (var controller = new DemuxerController(demuxerStub))
                {
                    var clipDurationTask = controller.ClipDurationFound().FirstAsync().ToTask();

                    StartController(controller, startType);

                    var duration = await clipDurationTask;
                    Assert.That(duration, Is.EqualTo(expectedDuration));
                }
            });
        }

        [TestCase(StartType.StartForEs)]
        [TestCase(StartType.StartForUrl)]
        public void Start_StreamConfigFound_PublishesStreamConfig(StartType startType)
        {
            AsyncContext.Run(async () =>
            {
                var videoConfig = new VideoStreamConfig();
                var demuxerStub = CreateDemuxerStub(new ClipConfiguration
                    {StreamConfigs = new List<StreamConfig> {videoConfig}}, startType);

                using (var controller = new DemuxerController(demuxerStub))
                {
                    var streamConfigTask = controller.StreamConfigReady().FirstAsync().ToTask();

                    StartController(controller, startType);

                    var receivedConfig = await streamConfigTask;
                    Assert.That(receivedConfig, Is.EqualTo(videoConfig));
                }
            });
        }

        [TestCase(StartType.StartForEs)]
        [TestCase(StartType.StartForUrl)]
        public void Start_DRMInitDataFound_PublishesDRMInitData(StartType startType)
        {
            AsyncContext.Run(async () =>
            {
                var initData = new DRMInitData
                {
                    StreamType = StreamType.Video,
                    InitData = new byte[1]
                };
                var demuxerStub = CreateDemuxerStub(new ClipConfiguration
                    {DrmInitDatas = new List<DRMInitData> {initData}}, startType);

                using (var controller = new DemuxerController(demuxerStub))
                {
                    var initDataTask = controller.DrmInitDataFound().FirstAsync().ToTask();

                    StartController(controller, startType);

                    var receivedInitData = await initDataTask;
                    Assert.That(receivedInitData, Is.EqualTo(initData));
                }
            });
        }

        [TestCase(StartType.StartForEs)]
        [TestCase(StartType.StartForUrl)]
        public void Start_PacketDemuxed_PublishesPacket(StartType startType)
        {
            AsyncContext.Run(async () =>
            {
                var demuxerStub = Substitute.For<IDemuxer>();
                var packet = new Packet {StreamType = StreamType.Video, IsEOS = false, IsKeyFrame = true};
                demuxerStub.NextPacket().Returns(Task.FromResult(packet));
                demuxerStub.IsInitialized().Returns(true);
                demuxerStub.Completion.Returns(Task.Delay(500));

                using (var controller = new DemuxerController(demuxerStub))
                {
                    var packetReadyTask = controller.PacketReady()
                        .FirstAsync()
                        .ToTask();

                    StartController(controller, startType);

                    var receivedPacket = await packetReadyTask;
                    Assert.That(receivedPacket, Is.EqualTo(packet));
                }
            });
        }

        [TestCase(StartType.StartForEs)]
        [TestCase(StartType.StartForUrl)]
        public void Start_PacketsDemuxed_PublishesPackets(StartType startType)
        {
            AsyncContext.Run(async () =>
            {
                var demuxerStub = Substitute.For<IDemuxer>();
                var packet = new Packet {StreamType = StreamType.Video, IsEOS = false, IsKeyFrame = true};
                demuxerStub.NextPacket().Returns(Task.FromResult(packet));
                demuxerStub.IsInitialized().Returns(true);
                demuxerStub.Completion.Returns(Task.Delay(500));

                using (var controller = new DemuxerController(demuxerStub))
                {
                    var packetReadyTask = controller.PacketReady()
                        .Take(2)
                        .Count()
                        .FirstAsync()
                        .ToTask();

                    StartController(controller, startType);

                    var receivedCount = await packetReadyTask;
                    Assert.That(receivedCount, Is.EqualTo(2));
                }
            });
        }

        [TestCase(StartType.StartForEs)]
        [TestCase(StartType.StartForUrl)]
        public void Start_DemuxerInitFails_PublishesDemuxerError(StartType startType)
        {
            AsyncContext.Run(async () =>
            {
                var demuxerStub = CreateFailingDemuxerStub(startType);
                using (var controller = new DemuxerController(demuxerStub))
                {
                    var demuxerErrorTask = controller.DemuxerError().FirstAsync().ToTask();

                    StartController(controller, startType);

                    var error = await demuxerErrorTask;

                    Assert.That(error, Is.Not.Null);
                }
            });
        }

        [Test]
        public void Reset_Called_ResetsDemuxer()
        {
            var demuxerMock = Substitute.For<IDemuxer>();
            using (var controller = new DemuxerController(demuxerMock))
            {
                controller.Reset();

                demuxerMock.Received().Reset();
            }
        }

        [Test]
        public void SetDataSource_DataSourceCompletes_SignalsEos()
        {
            AsyncContext.Run(async () =>
            {
                var demuxerStub = Substitute.For<IDemuxer>();
                var dataSource = new Subject<byte[]>();
                using (var controller = new DemuxerController(demuxerStub))
                {
                    controller.SetDataSource(dataSource);
                    var packetReadyTask = controller.PacketReady()
                        .FirstAsync()
                        .ToTask();

                    dataSource.OnNext(null);

                    var isEmpty = await packetReadyTask;
                    Assert.That(isEmpty, Is.Null);
                }
            });
        }

        [Test]
        public void Flush_Called_ResetsDemuxer()
        {
            AsyncContext.Run(async () =>
            {
                var demuxerMock = Substitute.For<IDemuxer>();
                using (var controller = new DemuxerController(demuxerMock))
                {
                    await controller.Flush();

                    demuxerMock.Received().Reset();
                }
            });
        }

        [TestCase(StartType.StartForEs)]
        [TestCase(StartType.StartForUrl)]
        public void Reset_Called_NextPacketNotCalledAfter(StartType startType)
        {
            AsyncContext.Run(async () =>
            {
                var demuxerMock = Substitute.For<IDemuxer>();
                var tcs = new TaskCompletionSource<Packet>();
                demuxerMock.NextPacket().Returns(tcs.Task);
                demuxerMock.IsInitialized().Returns(true);

                using (var controller = new DemuxerController(demuxerMock))
                {
                    StartController(controller, startType);
                    await Task.Yield(); // Demuxer.InitFor completes, first Demuxer.NextPacket is called

                    controller.Reset();
                    tcs.SetResult(new Packet());

                    await Task.Yield(); // first Demuxer.NextPacket completes and another Demuxer.NextPacket is
                                        // not called
                    await demuxerMock.Received(1).NextPacket();
                }
            });
        }

        [TestCase(StartType.StartForEs)]
        [TestCase(StartType.StartForUrl)]
        public void Pause_Called_DoesntRetrieveNextPacket(StartType startType)
        {
            AsyncContext.Run(async () =>
            {
                var demuxerMock = Substitute.For<IDemuxer>();
                demuxerMock.IsInitialized().Returns(true);

                using (var controller = new DemuxerController(demuxerMock))
                {
                    StartController(controller, startType);

                    controller.Pause();

                    await Task.Yield();

                    await demuxerMock.DidNotReceive().NextPacket();
                }
            });
        }

        [TestCase(StartType.StartForEs)]
        [TestCase(StartType.StartForUrl)]
        public void Resume_Called_CallsNextPacket(StartType startType)
        {
            AsyncContext.Run(async () =>
            {
                var demuxerMock = Substitute.For<IDemuxer>();
                demuxerMock.IsInitialized().Returns(true);

                using (var controller = new DemuxerController(demuxerMock))
                {
                    StartController(controller, startType);

                    controller.Pause();

                    await Task.Yield();

                    controller.Resume();
                    await demuxerMock.Received().NextPacket();
                }
            });
        }

        [Test]
        public void Reset_CalledWhileDataSourcePublishedChunk_SkipsPublishedChunk()
        {
            AsyncContext.Run(async () => {
                var demuxerMock = Substitute.For<IDemuxer>();

                using (var dataSource = new Subject<byte[]>())
                using (var controller = new DemuxerController(demuxerMock))
                {
                    controller.SetDataSource(dataSource);

                    dataSource.OnNext(new byte[1]);
                    controller.Reset();
                    await Task.Yield();

                    demuxerMock.DidNotReceive().PushChunk(Arg.Any<byte[]>());
                }
            });
        }

        private static IDemuxer CreateDemuxerStub(ClipConfiguration configuration, StartType startType)
        {
            var demuxerStub = Substitute.For<IDemuxer>();

            switch (startType)
            {
                case StartType.StartForEs:
                    demuxerStub.InitForEs().Returns(configuration);
                    break;
                case StartType.StartForUrl:
                    demuxerStub.InitForUrl(Arg.Any<string>())
                        .Returns(configuration);
                    break;
                default:
                    throw new ArgumentOutOfRangeException(nameof(startType), startType, null);
            }

            return demuxerStub;
        }

        private static IDemuxer CreateFailingDemuxerStub(StartType startType)
        {
            var demuxerStub = Substitute.For<IDemuxer>();
            var initException = Task.FromException<ClipConfiguration>(new DemuxerException("Init failed"));

            switch (startType)
            {
                case StartType.StartForEs:
                    demuxerStub.InitForEs().Returns(initException);
                    break;
                case StartType.StartForUrl:
                    demuxerStub.InitForUrl(Arg.Any<string>())
                        .Returns(initException);
                    break;
                default:
                    throw new ArgumentOutOfRangeException(nameof(startType), startType, null);
            }

            return demuxerStub;
        }

        public enum StartType
        {
            StartForEs,
            StartForUrl
        }

        private void StartController(IDemuxerController controller, StartType startType)
        {
            switch (startType)
            {
                case StartType.StartForEs:
                    controller.StartForEs();
                    break;
                case StartType.StartForUrl:
                    controller.StartForUrl("dummy_url");
                    break;
                default:
                    throw new ArgumentOutOfRangeException(nameof(startType), startType, null);
            }
        }
    }
>>>>>>> 4f85fe0b
}<|MERGE_RESOLUTION|>--- conflicted
+++ resolved
@@ -1,4 +1,3 @@
-<<<<<<< HEAD
 /*!
  * https://github.com/SamsungDForum/JuvoPlayer
  * Copyright 2018, Samsung Electronics Co., Ltd
@@ -199,13 +198,13 @@
                 {
                     controller.SetDataSource(dataSource);
                     var packetReadyTask = controller.PacketReady()
-                        .IsEmpty()
+                        .FirstAsync()
                         .ToTask();
 
-                    dataSource.OnCompleted();
+                    dataSource.OnNext(null);
 
                     var isEmpty = await packetReadyTask;
-                    Assert.That(isEmpty, Is.True);
+                    Assert.That(isEmpty, Is.Null);
                 }
             });
         }
@@ -323,8 +322,7 @@
             switch (startType)
             {
                 case StartType.StartForEs:
-                    demuxerStub.InitForEs(Arg.Any<InitializationMode>())
-                        .Returns(configuration);
+                    demuxerStub.InitForEs().Returns(configuration);
                     break;
                 case StartType.StartForUrl:
                     demuxerStub.InitForUrl(Arg.Any<string>())
@@ -345,8 +343,7 @@
             switch (startType)
             {
                 case StartType.StartForEs:
-                    demuxerStub.InitForEs(Arg.Any<InitializationMode>())
-                        .Returns(initException);
+                    demuxerStub.InitForEs().Returns(initException);
                     break;
                 case StartType.StartForUrl:
                     demuxerStub.InitForUrl(Arg.Any<string>())
@@ -370,7 +367,7 @@
             switch (startType)
             {
                 case StartType.StartForEs:
-                    controller.StartForEs(InitializationMode.Full);
+                    controller.StartForEs();
                     break;
                 case StartType.StartForUrl:
                     controller.StartForUrl("dummy_url");
@@ -380,387 +377,4 @@
             }
         }
     }
-=======
-/*!
- *
- * ([https://github.com/SamsungDForum/JuvoPlayer])
- * Copyright 2018, Samsung Electronics Co., Ltd
- * Licensed under the MIT license
- *
- * THIS SOFTWARE IS PROVIDED BY THE COPYRIGHT HOLDERS AND CONTRIBUTORS "AS IS"
- * AND ANY EXPRESS OR IMPLIED WARRANTIES, INCLUDING, BUT NOT LIMITED TO, THE
- * IMPLIED WARRANTIES OF MERCHANTABILITY AND FITNESS FOR A PARTICULAR PURPOSE
- * ARE DISCLAIMED. IN NO EVENT SHALL THE COPYRIGHT HOLDER BE LIABLE FOR ANY
- * DIRECT, INDIRECT, INCIDENTAL, SPECIAL, EXEMPLARY, OR CONSEQUENTIAL DAMAGES
- * (INCLUDING, BUT NOT LIMITED TO, PROCUREMENT OF SUBSTITUTE GOODS OR SERVICES;
- * LOSS OF USE, DATA, OR PROFITS; OR BUSINESS INTERRUPTION) HOWEVER CAUSED AND
- * ON ANY THEORY OF LIABILITY, WHETHER IN CONTRACT, STRICT LIABILITY, OR TORT
- * (INCLUDING NEGLIGENCE OR OTHERWISE) ARISING IN ANY WAY OUT OF THE USE OF THIS
- * SOFTWARE, EVEN IF ADVISED OF THE POSSIBILITY OF SUCH DAMAGE.
- *
- */
-
-using System;
-using System.Collections.Generic;
-using System.Reactive.Linq;
-using System.Reactive.Subjects;
-using System.Reactive.Threading.Tasks;
-using System.Threading.Tasks;
-using JuvoPlayer.Common;
-using JuvoPlayer.Demuxers;
-using Nito.AsyncEx;
-using NSubstitute;
-using NUnit.Framework;
-
-namespace JuvoPlayer.Tests.UnitTests
-{
-    [TestFixture]
-    public class TSDemuxerController
-    {
-        [TestCase(StartType.StartForEs)]
-        [TestCase(StartType.StartForUrl)]
-        public void Start_ClipDurationFound_PublishesClipDuration(StartType startType)
-        {
-            AsyncContext.Run(async () =>
-            {
-                var expectedDuration = TimeSpan.FromSeconds(10);
-                var demuxerStub = CreateDemuxerStub(new ClipConfiguration {Duration = expectedDuration}, startType);
-
-                using (var controller = new DemuxerController(demuxerStub))
-                {
-                    var clipDurationTask = controller.ClipDurationFound().FirstAsync().ToTask();
-
-                    StartController(controller, startType);
-
-                    var duration = await clipDurationTask;
-                    Assert.That(duration, Is.EqualTo(expectedDuration));
-                }
-            });
-        }
-
-        [TestCase(StartType.StartForEs)]
-        [TestCase(StartType.StartForUrl)]
-        public void Start_StreamConfigFound_PublishesStreamConfig(StartType startType)
-        {
-            AsyncContext.Run(async () =>
-            {
-                var videoConfig = new VideoStreamConfig();
-                var demuxerStub = CreateDemuxerStub(new ClipConfiguration
-                    {StreamConfigs = new List<StreamConfig> {videoConfig}}, startType);
-
-                using (var controller = new DemuxerController(demuxerStub))
-                {
-                    var streamConfigTask = controller.StreamConfigReady().FirstAsync().ToTask();
-
-                    StartController(controller, startType);
-
-                    var receivedConfig = await streamConfigTask;
-                    Assert.That(receivedConfig, Is.EqualTo(videoConfig));
-                }
-            });
-        }
-
-        [TestCase(StartType.StartForEs)]
-        [TestCase(StartType.StartForUrl)]
-        public void Start_DRMInitDataFound_PublishesDRMInitData(StartType startType)
-        {
-            AsyncContext.Run(async () =>
-            {
-                var initData = new DRMInitData
-                {
-                    StreamType = StreamType.Video,
-                    InitData = new byte[1]
-                };
-                var demuxerStub = CreateDemuxerStub(new ClipConfiguration
-                    {DrmInitDatas = new List<DRMInitData> {initData}}, startType);
-
-                using (var controller = new DemuxerController(demuxerStub))
-                {
-                    var initDataTask = controller.DrmInitDataFound().FirstAsync().ToTask();
-
-                    StartController(controller, startType);
-
-                    var receivedInitData = await initDataTask;
-                    Assert.That(receivedInitData, Is.EqualTo(initData));
-                }
-            });
-        }
-
-        [TestCase(StartType.StartForEs)]
-        [TestCase(StartType.StartForUrl)]
-        public void Start_PacketDemuxed_PublishesPacket(StartType startType)
-        {
-            AsyncContext.Run(async () =>
-            {
-                var demuxerStub = Substitute.For<IDemuxer>();
-                var packet = new Packet {StreamType = StreamType.Video, IsEOS = false, IsKeyFrame = true};
-                demuxerStub.NextPacket().Returns(Task.FromResult(packet));
-                demuxerStub.IsInitialized().Returns(true);
-                demuxerStub.Completion.Returns(Task.Delay(500));
-
-                using (var controller = new DemuxerController(demuxerStub))
-                {
-                    var packetReadyTask = controller.PacketReady()
-                        .FirstAsync()
-                        .ToTask();
-
-                    StartController(controller, startType);
-
-                    var receivedPacket = await packetReadyTask;
-                    Assert.That(receivedPacket, Is.EqualTo(packet));
-                }
-            });
-        }
-
-        [TestCase(StartType.StartForEs)]
-        [TestCase(StartType.StartForUrl)]
-        public void Start_PacketsDemuxed_PublishesPackets(StartType startType)
-        {
-            AsyncContext.Run(async () =>
-            {
-                var demuxerStub = Substitute.For<IDemuxer>();
-                var packet = new Packet {StreamType = StreamType.Video, IsEOS = false, IsKeyFrame = true};
-                demuxerStub.NextPacket().Returns(Task.FromResult(packet));
-                demuxerStub.IsInitialized().Returns(true);
-                demuxerStub.Completion.Returns(Task.Delay(500));
-
-                using (var controller = new DemuxerController(demuxerStub))
-                {
-                    var packetReadyTask = controller.PacketReady()
-                        .Take(2)
-                        .Count()
-                        .FirstAsync()
-                        .ToTask();
-
-                    StartController(controller, startType);
-
-                    var receivedCount = await packetReadyTask;
-                    Assert.That(receivedCount, Is.EqualTo(2));
-                }
-            });
-        }
-
-        [TestCase(StartType.StartForEs)]
-        [TestCase(StartType.StartForUrl)]
-        public void Start_DemuxerInitFails_PublishesDemuxerError(StartType startType)
-        {
-            AsyncContext.Run(async () =>
-            {
-                var demuxerStub = CreateFailingDemuxerStub(startType);
-                using (var controller = new DemuxerController(demuxerStub))
-                {
-                    var demuxerErrorTask = controller.DemuxerError().FirstAsync().ToTask();
-
-                    StartController(controller, startType);
-
-                    var error = await demuxerErrorTask;
-
-                    Assert.That(error, Is.Not.Null);
-                }
-            });
-        }
-
-        [Test]
-        public void Reset_Called_ResetsDemuxer()
-        {
-            var demuxerMock = Substitute.For<IDemuxer>();
-            using (var controller = new DemuxerController(demuxerMock))
-            {
-                controller.Reset();
-
-                demuxerMock.Received().Reset();
-            }
-        }
-
-        [Test]
-        public void SetDataSource_DataSourceCompletes_SignalsEos()
-        {
-            AsyncContext.Run(async () =>
-            {
-                var demuxerStub = Substitute.For<IDemuxer>();
-                var dataSource = new Subject<byte[]>();
-                using (var controller = new DemuxerController(demuxerStub))
-                {
-                    controller.SetDataSource(dataSource);
-                    var packetReadyTask = controller.PacketReady()
-                        .FirstAsync()
-                        .ToTask();
-
-                    dataSource.OnNext(null);
-
-                    var isEmpty = await packetReadyTask;
-                    Assert.That(isEmpty, Is.Null);
-                }
-            });
-        }
-
-        [Test]
-        public void Flush_Called_ResetsDemuxer()
-        {
-            AsyncContext.Run(async () =>
-            {
-                var demuxerMock = Substitute.For<IDemuxer>();
-                using (var controller = new DemuxerController(demuxerMock))
-                {
-                    await controller.Flush();
-
-                    demuxerMock.Received().Reset();
-                }
-            });
-        }
-
-        [TestCase(StartType.StartForEs)]
-        [TestCase(StartType.StartForUrl)]
-        public void Reset_Called_NextPacketNotCalledAfter(StartType startType)
-        {
-            AsyncContext.Run(async () =>
-            {
-                var demuxerMock = Substitute.For<IDemuxer>();
-                var tcs = new TaskCompletionSource<Packet>();
-                demuxerMock.NextPacket().Returns(tcs.Task);
-                demuxerMock.IsInitialized().Returns(true);
-
-                using (var controller = new DemuxerController(demuxerMock))
-                {
-                    StartController(controller, startType);
-                    await Task.Yield(); // Demuxer.InitFor completes, first Demuxer.NextPacket is called
-
-                    controller.Reset();
-                    tcs.SetResult(new Packet());
-
-                    await Task.Yield(); // first Demuxer.NextPacket completes and another Demuxer.NextPacket is
-                                        // not called
-                    await demuxerMock.Received(1).NextPacket();
-                }
-            });
-        }
-
-        [TestCase(StartType.StartForEs)]
-        [TestCase(StartType.StartForUrl)]
-        public void Pause_Called_DoesntRetrieveNextPacket(StartType startType)
-        {
-            AsyncContext.Run(async () =>
-            {
-                var demuxerMock = Substitute.For<IDemuxer>();
-                demuxerMock.IsInitialized().Returns(true);
-
-                using (var controller = new DemuxerController(demuxerMock))
-                {
-                    StartController(controller, startType);
-
-                    controller.Pause();
-
-                    await Task.Yield();
-
-                    await demuxerMock.DidNotReceive().NextPacket();
-                }
-            });
-        }
-
-        [TestCase(StartType.StartForEs)]
-        [TestCase(StartType.StartForUrl)]
-        public void Resume_Called_CallsNextPacket(StartType startType)
-        {
-            AsyncContext.Run(async () =>
-            {
-                var demuxerMock = Substitute.For<IDemuxer>();
-                demuxerMock.IsInitialized().Returns(true);
-
-                using (var controller = new DemuxerController(demuxerMock))
-                {
-                    StartController(controller, startType);
-
-                    controller.Pause();
-
-                    await Task.Yield();
-
-                    controller.Resume();
-                    await demuxerMock.Received().NextPacket();
-                }
-            });
-        }
-
-        [Test]
-        public void Reset_CalledWhileDataSourcePublishedChunk_SkipsPublishedChunk()
-        {
-            AsyncContext.Run(async () => {
-                var demuxerMock = Substitute.For<IDemuxer>();
-
-                using (var dataSource = new Subject<byte[]>())
-                using (var controller = new DemuxerController(demuxerMock))
-                {
-                    controller.SetDataSource(dataSource);
-
-                    dataSource.OnNext(new byte[1]);
-                    controller.Reset();
-                    await Task.Yield();
-
-                    demuxerMock.DidNotReceive().PushChunk(Arg.Any<byte[]>());
-                }
-            });
-        }
-
-        private static IDemuxer CreateDemuxerStub(ClipConfiguration configuration, StartType startType)
-        {
-            var demuxerStub = Substitute.For<IDemuxer>();
-
-            switch (startType)
-            {
-                case StartType.StartForEs:
-                    demuxerStub.InitForEs().Returns(configuration);
-                    break;
-                case StartType.StartForUrl:
-                    demuxerStub.InitForUrl(Arg.Any<string>())
-                        .Returns(configuration);
-                    break;
-                default:
-                    throw new ArgumentOutOfRangeException(nameof(startType), startType, null);
-            }
-
-            return demuxerStub;
-        }
-
-        private static IDemuxer CreateFailingDemuxerStub(StartType startType)
-        {
-            var demuxerStub = Substitute.For<IDemuxer>();
-            var initException = Task.FromException<ClipConfiguration>(new DemuxerException("Init failed"));
-
-            switch (startType)
-            {
-                case StartType.StartForEs:
-                    demuxerStub.InitForEs().Returns(initException);
-                    break;
-                case StartType.StartForUrl:
-                    demuxerStub.InitForUrl(Arg.Any<string>())
-                        .Returns(initException);
-                    break;
-                default:
-                    throw new ArgumentOutOfRangeException(nameof(startType), startType, null);
-            }
-
-            return demuxerStub;
-        }
-
-        public enum StartType
-        {
-            StartForEs,
-            StartForUrl
-        }
-
-        private void StartController(IDemuxerController controller, StartType startType)
-        {
-            switch (startType)
-            {
-                case StartType.StartForEs:
-                    controller.StartForEs();
-                    break;
-                case StartType.StartForUrl:
-                    controller.StartForUrl("dummy_url");
-                    break;
-                default:
-                    throw new ArgumentOutOfRangeException(nameof(startType), startType, null);
-            }
-        }
-    }
->>>>>>> 4f85fe0b
 }