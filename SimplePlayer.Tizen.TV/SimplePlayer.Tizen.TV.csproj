﻿<Project Sdk="Tizen.NET.Sdk/1.1.6">
  <!-- Property Group for Tizen50 Project -->
  <PropertyGroup>
    <OutputType>Exe</OutputType>
<<<<<<< HEAD
    <TargetFramework>tizen50</TargetFramework>
    <Version>1.5.6</Version>
=======
    <TargetFrameworks>tizen60;tizen50</TargetFrameworks>
>>>>>>> e6cd94f3
    <LangVersion>7.3</LangVersion>
  </PropertyGroup>
  <Import Project="IntermediateManifest.targets" />
  <PropertyGroup Condition=" '$(Configuration)|$(Platform)' == 'Debug|AnyCPU' ">
    <DebugType>portable</DebugType>
  </PropertyGroup>
  <PropertyGroup Condition=" '$(Configuration)|$(Platform)' == 'Release|AnyCPU' ">
    <DebugType>None</DebugType>
  </PropertyGroup>
  <ItemGroup>
    <Folder Include="lib\" />
    <Folder Include="res\" />
  </ItemGroup>
  <ItemGroup>
    <!-- Include Nuget Package for Tizen Project building -->
    <PackageReference Include="Xamarin.Forms" Version="4.8.0.1560" />
    <ProjectReference Include="..\JuvoPlayer\JuvoPlayer.csproj" />
  </ItemGroup>
</Project><|MERGE_RESOLUTION|>--- conflicted
+++ resolved
@@ -2,12 +2,7 @@
   <!-- Property Group for Tizen50 Project -->
   <PropertyGroup>
     <OutputType>Exe</OutputType>
-<<<<<<< HEAD
-    <TargetFramework>tizen50</TargetFramework>
-    <Version>1.5.6</Version>
-=======
     <TargetFrameworks>tizen60;tizen50</TargetFrameworks>
->>>>>>> e6cd94f3
     <LangVersion>7.3</LangVersion>
   </PropertyGroup>
   <Import Project="IntermediateManifest.targets" />
