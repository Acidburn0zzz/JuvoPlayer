--- conflicted
+++ resolved
@@ -1,4 +1,4 @@
-﻿using System;
+using System;
 using System.Collections.Generic;
 using System.Threading;
 using ReactNative;
@@ -119,13 +119,8 @@
             switch (state)
             {
                 case PlayerState.Prepared:
-<<<<<<< HEAD
-                    Player.Start();
-                    playbackTimer.Change(0, interval); //resume progress info update
-=======
                     Player?.Start();
                     playbackTimer?.Change(0, interval); //resume progress info update
->>>>>>> 0984638e
                     value = "Prepared";
                     break;
 
@@ -140,13 +135,8 @@
 
                 // "Stop" clears active Player preventing dispatch of extra stop calls.
                 case PlayerState.Idle:
-<<<<<<< HEAD
-                    playbackTimer.Change(Timeout.Infinite, Timeout.Infinite); //suspend progress info update
-                    return; // Don't push "idle". We're suspended.
-=======
                     playbackTimer?.Change(Timeout.Infinite, Timeout.Infinite); //suspend progress info update
                     break;
->>>>>>> 0984638e
             }
 
             Logger.Info($"onPlayerStateChanged('{value}')");
@@ -175,12 +165,8 @@
             DisposePlayerSubscribers();
             seekCompletedSub.Dispose();
             deepLinkSub?.Dispose();
-<<<<<<< HEAD
-            playbackTimer.Dispose();
-=======
             playbackTimer?.Dispose();
             playbackTimer = null;
->>>>>>> 0984638e
             Player?.Dispose();
             Player = null;
         }
@@ -318,18 +304,12 @@
         [ReactMethod]
         public void StopPlayback()
         {
-<<<<<<< HEAD
-            playbackTimer.Change(Timeout.Infinite, Timeout.Infinite);
-            Player?.Stop();
-=======
             if (Player == null)
                 return;
 
             Logger.Info("");
 
             OnDestroy();
->>>>>>> 0984638e
-            seekLogic.IsSeekAccumulationInProgress = false;
         }
         [ReactMethod]
         public void PauseResumePlayback()
