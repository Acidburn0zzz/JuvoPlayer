<Project Sdk="Tizen.NET.Sdk/1.1.6">
  <!-- Property Group for .NET Core Project -->
  <PropertyGroup>
    <OutputType>Exe</OutputType>
<<<<<<< HEAD
    <TargetFramework>tizen50</TargetFramework>
    <DefineConstants>
    </DefineConstants>
    <Version>1.5.6</Version>
=======
    <TargetFrameworks>tizen60;tizen50</TargetFrameworks>
>>>>>>> e6cd94f3
    <TizenTpkExcludePattern>runtimes\*\native\libSkiaSharp.so</TizenTpkExcludePattern>
    <LangVersion>7.3</LangVersion>
  </PropertyGroup>
  <Import Project="IntermediateManifest.targets" />
  <PropertyGroup Condition=" '$(Configuration)|$(Platform)' == 'Debug|AnyCPU' ">
    <DebugType>portable</DebugType>
  </PropertyGroup>
  <PropertyGroup Condition=" '$(Configuration)|$(Platform)' == 'Release|AnyCPU' ">
    <DebugType>None</DebugType>
  </PropertyGroup>
  <ItemGroup>
    <Compile Remove="lib\**" />
    <EmbeddedResource Remove="lib\**" />
    <None Remove="lib\**" />
  </ItemGroup>
  <ItemGroup>
    <None Remove="shared\res\index.tizen.bundle" />
    <None Remove="shared\res\icon.png" />
    <None Remove="lib\libJSCore.so" />
    <None Remove="lib\libyoga.so" />
  </ItemGroup>
  <ItemGroup>
    <EmbeddedResource Include="shared\res\index.tizen.bundle">
      <CopyToOutputDirectory>PreserveNewest</CopyToOutputDirectory>
    </EmbeddedResource>
    <EmbeddedResource Include="shared\res\icon.png">
      <CopyToOutputDirectory>PreserveNewest</CopyToOutputDirectory>
    </EmbeddedResource>
  </ItemGroup>
  <ItemGroup>
    <ProjectReference Include="..\..\JuvoLogger.Tizen\JuvoLogger.Tizen.csproj" />
    <ProjectReference Include="..\..\JuvoLogger.Udp\JuvoLogger.Udp.csproj" />
    <ProjectReference Include="..\..\JuvoPlayer\JuvoPlayer.csproj" />
  </ItemGroup>
  <ItemGroup>
    <Reference Include="ReactNativeTizen">
      <HintPath>ReactNativeTizen.dll</HintPath>
    </Reference>
  </ItemGroup>
  <ItemGroup>
    <Folder Include="shared\res\assets\" />
  </ItemGroup>
</Project><|MERGE_RESOLUTION|>--- conflicted
+++ resolved
@@ -2,14 +2,7 @@
   <!-- Property Group for .NET Core Project -->
   <PropertyGroup>
     <OutputType>Exe</OutputType>
-<<<<<<< HEAD
-    <TargetFramework>tizen50</TargetFramework>
-    <DefineConstants>
-    </DefineConstants>
-    <Version>1.5.6</Version>
-=======
     <TargetFrameworks>tizen60;tizen50</TargetFrameworks>
->>>>>>> e6cd94f3
     <TizenTpkExcludePattern>runtimes\*\native\libSkiaSharp.so</TizenTpkExcludePattern>
     <LangVersion>7.3</LangVersion>
   </PropertyGroup>
