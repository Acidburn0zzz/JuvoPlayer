/**
 * Juvo React Native App
 * https://github.com/facebook/react-native
 * @flow
 */

'use strict'
<<<<<<< HEAD
import React, {Component} from 'react';
import {AppRegistry, NativeEventEmitter, NativeModules, StyleSheet, View} from 'react-native';
=======
import React, { Component } from 'react';
import {
  StyleSheet,
  View,
  AppRegistry,
  NativeModules,
  NativeEventEmitter,
  Dimensions
} from 'react-native';
>>>>>>> 88a70b65

import ContentCatalog from './src/views/ContentCatalog';
import PlaybackView from './src/views/PlaybackView';
import ResourceLoader from "./src/ResourceLoader";
import InProgressView from "./src/views/InProgressView";

export default class JuvoReactNative extends Component {
  constructor(props) {
    super(props);
    this.state = {
      loading: true,
      components: {
        'isContentCatalogVisible': true,
        'isPlaybackViewVisible': false
      },
      deepLinkIndex: 0
    };
    this.selectedClipIndex = 0;
    this.switchComponentsView = this.switchComponentsView.bind(this);
    this.handleSelectedIndexChange = this.handleSelectedIndexChange.bind(this);
    this.handleDeepLink = this.handleDeepLink.bind(this);
    this.JuvoPlayer = NativeModules.JuvoPlayer;
    this.JuvoEventEmitter = new NativeEventEmitter(this.JuvoPlayer);
  }

  componentWillMount() {
    this.JuvoEventEmitter.addListener("handleDeepLink", this.handleDeepLink);
    this.JuvoPlayer.AttachDeepLinkListener();
  }

//It is assumed that at the only one component can be visible on the screen
  switchComponentsView(componentName) {
    switch (componentName) {
      case 'ContentCatalog':
        this.setState({
          components: {
            'isContentCatalogVisible': true,
            'isPlaybackViewVisible': false
          }
        });
        break;
      case 'PlaybackView':
        this.setState({
          components: {
            'isContentCatalogVisible': false,
            'isPlaybackViewVisible': true
          }
        });
        break;
    }
  }

  handleSelectedIndexChange(index) {
    this.selectedClipIndex = index;
  }

<<<<<<< HEAD
  handleDeepLink(deepLink) {
    if (deepLink.url !== null) {
      let index = ResourceLoader.clipsData.findIndex(e => e.url === deepLink.url);
      if (index !== -1) {
        this.setState({deepLinkIndex: index});
        this.handleSelectedIndexChange(this.state.deepLinkIndex);
        this.switchComponentsView('PlaybackView');
      }
    }

    this.setState({loading: false});
  }

  render() {
    if (this.state.loading) {
      return (
        <View style={{ height: "100%", justifyContent: "center", alignItems: "center", backgroundColor: "black"}}>
          <InProgressView visible={true} message="Please wait..."/>
        </View>
      );
    } else {
      return (
        <View style={styles.container}>
          <ContentCatalog styles={styles}
                          visibility={this.state.components.isContentCatalogVisible}
                          switchView={this.switchComponentsView}
                          onSelectedIndexChange={this.handleSelectedIndexChange}
                          deepLinkIndex={this.state.deepLinkIndex}/>

          <PlaybackView visibility={this.state.components.isPlaybackViewVisible}
                        switchView={this.switchComponentsView}
                        selectedIndex={this.selectedClipIndex}/>

        </View>
      );
    }
=======
  render() {
    return (
      <View style={styles.container}>
        <View style={styles.container}>
          <ContentCatalog
            visibility={this.state.components.isContentCatalogVisible}
            switchView={this.switchComponentsView}
            onSelectedIndexChange={this.handleSelectedIndexChange}/>
        </View>
        <View style={styles.container}>
          <PlaybackView
            visibility={this.state.components.isPlaybackViewVisible}
            switchView={this.switchComponentsView}
            selectedIndex={this.selectedClipIndex}/>
        </View>
      </View>
    );
>>>>>>> 88a70b65
  }
}

const styles = StyleSheet.create({
  container: {
    position: 'absolute',
    backgroundColor: 'transparent',
    width: Dimensions.get('window').width,
    height: Dimensions.get('window').height,
  }
});

AppRegistry.registerComponent('JuvoReactNative', () => JuvoReactNative);
<|MERGE_RESOLUTION|>--- conflicted
+++ resolved
@@ -1,146 +1,123 @@
-/**
- * Juvo React Native App
- * https://github.com/facebook/react-native
- * @flow
- */
-
-'use strict'
-<<<<<<< HEAD
-import React, {Component} from 'react';
-import {AppRegistry, NativeEventEmitter, NativeModules, StyleSheet, View} from 'react-native';
-=======
-import React, { Component } from 'react';
-import {
-  StyleSheet,
-  View,
-  AppRegistry,
-  NativeModules,
-  NativeEventEmitter,
-  Dimensions
-} from 'react-native';
->>>>>>> 88a70b65
-
-import ContentCatalog from './src/views/ContentCatalog';
-import PlaybackView from './src/views/PlaybackView';
-import ResourceLoader from "./src/ResourceLoader";
-import InProgressView from "./src/views/InProgressView";
-
-export default class JuvoReactNative extends Component {
-  constructor(props) {
-    super(props);
-    this.state = {
-      loading: true,
-      components: {
-        'isContentCatalogVisible': true,
-        'isPlaybackViewVisible': false
-      },
-      deepLinkIndex: 0
-    };
-    this.selectedClipIndex = 0;
-    this.switchComponentsView = this.switchComponentsView.bind(this);
-    this.handleSelectedIndexChange = this.handleSelectedIndexChange.bind(this);
-    this.handleDeepLink = this.handleDeepLink.bind(this);
-    this.JuvoPlayer = NativeModules.JuvoPlayer;
-    this.JuvoEventEmitter = new NativeEventEmitter(this.JuvoPlayer);
-  }
-
-  componentWillMount() {
-    this.JuvoEventEmitter.addListener("handleDeepLink", this.handleDeepLink);
-    this.JuvoPlayer.AttachDeepLinkListener();
-  }
-
-//It is assumed that at the only one component can be visible on the screen
-  switchComponentsView(componentName) {
-    switch (componentName) {
-      case 'ContentCatalog':
-        this.setState({
-          components: {
-            'isContentCatalogVisible': true,
-            'isPlaybackViewVisible': false
-          }
-        });
-        break;
-      case 'PlaybackView':
-        this.setState({
-          components: {
-            'isContentCatalogVisible': false,
-            'isPlaybackViewVisible': true
-          }
-        });
-        break;
-    }
-  }
-
-  handleSelectedIndexChange(index) {
-    this.selectedClipIndex = index;
-  }
-
-<<<<<<< HEAD
-  handleDeepLink(deepLink) {
-    if (deepLink.url !== null) {
-      let index = ResourceLoader.clipsData.findIndex(e => e.url === deepLink.url);
-      if (index !== -1) {
-        this.setState({deepLinkIndex: index});
-        this.handleSelectedIndexChange(this.state.deepLinkIndex);
-        this.switchComponentsView('PlaybackView');
-      }
-    }
-
-    this.setState({loading: false});
-  }
-
-  render() {
-    if (this.state.loading) {
-      return (
-        <View style={{ height: "100%", justifyContent: "center", alignItems: "center", backgroundColor: "black"}}>
-          <InProgressView visible={true} message="Please wait..."/>
-        </View>
-      );
-    } else {
-      return (
-        <View style={styles.container}>
-          <ContentCatalog styles={styles}
-                          visibility={this.state.components.isContentCatalogVisible}
-                          switchView={this.switchComponentsView}
-                          onSelectedIndexChange={this.handleSelectedIndexChange}
-                          deepLinkIndex={this.state.deepLinkIndex}/>
-
-          <PlaybackView visibility={this.state.components.isPlaybackViewVisible}
-                        switchView={this.switchComponentsView}
-                        selectedIndex={this.selectedClipIndex}/>
-
-        </View>
-      );
-    }
-=======
-  render() {
-    return (
-      <View style={styles.container}>
-        <View style={styles.container}>
-          <ContentCatalog
-            visibility={this.state.components.isContentCatalogVisible}
-            switchView={this.switchComponentsView}
-            onSelectedIndexChange={this.handleSelectedIndexChange}/>
-        </View>
-        <View style={styles.container}>
-          <PlaybackView
-            visibility={this.state.components.isPlaybackViewVisible}
-            switchView={this.switchComponentsView}
-            selectedIndex={this.selectedClipIndex}/>
-        </View>
-      </View>
-    );
->>>>>>> 88a70b65
-  }
-}
-
-const styles = StyleSheet.create({
-  container: {
-    position: 'absolute',
-    backgroundColor: 'transparent',
-    width: Dimensions.get('window').width,
-    height: Dimensions.get('window').height,
-  }
-});
-
-AppRegistry.registerComponent('JuvoReactNative', () => JuvoReactNative);
+/**
+ * Juvo React Native App
+ * https://github.com/facebook/react-native
+ * @flow
+ */
+
+'use strict'
+import React, { Component } from 'react';
+import {
+  StyleSheet,
+  View,
+  AppRegistry,
+  NativeModules,
+  NativeEventEmitter,
+  Dimensions
+} from 'react-native';
+
+import ContentCatalog from './src/views/ContentCatalog';
+import PlaybackView from './src/views/PlaybackView';
+import ResourceLoader from "./src/ResourceLoader";
+import InProgressView from "./src/views/InProgressView";
+
+export default class JuvoReactNative extends Component {
+  constructor(props) {
+    super(props);
+    this.state = {
+      loading: true,
+      components: {
+        'isContentCatalogVisible': true,
+        'isPlaybackViewVisible': false
+      },
+      deepLinkIndex: 0
+    };
+    this.selectedClipIndex = 0;
+    this.switchComponentsView = this.switchComponentsView.bind(this);
+    this.handleSelectedIndexChange = this.handleSelectedIndexChange.bind(this);
+    this.handleDeepLink = this.handleDeepLink.bind(this);
+    this.JuvoPlayer = NativeModules.JuvoPlayer;
+    this.JuvoEventEmitter = new NativeEventEmitter(this.JuvoPlayer);
+  }
+
+  componentWillMount() {
+    this.JuvoEventEmitter.addListener("handleDeepLink", this.handleDeepLink);
+    this.JuvoPlayer.AttachDeepLinkListener();
+  }
+
+//It is assumed that at the only one component can be visible on the screen
+  switchComponentsView(componentName) {
+    switch (componentName) {
+      case 'ContentCatalog':
+        this.setState({
+          components: {
+            'isContentCatalogVisible': true,
+            'isPlaybackViewVisible': false
+          }
+        });
+        break;
+      case 'PlaybackView':
+        this.setState({
+          components: {
+            'isContentCatalogVisible': false,
+            'isPlaybackViewVisible': true
+          }
+        });
+        break;
+    }
+  }
+
+  handleSelectedIndexChange(index) {
+    this.selectedClipIndex = index;
+  }
+
+  handleDeepLink(deepLink) {
+    if (deepLink.url !== null) {
+      let index = ResourceLoader.clipsData.findIndex(e => e.url === deepLink.url);
+      if (index !== -1) {
+        this.setState({deepLinkIndex: index});
+        this.handleSelectedIndexChange(this.state.deepLinkIndex);
+        this.switchComponentsView('PlaybackView');
+      }
+    }
+
+    this.setState({loading: false});
+  }
+
+  render() {
+    if (this.state.loading) {
+      return (
+        <View style={{ height: "100%", justifyContent: "center", alignItems: "center", backgroundColor: "black"}}>
+          <InProgressView visible={true} message="Please wait..."/>
+        </View>
+      );
+    } else {
+    return (
+      <View style={styles.container}>
+        <View style={styles.container}>
+          <ContentCatalog
+            visibility={this.state.components.isContentCatalogVisible}
+            switchView={this.switchComponentsView}
+            onSelectedIndexChange={this.handleSelectedIndexChange}/>
+        </View>
+        <View style={styles.container}>
+          <PlaybackView
+            visibility={this.state.components.isPlaybackViewVisible}
+            switchView={this.switchComponentsView}
+            selectedIndex={this.selectedClipIndex}/>
+        </View>
+      </View>
+    );
+    }
+  }
+}
+
+const styles = StyleSheet.create({
+  container: {
+    position: 'absolute',
+    backgroundColor: 'transparent',
+    width: Dimensions.get('window').width,
+    height: Dimensions.get('window').height,
+  }
+});
+
+AppRegistry.registerComponent('JuvoReactNative', () => JuvoReactNative);