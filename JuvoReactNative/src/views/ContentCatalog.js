"use strict";
import React, { Component } from "react";
import { View, NativeModules, NativeEventEmitter, Dimensions, StyleSheet } from "react-native";

import HideableView from "./HideableView";
import ContentPicture from "./ContentPicture";
import ContentScroll from "./ContentScroll";
import ResourceLoader from "../ResourceLoader";

const width = Dimensions.get('window').width;
const height = Dimensions.get('window').height;

export default class ContentCatalog extends Component {
  constructor(props) {
    super(props);
    this.state = {
      selectedClipIndex: 0
    };
    this.bigPictureVisible = this.props.visibility;
    this.keysListenningOff = false;
    this.toggleVisibility = this.toggleVisibility.bind(this);
    this.onTVKeyDown = this.onTVKeyDown.bind(this);
    this.onTVKeyUp = this.onTVKeyUp.bind(this);
    this.handleSelectedIndexChange = this.handleSelectedIndexChange.bind(this);
    this.handleBigPicLoadStart = this.handleBigPicLoadStart.bind(this);
    this.handleBigPicLoadEnd = this.handleBigPicLoadEnd.bind(this);
    this.JuvoPlayer = NativeModules.JuvoPlayer;
    this.JuvoEventEmitter = new NativeEventEmitter(this.JuvoPlayer);
  }

  componentWillMount() {
    this.JuvoEventEmitter.addListener("onTVKeyDown", this.onTVKeyDown);
    this.JuvoEventEmitter.addListener("onTVKeyUp", this.onTVKeyUp);
  }
  componentDidUpdate(prevProps, prevState) {
    this.bigPictureVisible = true;
  }
  shouldComponentUpdate(nextProps, nextState) {
    return true;
  }
  toggleVisibility() {
    this.props.switchView("PlaybackView");
  }
  rerender() {
    this.setState({
      selectedIndex: this.state.selectedIndex
    });
  }
  onTVKeyDown(pressed) {
    //There are two parameters available:
    //pressed.KeyName
    //pressed.KeyCode
    if (this.keysListenningOff) return;
    switch (pressed.KeyName) {
      case "XF86AudioStop":
      case "Return":
      case "XF86AudioPlay":
      case "XF86PlayBack":
        this.toggleVisibility();
        break;
      case ("Left", "Right"):
        break;
    }
    if (this.bigPictureVisible) {
      //hide big picture during the fast scrolling (long key press)
      this.bigPictureVisible = false;
      this.rerender();
    }
  }
  onTVKeyUp(pressed) {
    if (this.keysListenningOff) return;
    this.bigPictureVisible = true;
    this.rerender();
  }
  handleSelectedIndexChange(index) {
    this.props.onSelectedIndexChange(index);
    this.setState({
      selectedClipIndex: index
    });
  }
  handleBigPicLoadStart() {}
  handleBigPicLoadEnd() {
    this.bigPictureVisible = true;
  }
  render() {
    const index = this.state.selectedClipIndex ? this.state.selectedClipIndex : 0;
    const uri = ResourceLoader.tileNames[index];
    const path = ResourceLoader.tilePathSelect(uri);
    const overlay = ResourceLoader.tilesPath.contentDescriptionBackground;
    this.keysListenningOff = !this.props.visibility;
    const showBigPicture = this.bigPictureVisible;
    return (
<<<<<<< HEAD
      <View>
        <HideableView visible={this.props.visibility} duration={300}>
          <HideableView visible={showBigPicture} duration={100}>
            <View
              style={{
                top: 0,
                left: 650,
                width: 1270,
                height: 800
              }}>
              <ContentPicture
                source={uri}
                selectedIndex={index}
                path={path}
                onLoadEnd={this.handleBigPicLoadEnd}
                onLoadStart={this.handleBigPicLoadStart}
                width={1266}
                height={715}
                top={0}
                left={0}
              />
            </View>
          </HideableView>
          <View
            style={{
              top: -800,
              left: 650,
              width: 1270,
              height: 800
            }}>
            <ContentPicture source={uri} selectedIndex={index} path={overlay} width={1266} height={715} top={0} left={0} />
          </View>
          <View style={{ top: -1600, width: 1920, height: 1080 }}>
            <ContentScroll
              onSelectedIndexChange={this.handleSelectedIndexChange}
              contentURIs={ResourceLoader.tileNames}
              keysListenningOff={this.keysListenningOff}
              deepLinkIndex={this.props.deepLinkIndex}
            />
=======
      <HideableView visible={visibility} duration={300}>
        <View style={[ styles.page, {alignItems: 'flex-end'} ]}>
          <View style={[ styles.cell, {height: '70%', width: '70%'} ]}>
            <HideableView visible={showBigPicture} duration={100}>
              <ContentPicture source={uri} selectedIndex={index} path={path}
                              onLoadEnd={this.handleBigPicLoadEnd} onLoadStart={this.handleBigPicLoadStart}
                              width={'100%'} height={'100%'}/>
            </HideableView>
            <ContentPicture position={'absolute'} source={uri} selectedIndex={index} path={overlay}
                            width={'100%'} height={'100%'}/>
>>>>>>> 88a70b65
          </View>
        </View>
        <View style={[ styles.page, {position: 'absolute'} ]}>
          <ContentScroll
            onSelectedIndexChange={this.handleSelectedIndexChange}
            contentURIs={ResourceLoader.tileNames}
            keysListenningOff={this.keysListenningOff}/>
        </View>
      </HideableView>
    );
  }
}

const styles = StyleSheet.create({
  page: {
    width: width,
    height: height,
  },
  cell: {
    backgroundColor: 'black',
  }
});<|MERGE_RESOLUTION|>--- conflicted
+++ resolved
@@ -1,166 +1,125 @@
-"use strict";
-import React, { Component } from "react";
-import { View, NativeModules, NativeEventEmitter, Dimensions, StyleSheet } from "react-native";
-
-import HideableView from "./HideableView";
-import ContentPicture from "./ContentPicture";
-import ContentScroll from "./ContentScroll";
-import ResourceLoader from "../ResourceLoader";
-
-const width = Dimensions.get('window').width;
-const height = Dimensions.get('window').height;
-
-export default class ContentCatalog extends Component {
-  constructor(props) {
-    super(props);
-    this.state = {
-      selectedClipIndex: 0
-    };
-    this.bigPictureVisible = this.props.visibility;
-    this.keysListenningOff = false;
-    this.toggleVisibility = this.toggleVisibility.bind(this);
-    this.onTVKeyDown = this.onTVKeyDown.bind(this);
-    this.onTVKeyUp = this.onTVKeyUp.bind(this);
-    this.handleSelectedIndexChange = this.handleSelectedIndexChange.bind(this);
-    this.handleBigPicLoadStart = this.handleBigPicLoadStart.bind(this);
-    this.handleBigPicLoadEnd = this.handleBigPicLoadEnd.bind(this);
-    this.JuvoPlayer = NativeModules.JuvoPlayer;
-    this.JuvoEventEmitter = new NativeEventEmitter(this.JuvoPlayer);
-  }
-
-  componentWillMount() {
-    this.JuvoEventEmitter.addListener("onTVKeyDown", this.onTVKeyDown);
-    this.JuvoEventEmitter.addListener("onTVKeyUp", this.onTVKeyUp);
-  }
-  componentDidUpdate(prevProps, prevState) {
-    this.bigPictureVisible = true;
-  }
-  shouldComponentUpdate(nextProps, nextState) {
-    return true;
-  }
-  toggleVisibility() {
-    this.props.switchView("PlaybackView");
-  }
-  rerender() {
-    this.setState({
-      selectedIndex: this.state.selectedIndex
-    });
-  }
-  onTVKeyDown(pressed) {
-    //There are two parameters available:
-    //pressed.KeyName
-    //pressed.KeyCode
-    if (this.keysListenningOff) return;
-    switch (pressed.KeyName) {
-      case "XF86AudioStop":
-      case "Return":
-      case "XF86AudioPlay":
-      case "XF86PlayBack":
-        this.toggleVisibility();
-        break;
-      case ("Left", "Right"):
-        break;
-    }
-    if (this.bigPictureVisible) {
-      //hide big picture during the fast scrolling (long key press)
-      this.bigPictureVisible = false;
-      this.rerender();
-    }
-  }
-  onTVKeyUp(pressed) {
-    if (this.keysListenningOff) return;
-    this.bigPictureVisible = true;
-    this.rerender();
-  }
-  handleSelectedIndexChange(index) {
-    this.props.onSelectedIndexChange(index);
-    this.setState({
-      selectedClipIndex: index
-    });
-  }
-  handleBigPicLoadStart() {}
-  handleBigPicLoadEnd() {
-    this.bigPictureVisible = true;
-  }
-  render() {
-    const index = this.state.selectedClipIndex ? this.state.selectedClipIndex : 0;
-    const uri = ResourceLoader.tileNames[index];
-    const path = ResourceLoader.tilePathSelect(uri);
-    const overlay = ResourceLoader.tilesPath.contentDescriptionBackground;
-    this.keysListenningOff = !this.props.visibility;
-    const showBigPicture = this.bigPictureVisible;
-    return (
-<<<<<<< HEAD
-      <View>
-        <HideableView visible={this.props.visibility} duration={300}>
-          <HideableView visible={showBigPicture} duration={100}>
-            <View
-              style={{
-                top: 0,
-                left: 650,
-                width: 1270,
-                height: 800
-              }}>
-              <ContentPicture
-                source={uri}
-                selectedIndex={index}
-                path={path}
-                onLoadEnd={this.handleBigPicLoadEnd}
-                onLoadStart={this.handleBigPicLoadStart}
-                width={1266}
-                height={715}
-                top={0}
-                left={0}
-              />
-            </View>
-          </HideableView>
-          <View
-            style={{
-              top: -800,
-              left: 650,
-              width: 1270,
-              height: 800
-            }}>
-            <ContentPicture source={uri} selectedIndex={index} path={overlay} width={1266} height={715} top={0} left={0} />
-          </View>
-          <View style={{ top: -1600, width: 1920, height: 1080 }}>
-            <ContentScroll
-              onSelectedIndexChange={this.handleSelectedIndexChange}
-              contentURIs={ResourceLoader.tileNames}
-              keysListenningOff={this.keysListenningOff}
-              deepLinkIndex={this.props.deepLinkIndex}
-            />
-=======
-      <HideableView visible={visibility} duration={300}>
-        <View style={[ styles.page, {alignItems: 'flex-end'} ]}>
-          <View style={[ styles.cell, {height: '70%', width: '70%'} ]}>
-            <HideableView visible={showBigPicture} duration={100}>
-              <ContentPicture source={uri} selectedIndex={index} path={path}
-                              onLoadEnd={this.handleBigPicLoadEnd} onLoadStart={this.handleBigPicLoadStart}
-                              width={'100%'} height={'100%'}/>
-            </HideableView>
-            <ContentPicture position={'absolute'} source={uri} selectedIndex={index} path={overlay}
-                            width={'100%'} height={'100%'}/>
->>>>>>> 88a70b65
-          </View>
-        </View>
-        <View style={[ styles.page, {position: 'absolute'} ]}>
-          <ContentScroll
-            onSelectedIndexChange={this.handleSelectedIndexChange}
-            contentURIs={ResourceLoader.tileNames}
-            keysListenningOff={this.keysListenningOff}/>
-        </View>
-      </HideableView>
-    );
-  }
-}
-
-const styles = StyleSheet.create({
-  page: {
-    width: width,
-    height: height,
-  },
-  cell: {
-    backgroundColor: 'black',
-  }
+"use strict";
+import React, { Component } from "react";
+import { View, NativeModules, NativeEventEmitter, Dimensions, StyleSheet } from "react-native";
+
+import HideableView from "./HideableView";
+import ContentPicture from "./ContentPicture";
+import ContentScroll from "./ContentScroll";
+import ResourceLoader from "../ResourceLoader";
+
+const width = Dimensions.get('window').width;
+const height = Dimensions.get('window').height;
+
+export default class ContentCatalog extends Component {
+  constructor(props) {
+    super(props);
+    this.state = {
+      selectedClipIndex: 0
+    };
+    this.bigPictureVisible = this.props.visibility;
+    this.keysListenningOff = false;
+    this.toggleVisibility = this.toggleVisibility.bind(this);
+    this.onTVKeyDown = this.onTVKeyDown.bind(this);
+    this.onTVKeyUp = this.onTVKeyUp.bind(this);
+    this.handleSelectedIndexChange = this.handleSelectedIndexChange.bind(this);
+    this.handleBigPicLoadStart = this.handleBigPicLoadStart.bind(this);
+    this.handleBigPicLoadEnd = this.handleBigPicLoadEnd.bind(this);
+    this.JuvoPlayer = NativeModules.JuvoPlayer;
+    this.JuvoEventEmitter = new NativeEventEmitter(this.JuvoPlayer);
+  }
+
+  componentWillMount() {
+    this.JuvoEventEmitter.addListener("onTVKeyDown", this.onTVKeyDown);
+    this.JuvoEventEmitter.addListener("onTVKeyUp", this.onTVKeyUp);
+  }
+  componentDidUpdate(prevProps, prevState) {
+    this.bigPictureVisible = true;
+  }
+  shouldComponentUpdate(nextProps, nextState) {
+    return true;
+  }
+  toggleVisibility() {
+    this.props.switchView("PlaybackView");
+  }
+  rerender() {
+    this.setState({
+      selectedIndex: this.state.selectedIndex
+    });
+  }
+  onTVKeyDown(pressed) {
+    //There are two parameters available:
+    //pressed.KeyName
+    //pressed.KeyCode
+    if (this.keysListenningOff) return;
+    switch (pressed.KeyName) {
+      case "XF86AudioStop":
+      case "Return":
+      case "XF86AudioPlay":
+      case "XF86PlayBack":
+        this.toggleVisibility();
+        break;
+      case ("Left", "Right"):
+        break;
+    }
+    if (this.bigPictureVisible) {
+      //hide big picture during the fast scrolling (long key press)
+      this.bigPictureVisible = false;
+      this.rerender();
+    }
+  }
+  onTVKeyUp(pressed) {
+    if (this.keysListenningOff) return;
+    this.bigPictureVisible = true;
+    this.rerender();
+  }
+  handleSelectedIndexChange(index) {
+    this.props.onSelectedIndexChange(index);
+    this.setState({
+      selectedClipIndex: index
+    });
+  }
+  handleBigPicLoadStart() {}
+  handleBigPicLoadEnd() {
+    this.bigPictureVisible = true;
+  }
+  render() {
+    const index = this.state.selectedClipIndex ? this.state.selectedClipIndex : 0;
+    const uri = ResourceLoader.tileNames[index];
+    const path = ResourceLoader.tilePathSelect(uri);
+    const overlay = ResourceLoader.tilesPath.contentDescriptionBackground;
+    this.keysListenningOff = !this.props.visibility;
+    const showBigPicture = this.bigPictureVisible;
+    return (
+      <HideableView visible={this.props.visibility} duration={300}>
+        <View style={[ styles.page, {alignItems: 'flex-end'} ]}>
+          <View style={[ styles.cell, {height: '70%', width: '70%'} ]}>
+            <HideableView visible={showBigPicture} duration={100}>
+              <ContentPicture source={uri} selectedIndex={index} path={path}
+                              onLoadEnd={this.handleBigPicLoadEnd} onLoadStart={this.handleBigPicLoadStart}
+                              width={'100%'} height={'100%'}/>
+            </HideableView>
+            <ContentPicture position={'absolute'} source={uri} selectedIndex={index} path={overlay}
+                            width={'100%'} height={'100%'}/>
+          </View>
+        </View>
+        <View style={[ styles.page, {position: 'absolute'} ]}>
+          <ContentScroll
+            onSelectedIndexChange={this.handleSelectedIndexChange}
+            contentURIs={ResourceLoader.tileNames}
+            keysListenningOff={this.keysListenningOff}
+            deepLinkIndex={this.props.deepLinkIndex}/>
+        </View>
+      </HideableView>
+    );
+  }
+}
+
+const styles = StyleSheet.create({
+  page: {
+    width: width,
+    height: height,
+  },
+  cell: {
+    backgroundColor: 'black',
+  }
 });